--- conflicted
+++ resolved
@@ -82,11 +82,7 @@
    */
   workbox.precacheAndRoute([{
     "url": "index.html",
-<<<<<<< HEAD
-    "revision": "0.eeb99rb1tf8"
-=======
     "revision": "0.8qar4tr8gno"
->>>>>>> db8d0e22
   }], {});
   workbox.cleanupOutdatedCaches();
   workbox.registerRoute(new workbox.NavigationRoute(workbox.createHandlerBoundToURL("index.html"), {
