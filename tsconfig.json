{
  "compilerOptions": {
    "types": ["next", "next/types/global"],
    "target": "ES2020",
    "useDefineForClassFields": true,
    "lib": ["ES2020", "DOM", "DOM.Iterable"],
    "module": "ESNext",
    "skipLibCheck": true,
    "baseUrl": ".",
    "paths": {
      "@/*": ["src/*"]
    },

    /* Bundler mode */
    "moduleResolution": "bundler",
    "allowImportingTsExtensions": true,
    "resolveJsonModule": true,
    "isolatedModules": true,
    "noEmit": true,
    "jsx": "react-jsx",

<<<<<<< HEAD
    /* Linting */
    "strict": true,
    "noUnusedLocals": true,
    "noUnusedParameters": true,
    "noFallthroughCasesInSwitch": true
  },
  "include": ["src", "cypress"],
  "exclude": ["node_modules"],
  "references": [{ "path": "./tsconfig.node.json" }]
=======
        /* Linting */
        "strict": true,
        "noUnusedLocals": true,
        "noUnusedParameters": true,
        "noFallthroughCasesInSwitch": true,

        /* Paths configuration */
        "baseUrl": ".",
        "paths": {
            "@/*": ["src/*"]
        }
    },
    "include": ["src", "cypress"],
    "exclude": ["node_modules"],
    "references": [{ "path": "./tsconfig.node.json" }]
>>>>>>> a6e03686
}<|MERGE_RESOLUTION|>--- conflicted
+++ resolved
@@ -1,35 +1,19 @@
 {
-  "compilerOptions": {
-    "types": ["next", "next/types/global"],
-    "target": "ES2020",
-    "useDefineForClassFields": true,
-    "lib": ["ES2020", "DOM", "DOM.Iterable"],
-    "module": "ESNext",
-    "skipLibCheck": true,
-    "baseUrl": ".",
-    "paths": {
-      "@/*": ["src/*"]
-    },
+    "compilerOptions": {
+        "target": "ES2020",
+        "useDefineForClassFields": true,
+        "lib": ["ES2020", "DOM", "DOM.Iterable"],
+        "module": "ESNext",
+        "skipLibCheck": true,
 
-    /* Bundler mode */
-    "moduleResolution": "bundler",
-    "allowImportingTsExtensions": true,
-    "resolveJsonModule": true,
-    "isolatedModules": true,
-    "noEmit": true,
-    "jsx": "react-jsx",
+        /* Bundler mode */
+        "moduleResolution": "bundler",
+        "allowImportingTsExtensions": true,
+        "resolveJsonModule": true,
+        "isolatedModules": true,
+        "noEmit": true,
+        "jsx": "react-jsx",
 
-<<<<<<< HEAD
-    /* Linting */
-    "strict": true,
-    "noUnusedLocals": true,
-    "noUnusedParameters": true,
-    "noFallthroughCasesInSwitch": true
-  },
-  "include": ["src", "cypress"],
-  "exclude": ["node_modules"],
-  "references": [{ "path": "./tsconfig.node.json" }]
-=======
         /* Linting */
         "strict": true,
         "noUnusedLocals": true,
@@ -45,5 +29,4 @@
     "include": ["src", "cypress"],
     "exclude": ["node_modules"],
     "references": [{ "path": "./tsconfig.node.json" }]
->>>>>>> a6e03686
 }