--- conflicted
+++ resolved
@@ -14,33 +14,24 @@
 } from '@/view/pages/statement/components/vote/statementVoteCont';
 import { getRandomColor } from '@/view/pages/statement/components/vote/votingColors';
 import {
-	Statement, StatementSchema, Collections,
+	Statement,
+	StatementSchema,
+	Collections,
 	StatementType,
 	Access,
 	QuestionType,
-<<<<<<< HEAD
-} from '@/types/TypeEnums';
-import { Creator, CreatorSchema, Membership } from '@/types/user/User';
-=======
-	UserSchema, Membership,
+	UserSchema,
+	Membership,
 	ResultsBy,
 	StageSelectionType,
 	getRandomUID,
 	EvaluationUI,
-	ChoseByEvaluationType, CutoffType
-
+	ChoseByEvaluationType,
+	CutoffType,
 } from 'delib-npm';
 
->>>>>>> 35f02ec0
 import { number, parse, string } from 'valibot';
 import { setChoseByToDB } from '../choseBy/setChoseBy';
-<<<<<<< HEAD
-import {
-	ChoseByEvaluationType,
-	CutoffType,
-} from '@/types/choseBy/ChoseByTypes';
-=======
->>>>>>> 35f02ec0
 
 export const updateStatementParents = async (
 	statement: Statement,
