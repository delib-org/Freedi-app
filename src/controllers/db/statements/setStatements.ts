// Firestore
import { Timestamp, doc, getDoc, setDoc, updateDoc } from "firebase/firestore";

// Third Party Imports
import { z } from "zod";
import {
	Access,
	ResultsBy,
	Screen,
	Statement,
	StatementSchema,
	StatementType,
	UserSchema,
	isAllowedStatementType,
} from "delib-npm";
import { Collections, Role } from "delib-npm";
import { DB } from "../config";
import { store } from "../../../model/store";
import { setStatementSubscriptionNotificationToDB } from "../notifications/notifications";
import { setStatementSubscriptionToDB } from "../subscriptions/setSubscriptions";
import { getRandomColor } from "../../../view/pages/statement/components/vote/votingColors";
import {
	getExistingOptionColors,
	getSiblingOptionsByParentId,
} from "../../../view/pages/statement/components/vote/statementVoteCont";

export const updateStatementParents = async (
	statement: Statement,
	parentStatement: Statement,
) => {
	try {
		if (!statement) throw new Error("Statement is undefined");
		if (!parentStatement) throw new Error("Parent statement is undefined");
		if (isAllowedStatementType({ parentStatement, statement }) === false)
			throw new Error(
				`Statement type ${statement.statementType} is not allowed under ${parentStatement.statementType}`,
			);

		const statementRef = doc(
			DB,
			Collections.statements,
			statement.statementId,
		);

		const newStatement = {
			parentId: parentStatement.statementId,
			parents: [
				parentStatement.parents,
				parentStatement.statementId,
			].flat(1),
			topParentId: parentStatement.topParentId,
		};

		await updateDoc(statementRef, newStatement);
	} catch (error) {
		console.error(error);
	}
};

const TextSchema = z.string().min(2);
interface SetStatementToDBParams {
    statement: Statement;
    parentStatement?: Statement | "top";
    addSubscription: boolean;
}

export const setStatementToDB = async ({
	statement,
	parentStatement,
	addSubscription = true,
}: SetStatementToDBParams): Promise<string | undefined> => {
<<<<<<< HEAD
    try {
        if (!statement) throw new Error("Statement is undefined");
        if (!parentStatement) throw new Error("Parent statement is undefined");
       
        if (
            parentStatement !== "top" &&
=======
	try {
		if (!statement) throw new Error("Statement is undefined");
		if (!parentStatement) throw new Error("Parent statement is undefined");
		if (
			parentStatement !== "top" &&
>>>>>>> b2d6c43c
            isAllowedStatementType({ parentStatement, statement }) === false
		)
			throw new Error(
				`Statement type ${statement.statementType} is not allowed under ${parentStatement.statementType}`,
			);

		const storeState = store.getState();
		const user = storeState.user.user;
		if (!user) throw new Error("User is undefined");

		TextSchema.parse(statement.statement);

		const parentId =
            parentStatement === "top"
            	? "top"
            	: statement.parentId || parentStatement?.statementId || "top";

		statement.statementType =
            statement.statementId === undefined
            	? StatementType.question
            	: statement.statementType;

		statement.creatorId = statement?.creator?.uid || user.uid;
		statement.creator = statement?.creator || user;
		statement.statementId = statement?.statementId || crypto.randomUUID();
		statement.parentId = parentId;
		statement.topParentId =
            parentStatement === "top"
<<<<<<< HEAD
                ? statement.statementId
                : statement?.topParentId ||
                parentStatement?.topParentId ||
                "top";
        statement.subScreens = statement.subScreens || [
            Screen.CHAT,
            Screen.OPTIONS,
        ];
=======
            	? statement.statementId
            	: statement?.topParentId ||
                  parentStatement?.topParentId ||
                  "top";
		statement.subScreens = statement.subScreens || [
			Screen.CHAT,
			Screen.OPTIONS,
		];
>>>>>>> b2d6c43c

		const siblingOptions = getSiblingOptionsByParentId(
			parentId,
			storeState.statements.statements,
		);
		const existingColors = getExistingOptionColors(siblingOptions);

		statement.consensus = 0;
		statement.color = statement.color || getRandomColor(existingColors);

		statement.statementType =
            statement.statementType || StatementType.statement;
		const { results, resultsSettings } = statement;
		if (!results) statement.results = [];
		if (!resultsSettings)
			statement.resultsSettings = { resultsBy: ResultsBy.topOptions };

		statement.lastUpdate = new Date().getTime();
		statement.createdAt = statement?.createdAt || new Date().getTime();

		statement.membership = { access: Access.open };

		//statement settings
		if (!statement.statementSettings)
			statement.statementSettings = {
				enableAddEvaluationOption: true,
				enableAddVotingOption: true,
			};

		StatementSchema.parse(statement);
		UserSchema.parse(statement.creator);

		//set statement
		const statementRef = doc(
			DB,
			Collections.statements,
			statement.statementId,
		);
		const statementPromises = [];

		//update timestamp
		const statementPromise = await setDoc(statementRef, statement, {
			merge: true,
		});

		statementPromises.push(statementPromise);

		//add subscription

		if (addSubscription) {
			await Notification.requestPermission();
			statementPromises.push(
				setStatementSubscriptionToDB(statement, Role.admin),
			);

			if (Notification.permission === "granted")
				statementPromises.push(
					setStatementSubscriptionNotificationToDB(statement),
				);

			await Promise.all(statementPromises);
		} else {
			await Promise.all(statementPromises);
		}

		return statement.statementId;
	} catch (error) {
		console.error(error);

		return undefined;
	}
};

interface CreateStatementProps {
    text: string;
    parentStatement: Statement | "top";
    subScreens?: Screen[];
    statementType?: StatementType;
    enableAddEvaluationOption: boolean;
    enableAddVotingOption: boolean;
    enhancedEvaluation: boolean;
    showEvaluation: boolean;
    resultsBy?: ResultsBy;
    numberOfResults?: number;
    hasChildren: boolean;
    toggleAskNotifications?: () => void;
}
export function createStatement({
	text,
	parentStatement,
	subScreens = [Screen.CHAT, Screen.OPTIONS, Screen.VOTE],
	statementType = StatementType.statement,
	enableAddEvaluationOption = true,
	enableAddVotingOption = true,
	enhancedEvaluation = true,
	showEvaluation = true,
	resultsBy = ResultsBy.topOptions,
	numberOfResults = 1,
	hasChildren = true,
	toggleAskNotifications,
}: CreateStatementProps): Statement | undefined {
	try {
		if (parentStatement !== "top")
			if (
				isAllowedStatementType({ parentStatement, statementType }) ===
                false
			)
				throw new Error(
					`Statement type ${statementType} is not allowed under ${parentStatement.statementType}`,
				);

		if (toggleAskNotifications) toggleAskNotifications();
		const storeState = store.getState();
		const user = storeState.user.user;
		if (!user) throw new Error("User is undefined");

		const statementId = crypto.randomUUID();

		const parentId =
            parentStatement !== "top" ? parentStatement?.statementId : "top";
		const parentsSet: Set<string> =
            parentStatement !== "top"
            	? new Set(parentStatement?.parents)
            	: new Set();
		parentsSet.add(parentId);
		const parents: string[] = [...parentsSet];

		const topParentId =
            parentStatement !== "top"
            	? parentStatement?.topParentId
            	: statementId;

		const siblingOptions = getSiblingOptionsByParentId(
			parentId,
			storeState.statements.statements,
		);
		const existingColors = getExistingOptionColors(siblingOptions);

		const newStatement: Statement = {
			statement: text,
			statementId,
			parentId,
			parents,
			topParentId,
			creator: user,
			creatorId: user.uid,
			statementSettings: {
				enhancedEvaluation,
				showEvaluation,
				enableAddEvaluationOption,
				enableAddVotingOption,
				subScreens,
			},
			defaultLanguage: user.defaultLanguage || "en",
			createdAt: Timestamp.now().toMillis(),
			lastUpdate: Timestamp.now().toMillis(),
			color: getRandomColor(existingColors),
			resultsSettings: {
				resultsBy: resultsBy || ResultsBy.topOptions,
				numberOfResults: Number(numberOfResults),
			},
			hasChildren,
			statementType,
			consensus: 0,
			results: [],
			subScreens,
		};

		StatementSchema.parse(newStatement);

		return newStatement;
	} catch (error) {
		console.error(error);

		return undefined;
	}
}

interface UpdateStatementProps {
    text: string;
    statement: Statement;
    subScreens?: Screen[];
    statementType?: StatementType;
    enableAddEvaluationOption: boolean;
    enableAddVotingOption: boolean;
    enhancedEvaluation: boolean;
    showEvaluation: boolean;
    resultsBy?: ResultsBy;
    numberOfResults?: number;
    hasChildren: boolean;
}
export function updateStatement({
	text,
	statement,
	subScreens = [Screen.CHAT, Screen.OPTIONS, Screen.VOTE],
	statementType = StatementType.statement,
	enableAddEvaluationOption,
	enableAddVotingOption,
	enhancedEvaluation,
	showEvaluation,
	resultsBy,
	numberOfResults,
	hasChildren,
}: UpdateStatementProps): Statement | undefined {
	try {
		const newStatement: Statement = JSON.parse(JSON.stringify(statement));

		if (text) newStatement.statement = text;

		newStatement.lastUpdate = Timestamp.now().toMillis();

		if (resultsBy && newStatement.resultsSettings)
			newStatement.resultsSettings.resultsBy = resultsBy;
		else if (resultsBy && !newStatement.resultsSettings) {
			newStatement.resultsSettings = {
				resultsBy: resultsBy,
				numberOfResults: 1,
			};
		}
		if (numberOfResults && newStatement.resultsSettings)
			newStatement.resultsSettings.numberOfResults =
                Number(numberOfResults);
		else if (numberOfResults && !newStatement.resultsSettings) {
			newStatement.resultsSettings = {
				resultsBy: ResultsBy.topOptions,
				numberOfResults: numberOfResults,
			};
		}

		newStatement.statementSettings = updateStatementSettings({
			statement,
			enableAddEvaluationOption,
			enableAddVotingOption,
			enhancedEvaluation,
			showEvaluation,
			subScreens,
		});

		newStatement.hasChildren = hasChildren;

		if (statementType !== undefined)
			newStatement.statementType =
                statement.statementType ?? StatementType.statement;

		newStatement.subScreens =
            subScreens !== undefined
<<<<<<< HEAD
                ? subScreens
                : statement.subScreens || [
                    Screen.CHAT,
                    Screen.OPTIONS,
                    Screen.VOTE,
                ];
=======
            	? subScreens
            	: statement.subScreens || [
            		Screen.CHAT,
            		Screen.OPTIONS,
            		Screen.VOTE,
            	];
>>>>>>> b2d6c43c

		StatementSchema.parse(newStatement);

		return newStatement;
	} catch (error) {
		console.error(error);

		return undefined;
	}
}

interface UpdateStatementSettingsReturnType {
    enableAddEvaluationOption?: boolean;
    enableAddVotingOption?: boolean;
    enhancedEvaluation?: boolean;
    showEvaluation?: boolean;
    subScreens?: Screen[];
}

interface UpdateStatementSettingsParams {
    statement: Statement;
    enableAddEvaluationOption: boolean;
    enableAddVotingOption: boolean;
    enhancedEvaluation: boolean;
    showEvaluation: boolean;
    subScreens: Screen[] | undefined;
}

function updateStatementSettings({
	statement,
	enableAddEvaluationOption,
	enableAddVotingOption,
	enhancedEvaluation,
	showEvaluation,
	subScreens,
}: UpdateStatementSettingsParams): UpdateStatementSettingsReturnType {
	try {
		if (!statement) throw new Error("Statement is undefined");
		if (!statement.statementSettings)
			throw new Error("Statement settings is undefined");

		return {
			...statement.statementSettings,
			enhancedEvaluation,
			showEvaluation,
			enableAddEvaluationOption,
			enableAddVotingOption,
			subScreens,
		};
	} catch (error) {
		console.error(error);

		return {
			showEvaluation: true,
			enableAddEvaluationOption: true,
			enableAddVotingOption: true,
			subScreens: [Screen.CHAT, Screen.OPTIONS, Screen.VOTE],
		};
	}
}

export async function updateStatementText(
	statement: Statement | undefined,
	newText: string,
) {
<<<<<<< HEAD
    try {
        if (!newText) throw new Error("New text is undefined");
        if (!statement) throw new Error("Statement is undefined");
        if (statement.statement === newText) return;

        StatementSchema.parse(statement);
        const statementRef = doc(
            DB,
            Collections.statements,
            statement.statementId,
        );
        const newStatement = {
            statement: newText,
            lastUpdate: Timestamp.now().toMillis(),
        };
        await updateDoc(statementRef, newStatement);
    } catch (error) { }
=======
	try {
		if (!newText) throw new Error("New text is undefined");
		if (!statement) throw new Error("Statement is undefined");
		if (statement.statement === newText) return;

		StatementSchema.parse(statement);
		const statementRef = doc(
			DB,
			Collections.statements,
			statement.statementId,
		);
		const newStatement = {
			statement: newText,
			lastUpdate: Timestamp.now().toMillis(),
		};
		await updateDoc(statementRef, newStatement);
	} catch (error) {}
>>>>>>> b2d6c43c
}

export async function setStatementIsOption(statement: Statement) {
	try {
		const statementRef = doc(
			DB,
			Collections.statements,
			statement.statementId,
		);
		const parentStatementRef = doc(
			DB,
			Collections.statements,
			statement.parentId,
		);

		//get current statement
		const [statementDB, parentStatementDB] = await Promise.all([
			getDoc(statementRef),
			getDoc(parentStatementRef),
		]);

		if (!statementDB.exists()) throw new Error("Statement not found");

		const statementDBData = statementDB.data() as Statement;
		const parentStatementDBData = parentStatementDB.data() as Statement;

		StatementSchema.parse(statementDBData);
		StatementSchema.parse(parentStatementDBData);

		await toggleStatementOption(statementDBData, parentStatementDBData);
	} catch (error) {
		console.error(error);
	}

	async function toggleStatementOption(
		statement: Statement,
		parentStatement: Statement,
	) {
		try {
			const statementRef = doc(
				DB,
				Collections.statements,
				statement.statementId,
			);

			if (statement.statementType === StatementType.option) {
				await updateDoc(statementRef, {
					statementType: StatementType.statement,
				});
			} else if (statement.statementType === StatementType.statement) {
				if (!(parentStatement.statementType === StatementType.question))
					throw new Error(
						"You can't create option under option or statement",
					);

				await updateDoc(statementRef, {
					statementType: StatementType.option,
				});
			}
		} catch (error) {
			console.error(error);
		}
	}
}

export async function setStatementGroupToDB(statement: Statement) {
	try {
		const statementId = statement.statementId;
		const statementRef = doc(DB, Collections.statements, statementId);
		await setDoc(
			statementRef,
			{ statementType: StatementType.statement },
			{ merge: true },
		);
	} catch (error) {
		console.error(error);
	}
}

export function setRoomSizeInStatementDB(
	statement: Statement,
	roomSize: number,
) {
	try {
		z.number().parse(roomSize);
		StatementSchema.parse(statement);
		const statementRef = doc(
			DB,
			Collections.statements,
			statement.statementId,
		);
		const newRoomSize = { roomSize };
		updateDoc(statementRef, newRoomSize);
	} catch (error) {
		console.error(error);
	}
}

export async function updateIsQuestion(statement: Statement) {
	try {
		const statementRef = doc(
			DB,
			Collections.statements,
			statement.statementId,
		);

		const parentStatementRef = doc(
			DB,
			Collections.statements,
			statement.parentId,
		);
		const parentStatementDB = await getDoc(parentStatementRef);
		const parentStatement = parentStatementDB.data() as Statement;
		StatementSchema.parse(parentStatement);

		let { statementType } = statement;
		if (statementType === StatementType.question)
			statementType = StatementType.statement;
		else {
			statementType = StatementType.question;
		}

		const newStatementType = { statementType };
		await updateDoc(statementRef, newStatementType);
	} catch (error) {
		console.error(error);
	}
}

export async function updateStatementMainImage(
	statement: Statement,
	imageURL: string | undefined,
) {
	try {
		if (!imageURL) throw new Error("Image URL is undefined");
		const statementRef = doc(
			DB,
			Collections.statements,
			statement.statementId,
		);

		await updateDoc(statementRef, {
			imagesURL: { main: imageURL },
		});
	} catch (error) {
		console.error(error);
	}
}

export async function setFollowMeDB(
	statement: Statement,
	path: string | undefined,
): Promise<void> {
	try {
		z.string().parse(path);
		StatementSchema.parse(statement);

		const statementRef = doc(
			DB,
			Collections.statements,
			statement.statementId,
		);

		if (path) {
			await updateDoc(statementRef, { followMe: path });
		} else {
			await updateDoc(statementRef, { followMe: "" });
		}
	} catch (error) {
		console.error(error);
	}
}<|MERGE_RESOLUTION|>--- conflicted
+++ resolved
@@ -69,20 +69,11 @@
 	parentStatement,
 	addSubscription = true,
 }: SetStatementToDBParams): Promise<string | undefined> => {
-<<<<<<< HEAD
-    try {
-        if (!statement) throw new Error("Statement is undefined");
-        if (!parentStatement) throw new Error("Parent statement is undefined");
-       
-        if (
-            parentStatement !== "top" &&
-=======
 	try {
 		if (!statement) throw new Error("Statement is undefined");
 		if (!parentStatement) throw new Error("Parent statement is undefined");
 		if (
 			parentStatement !== "top" &&
->>>>>>> b2d6c43c
             isAllowedStatementType({ parentStatement, statement }) === false
 		)
 			throw new Error(
@@ -111,16 +102,6 @@
 		statement.parentId = parentId;
 		statement.topParentId =
             parentStatement === "top"
-<<<<<<< HEAD
-                ? statement.statementId
-                : statement?.topParentId ||
-                parentStatement?.topParentId ||
-                "top";
-        statement.subScreens = statement.subScreens || [
-            Screen.CHAT,
-            Screen.OPTIONS,
-        ];
-=======
             	? statement.statementId
             	: statement?.topParentId ||
                   parentStatement?.topParentId ||
@@ -129,7 +110,6 @@
 			Screen.CHAT,
 			Screen.OPTIONS,
 		];
->>>>>>> b2d6c43c
 
 		const siblingOptions = getSiblingOptionsByParentId(
 			parentId,
@@ -376,21 +356,12 @@
 
 		newStatement.subScreens =
             subScreens !== undefined
-<<<<<<< HEAD
-                ? subScreens
-                : statement.subScreens || [
-                    Screen.CHAT,
-                    Screen.OPTIONS,
-                    Screen.VOTE,
-                ];
-=======
             	? subScreens
             	: statement.subScreens || [
             		Screen.CHAT,
             		Screen.OPTIONS,
             		Screen.VOTE,
             	];
->>>>>>> b2d6c43c
 
 		StatementSchema.parse(newStatement);
 
@@ -456,25 +427,6 @@
 	statement: Statement | undefined,
 	newText: string,
 ) {
-<<<<<<< HEAD
-    try {
-        if (!newText) throw new Error("New text is undefined");
-        if (!statement) throw new Error("Statement is undefined");
-        if (statement.statement === newText) return;
-
-        StatementSchema.parse(statement);
-        const statementRef = doc(
-            DB,
-            Collections.statements,
-            statement.statementId,
-        );
-        const newStatement = {
-            statement: newText,
-            lastUpdate: Timestamp.now().toMillis(),
-        };
-        await updateDoc(statementRef, newStatement);
-    } catch (error) { }
-=======
 	try {
 		if (!newText) throw new Error("New text is undefined");
 		if (!statement) throw new Error("Statement is undefined");
@@ -492,7 +444,6 @@
 		};
 		await updateDoc(statementRef, newStatement);
 	} catch (error) {}
->>>>>>> b2d6c43c
 }
 
 export async function setStatementIsOption(statement: Statement) {
