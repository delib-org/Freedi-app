--- conflicted
+++ resolved
@@ -27,7 +27,10 @@
 import { getRandomUID } from '@/types/TypeUtils';
 import { EvaluationUI } from '@/types/evaluation/Evaluation';
 import { setChoseByToDB } from '../choseBy/setChoseBy';
-import { ChoseByEvaluationType, CutoffType } from '@/types/choseBy/ChoseByTypes';
+import {
+	ChoseByEvaluationType,
+	CutoffType,
+} from '@/types/choseBy/ChoseByTypes';
 
 export const updateStatementParents = async (
 	statement: Statement,
@@ -71,12 +74,8 @@
 	numberOfResults,
 	hasChildren,
 	membership,
-<<<<<<< HEAD
-	stageType,
+	stageSelectionType,
 	creator,
-=======
-	stageSelectionType,
->>>>>>> a6181be1
 }: CreateStatementProps): Promise<Statement | undefined> {
 	try {
 		const statement = createStatement({
@@ -133,9 +132,9 @@
 	creator,
 }: SetStatementToDBParams): Promise<
 	| {
-		statementId: string;
-		statement: Statement;
-	}
+			statementId: string;
+			statement: Statement;
+	  }
 	| undefined
 > => {
 	try {
@@ -163,8 +162,8 @@
 			parentStatement === 'top'
 				? statement.statementId
 				: statement?.topParentId ||
-				parentStatement?.topParentId ||
-				'top';
+					parentStatement?.topParentId ||
+					'top';
 
 		const siblingOptions = getSiblingOptionsByParentId(
 			parentId,
@@ -337,10 +336,11 @@
 			newStatement.evaluationSettings = {
 				evaluationUI: getEvaluationUI(stageSelectionType),
 			};
-
-		}
-
-		function getEvaluationUI(stageSelectionType?: StageSelectionType): EvaluationUI {
+		}
+
+		function getEvaluationUI(
+			stageSelectionType?: StageSelectionType
+		): EvaluationUI {
 			switch (stageSelectionType) {
 				case StageSelectionType.consensus:
 					return EvaluationUI.suggestions;
