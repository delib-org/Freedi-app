--- conflicted
+++ resolved
@@ -14,14 +14,7 @@
 	try {
 		if (!statementId) throw new Error('Statement ID is undefined');
 		const statementRef = doc(FireStore, Collections.statements, statementId);
-<<<<<<< HEAD
-		const questionSettings: QuestionSettings = {
-			currentStep: step,
-			questionType: QuestionType.multipleSteps,
-		};
-=======
 		const questionSettings: QuestionSettings = { currentStage: stage, questionType: QuestionType.document }
->>>>>>> 7a423a36
 		await updateDoc(statementRef, { questionSettings });
 	} catch (error) {
 		console.error(error);
@@ -34,15 +27,7 @@
 	stage: QuestionStage;
 }
 
-<<<<<<< HEAD
-export async function setQuestionType({
-	statementId,
-	type = QuestionType.singleStep,
-	stage = QuestionStage.suggestion,
-}: SetStatementTypeProps) {
-=======
 export async function setQuestionType({ statementId, type = QuestionType.simple, stage = QuestionStage.suggestion }: SetStatementTypeProps) {
->>>>>>> 7a423a36
 	try {
 		if (!statementId) throw new Error('Statement ID is undefined');
 		const statementRef = doc(FireStore, Collections.statements, statementId);
