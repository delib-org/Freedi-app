import { Unsubscribe } from 'firebase/auth';
import {
	and,
	collection,
	doc,
	limit,
	onSnapshot,
	or,
	orderBy,
	query,
	where,
} from 'firebase/firestore';

// Redux Store
import { FireStore } from '../config';
import {
	deleteStatement,
	removeMembership,
	setMembership,
	setStatement,
	setStatementSubscription,
	setStatements,
} from '@/redux/statements/statementsSlice';
import { AppDispatch, store } from '@/redux/store';
import {
	StatementSubscription, User, Role, Collections,
	StatementType,
	DeliberativeElement,
<<<<<<< HEAD
} from '@/types/TypeEnums';
import { Statement, StatementSchema } from '@/types/statement/StatementTypes';
import { StatementSubscription } from '@/types/statement/StatementSubscription';
import { Creator } from '@/types/user/User';
=======
	Statement,
	StatementSchema,
} from 'delib-npm';

>>>>>>> 35f02ec0
import { parse } from 'valibot';
import React from 'react';

// Helpers

export const listenToStatementSubscription = (
	statementId: string,
	user: Creator,
	dispatch: AppDispatch
): Unsubscribe => {
	try {
		const statementsSubscribeRef = doc(
			FireStore,
			Collections.statementsSubscribe,
			`${user.uid}--${statementId}`
		);

		return onSnapshot(statementsSubscribeRef, (statementSubscriptionDB) => {
			try {
				if (!statementSubscriptionDB.exists()) {
					console.info('No subscription found');

					return;
				}
				const statementSubscription =
					statementSubscriptionDB.data() as StatementSubscription;

				const { role } = statementSubscription;

				//@ts-ignore
				if (role === 'statement-creator') {
					statementSubscription.role = Role.admin;
				} else if (role === undefined) {
					statementSubscription.role = Role.unsubscribed;
					console.info(
						'Role is undefined. Setting role to unsubscribed'
					);
				}

				dispatch(setStatementSubscription(statementSubscription));
			} catch (error) {
				console.error(error);
			}
		});
	} catch (error) {
		console.error(error);

		return () => { };
	}
};

export const listenToStatement = (
	statementId: string | undefined,
	setIsStatementNotFound?: React.Dispatch<React.SetStateAction<boolean>>
): Unsubscribe => {
	try {
		const dispatch = store.dispatch;
		if (!statementId) throw new Error('Statement id is undefined');
		const statementRef = doc(
			FireStore,
			Collections.statements,
			statementId
		);

		return onSnapshot(
			statementRef,
			(statementDB) => {
				try {
					if (!statementDB.exists()) {
						if (setIsStatementNotFound)
							setIsStatementNotFound(true);
						throw new Error('Statement does not exist');
					}
					const statement = statementDB.data() as Statement;

					dispatch(setStatement(statement));
				} catch (error) {
					console.error(error);
					if (setIsStatementNotFound) setIsStatementNotFound(true);
				}
			},
			(error) => console.error(error)
		);
	} catch (error) {
		console.error(error);
		if (setIsStatementNotFound) setIsStatementNotFound(true);

		return () => { };
	}
};

export const listenToSubStatements = (
	statementId: string | undefined
): Unsubscribe => {
	try {
		const dispatch = store.dispatch;
		if (!statementId) throw new Error('Statement id is undefined');
		const statementsRef = collection(FireStore, Collections.statements);
		const q = query(
			statementsRef,
			where('parentId', '==', statementId),
			where('statementType', '!=', StatementType.document),
			orderBy('createdAt', 'desc'),
			limit(100)
		);
		let isFirstCall = true;

		return onSnapshot(q, (statementsDB) => {
			const startStatements: Statement[] = [];
			statementsDB.docChanges().forEach((change) => {
				const statement = change.doc.data() as Statement;

				if (change.type === 'added') {
					if (isFirstCall) {
						startStatements.push(statement);
					} else {
						dispatch(setStatement(statement));
					}
				}

				if (change.type === 'modified') {
					dispatch(setStatement(statement));
				}

				if (change.type === 'removed') {
					dispatch(deleteStatement(statement.statementId));
				}

				// There shouldn't be deleted statements. instead the statement should be updated to status "deleted".
				// If You will use delete, it will remove from the dom a messages that are outside of the limit of the query.
			});
			isFirstCall = false;

			dispatch(setStatements(startStatements));
		});
	} catch (error) {
		console.error(error);

		return () => { };
	}
};

export const listenToMembers =
	(dispatch: AppDispatch) => (statementId: string) => {
		try {
			const membersRef = collection(
				FireStore,
				Collections.statementsSubscribe
			);
			const q = query(
				membersRef,
				where('statementId', '==', statementId),
				where('statement.statementType', '!=', StatementType.document),
				orderBy('createdAt', 'desc')
			);

			return onSnapshot(q, (subsDB) => {
				subsDB.docChanges().forEach((change) => {
					const member = change.doc.data() as StatementSubscription;
					if (change.type === 'added') {
						dispatch(setMembership(member));
					}

					if (change.type === 'modified') {
						dispatch(setMembership(member));
					}

					if (change.type === 'removed') {
						dispatch(
							removeMembership(member.statementsSubscribeId)
						);
					}
				});
			});
		} catch (error) {
			console.error(error);
		}
	};

export function listenToAllSubStatements(
	statementId: string,
	numberOfLastMessages = 7
) {
	try {
		if (numberOfLastMessages > 25) numberOfLastMessages = 25;
		if (!statementId) throw new Error('Statement id is undefined');

		const statementsRef = collection(FireStore, Collections.statements);
		const q = query(
			statementsRef,
			where('topParentId', '==', statementId),
			where('statementId', '!=', statementId),
			orderBy('createdAt', 'desc'),
			limit(numberOfLastMessages)
		);

		return onSnapshot(q, (statementsDB) => {
			statementsDB.docChanges().forEach((change) => {
				const statement = parse(StatementSchema, change.doc.data());

				if (statement.statementId === statementId) return;

				switch (change.type) {
					case 'added':
						store.dispatch(setStatement(statement));
						break;
					case 'removed':
						store.dispatch(deleteStatement(statement.statementId));
						break;
				}
			});
		});
	} catch (error) {
		console.error(error);

		return (): void => {
			return;
		};
	}
}
export function listenToAllDescendants(statementId: string): Unsubscribe {
	try {
		const statementsRef = collection(FireStore, Collections.statements);
		const q = query(
			statementsRef,
			and(
				or(
					where(
						'deliberativeElement',
						'==',
						DeliberativeElement.option
					),
					where(
						'deliberativeElement',
						'==',
						DeliberativeElement.research
					)
				),
				where('parents', 'array-contains', statementId)
			),
			limit(100)
		);

		return onSnapshot(q, (statementsDB) => {
			statementsDB.docChanges().forEach((change) => {
				const statement = parse(StatementSchema, change.doc.data());

				if (
					change.type === 'added' ||
					change.type === 'modified' ||
					change.type === 'removed'
				) {
					store.dispatch(setStatement(statement));
				}
			});
		});
	} catch (error) {
		console.error(error);

		return (): void => {
			return;
		};
	}
}<|MERGE_RESOLUTION|>--- conflicted
+++ resolved
@@ -23,20 +23,15 @@
 } from '@/redux/statements/statementsSlice';
 import { AppDispatch, store } from '@/redux/store';
 import {
-	StatementSubscription, User, Role, Collections,
+	StatementSubscription,
+	Role,
+	Collections,
 	StatementType,
 	DeliberativeElement,
-<<<<<<< HEAD
-} from '@/types/TypeEnums';
-import { Statement, StatementSchema } from '@/types/statement/StatementTypes';
-import { StatementSubscription } from '@/types/statement/StatementSubscription';
-import { Creator } from '@/types/user/User';
-=======
 	Statement,
 	StatementSchema,
 } from 'delib-npm';
 
->>>>>>> 35f02ec0
 import { parse } from 'valibot';
 import React from 'react';
 
@@ -84,7 +79,7 @@
 	} catch (error) {
 		console.error(error);
 
-		return () => { };
+		return () => {};
 	}
 };
 
@@ -124,7 +119,7 @@
 		console.error(error);
 		if (setIsStatementNotFound) setIsStatementNotFound(true);
 
-		return () => { };
+		return () => {};
 	}
 };
 
@@ -175,7 +170,7 @@
 	} catch (error) {
 		console.error(error);
 
-		return () => { };
+		return () => {};
 	}
 };
 
