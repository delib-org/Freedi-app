--- conflicted
+++ resolved
@@ -1,13 +1,4 @@
 import {
-<<<<<<< HEAD
-  User,
-  Collections,
-  StatementSubscription,
-  StatementSubscriptionSchema,
-  StatementType,
-  Statement,
-  Role,
-=======
 	User,
 	Collections,
 	StatementSubscription,
@@ -16,26 +7,17 @@
 	Statement,
 	Role,
 	StatementSchema,
->>>>>>> a6737acc
 } from "delib-npm";
 import { collection, doc, limit, onSnapshot, orderBy, query, where } from "firebase/firestore";
 
 // Redux Store
 import {
-<<<<<<< HEAD
-  removeMembership,
-  setMembership,
-  setStatement,
-  setStatementSubscription,
-  setStatements,
-=======
 	deleteStatement,
 	removeMembership,
 	setMembership,
 	setStatement,
 	setStatementSubscription,
 	setStatements,
->>>>>>> a6737acc
 } from "@/model/statements/statementsSlice";
 import { AppDispatch, store } from "@/model/store";
 import { DB } from "../config";
@@ -91,7 +73,6 @@
   statementId: string,
   setIsStatementNotFound?: React.Dispatch<React.SetStateAction<boolean>>
 ): Unsubscribe => {
-<<<<<<< HEAD
   try {
     const dispatch = store.dispatch;
     const statementRef = doc(DB, Collections.statements, statementId);
@@ -149,9 +130,13 @@
           }
         }
 
-        if (change.type === "modified") {
-          dispatch(setStatement(statement));
-        }
+				if (change.type === "modified") {
+					dispatch(setStatement(statement));
+				}
+
+				if (change.type === "removed") {
+					dispatch(deleteStatement(statement.statementId));
+				}
 
         // There shouldn't be deleted statements. instead the statement should be updated to status "deleted".
         // If You will use delete, it will remove from the dom a messages that are outside of the limit of the query.
@@ -208,9 +193,10 @@
       limit(1)
     );
 
-    return onSnapshot(q, (statementsDB) => {
-      statementsDB.docChanges().forEach((change) => {
-        const statement = change.doc.data() as Statement;
+		return onSnapshot(q, (statementsDB) => {
+			statementsDB.docChanges().forEach((change) => {
+				const statement = change.doc.data() as Statement;
+				StatementSchema.parse(statement);
 
         cb(statement);
       });
@@ -250,157 +236,4 @@
     console.error(error);
     return null;
   }
-=======
-	try {
-		const dispatch = store.dispatch;
-		const statementRef = doc(DB, Collections.statements, statementId);
-
-		return onSnapshot(
-			statementRef,
-			(statementDB) => {
-				try {
-					if (!statementDB.exists()) {
-						if (setIsStatementNotFound)
-							setIsStatementNotFound(true);
-						throw new Error("Statement does not exist at listenToStatement");
-					}
-					const statement = statementDB.data() as Statement;
-					StatementSchema.parse(statement);
-
-					dispatch(setStatement(statement));
-				} catch (error) {
-					console.error(error)
-					if (setIsStatementNotFound)
-						setIsStatementNotFound(true);
-				}
-			},
-			(error) => console.error(error),
-		);
-	} catch (error) {
-		console.error(error);
-		if (setIsStatementNotFound)
-			setIsStatementNotFound(true);
-
-		// eslint-disable-next-line @typescript-eslint/no-empty-function
-		return () => { };
-	}
-};
-
-export const listenToSubStatements = (
-	statementId: string | undefined,
-	dispatch: AppDispatch,
-): Unsubscribe => {
-	try {
-		if (!statementId) throw new Error("Statement id is undefined");
-		const statementsRef = collection(DB, Collections.statements);
-		const q = query(
-			statementsRef,
-			where("parentId", "==", statementId),
-			where("statementType", "!=", StatementType.document),
-			orderBy("createdAt", "desc"),
-			limit(20),
-		);
-		let isFirstCall = true;
-
-		return onSnapshot(q, (statementsDB) => {
-			const startStatements: Statement[] = [];
-			statementsDB.docChanges().forEach((change) => {
-				const statement = change.doc.data() as Statement;
-				StatementSchema.parse(statement);
-
-				if (change.type === "added") {
-					if (isFirstCall) {
-						startStatements.push(statement);
-					} else {
-						dispatch(setStatement(statement));
-					}
-				}
-
-				if (change.type === "modified") {
-					dispatch(setStatement(statement));
-				}
-
-				if (change.type === "removed") {
-					dispatch(deleteStatement(statement.statementId));
-				}
-
-				// There shouldn't be deleted statements. instead the statement should be updated to status "deleted".
-				// If You will use delete, it will remove from the dom a messages that are outside of the limit of the query.
-			});
-			isFirstCall = false;
-
-			dispatch(setStatements(startStatements));
-		});
-	} catch (error) {
-		console.error(error);
-
-		// eslint-disable-next-line @typescript-eslint/no-empty-function
-		return () => { };
-	}
-};
-
-export const listenToMembers =
-	(dispatch: AppDispatch) => (statementId: string) => {
-		try {
-			const membersRef = collection(DB, Collections.statementsSubscribe);
-			const q = query(
-				membersRef,
-				where("statementId", "==", statementId),
-				orderBy("createdAt", "desc"),
-			);
-
-			return onSnapshot(q, (subsDB) => {
-				subsDB.docChanges().forEach((change) => {
-					const member = change.doc.data() as StatementSubscription;
-					StatementSubscriptionSchema.parse(member);
-
-					if (change.type === "added") {
-						dispatch(setMembership(member));
-					}
-
-					if (change.type === "modified") {
-						dispatch(setMembership(member));
-					}
-
-					if (change.type === "removed") {
-						dispatch(
-							removeMembership(member.statementsSubscribeId),
-						);
-					}
-				});
-			});
-		} catch (error) {
-			console.error(error);
-		}
-	};
-
-export async function listenToUserAnswer(
-	questionId: string,
-	cb: (statement: Statement) => void,
-) {
-	try {
-		const user = store.getState().user.user;
-		if (!user) throw new Error("User not logged in");
-		const statementsRef = collection(DB, Collections.statements);
-		const q = query(
-			statementsRef,
-			where("statementType", "==", StatementType.option),
-			where("parentId", "==", questionId),
-			where("creatorId", "==", user.uid),
-			orderBy("createdAt", "desc"),
-			limit(1),
-		);
-
-		return onSnapshot(q, (statementsDB) => {
-			statementsDB.docChanges().forEach((change) => {
-				const statement = change.doc.data() as Statement;
-				StatementSchema.parse(statement);
-
-				cb(statement);
-			});
-		});
-	} catch (error) {
-		console.error(error);
-	}
->>>>>>> a6737acc
 }