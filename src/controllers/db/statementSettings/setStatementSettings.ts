--- conflicted
+++ resolved
@@ -1,4 +1,3 @@
-<<<<<<< HEAD
 import { doc, setDoc } from 'firebase/firestore';
 import { FireStore } from '../config';
 import { QuestionSettings, QuestionType } from '@/types/question';
@@ -10,17 +9,6 @@
 	property: keyof StatementSettings | keyof QuestionSettings;
 	newValue: boolean;
 	settingsSection: keyof Statement;
-=======
-import { Collections, Statement, StatementSettings, QuestionSettings, QuestionType } from "delib-npm";
-import { doc, setDoc } from "firebase/firestore";
-import { FireStore } from "../config";
-
-interface SetStatementSettingsProps {
-	statement: Statement,
-	property: keyof (StatementSettings & QuestionSettings),
-	newValue: boolean | string,
-	settingsSection: keyof Statement
->>>>>>> 7a423a36
 }
 
 export function setStatementSettingToDB({
