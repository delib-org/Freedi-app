--- conflicted
+++ resolved
@@ -7,14 +7,14 @@
 	where,
 } from 'firebase/firestore';
 import { FireStore } from '../config';
-<<<<<<< HEAD
-import { Collections } from '@/types/TypeEnums';
-import { Statement, StatementSchema } from '@/types/statement/StatementTypes';
-import { getVoteId, Vote, VoteSchema } from '@/types/vote';
-=======
-import { store } from '@/redux/store';
-import { Collections, Statement, StatementSchema, getVoteId, Vote, VoteSchema } from 'delib-npm';
->>>>>>> 35f02ec0
+import {
+	Collections,
+	Statement,
+	StatementSchema,
+	getVoteId,
+	Vote,
+	VoteSchema,
+} from 'delib-npm';
 import { parse } from 'valibot';
 
 // Why get user from firebase when we can pass it as a parameter?
