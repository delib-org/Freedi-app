--- conflicted
+++ resolved
@@ -23,11 +23,7 @@
 import { AppDispatch, store } from '@/redux/store';
 import { listenedStatements } from '@/view/pages/home/Home';
 import { Collections } from '@/types/TypeEnums';
-<<<<<<< HEAD
-import { Statement } from '@/types/statement/Statement';
-=======
-import { Statement, StatementSchema } from '@/types/statement/StatementTypes';
->>>>>>> a6181be1
+import { Statement } from '@/types/statement/StatementTypes';
 import {
 	StatementSubscription,
 	StatementSubscriptionSchema,
@@ -86,7 +82,7 @@
 	} catch (error) {
 		console.error(error);
 
-		return () => { };
+		return () => {};
 	}
 };
 
@@ -191,7 +187,7 @@
 	} catch (error) {
 		console.error('Listen to statement subscriptions error', error);
 
-		return () => { };
+		return () => {};
 	}
 }
 
@@ -312,6 +308,6 @@
 	} catch (error) {
 		console.error(error);
 
-		return () => { };
+		return () => {};
 	}
 }