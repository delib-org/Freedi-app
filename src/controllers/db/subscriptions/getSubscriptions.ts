--- conflicted
+++ resolved
@@ -12,11 +12,7 @@
 	Unsubscribe,
 } from 'firebase/firestore';
 import { FireStore } from '../config';
-<<<<<<< HEAD
-import { listenToStatement } from '../statements/listenToStatements';
-=======
 import { getStatementFromDB } from '../statements/getStatement';
->>>>>>> 35f02ec0
 import { getStatementSubscriptionId } from '@/controllers/general/helpers';
 import {
 	deleteSubscribedStatement,
@@ -24,19 +20,14 @@
 	setStatementsSubscription,
 } from '@/redux/statements/statementsSlice';
 import { AppDispatch, store } from '@/redux/store';
-<<<<<<< HEAD
-import { listenedStatements } from '@/view/pages/home/Home';
-import { Collections } from '@/types/TypeEnums';
-import { Statement } from '@/types/statement/StatementTypes';
-=======
->>>>>>> 35f02ec0
 import {
-	Statement, StatementSchema,
+	Statement,
+	StatementSchema,
 	StatementSubscription,
 	StatementSubscriptionSchema,
 	Role,
 	User,
-	Collections
+	Collections,
 } from 'delib-npm';
 import { parse } from 'valibot';
 
@@ -94,12 +85,8 @@
 	}
 };
 
-<<<<<<< HEAD
 export function listenToStatementSubscriptions(
 	userId: string,
-=======
-export function listenToTopStatementSubscriptions(
->>>>>>> 35f02ec0
 	numberOfStatements = 30
 ): () => void {
 	try {
@@ -120,14 +107,20 @@
 		return onSnapshot(q, (subscriptionsDB) => {
 			subscriptionsDB.docChanges().forEach((change) => {
 				try {
-					const statementSubscription = change.doc.data() as StatementSubscription;
+					const statementSubscription =
+						change.doc.data() as StatementSubscription;
 
 					if (change.type === 'added' || change.type === 'modified')
-						dispatch(setStatementSubscription(statementSubscription));
+						dispatch(
+							setStatementSubscription(statementSubscription)
+						);
 
 					if (change.type === 'removed')
-						dispatch(deleteSubscribedStatement(statementSubscription.statementId));
-
+						dispatch(
+							deleteSubscribedStatement(
+								statementSubscription.statementId
+							)
+						);
 				} catch (error) {
 					console.error(
 						'Listen to statement subscriptions each error',
@@ -215,9 +208,6 @@
 	}
 }
 
-<<<<<<< HEAD
-export function getNewStatementsFromSubscriptions(userId: string): Unsubscribe {
-=======
 interface GetTopParentSubscriptionProps {
 	topParentStatement: Statement | undefined;
 	topParentSubscription: StatementSubscription | undefined;
@@ -225,13 +215,10 @@
 }
 
 export async function getTopParentSubscription(
-	statementId: string
+	statementId: string,
+	userId: string
 ): Promise<GetTopParentSubscriptionProps> {
 	try {
-		//try to get the user from the store
-		const user = store.getState().user.user;
-		if (!user) throw new Error('User not logged in');
-
 		const statement: Statement | undefined = await getStatement();
 
 		const topParentId = statement.topParentId;
@@ -239,7 +226,7 @@
 
 		const topParentSubscriptionId = getStatementSubscriptionId(
 			topParentId,
-			user
+			userId
 		);
 
 		//get top subscription
@@ -258,7 +245,8 @@
 
 		//get top statement
 
-		const topParentStatement: Statement | undefined = await getTopParentStatement(topParentId);
+		const topParentStatement: Statement | undefined =
+			await getTopParentStatement(topParentId);
 
 		return { topParentStatement, topParentSubscription, error: false };
 	} catch (error) {
@@ -271,16 +259,22 @@
 		};
 	}
 
-	async function getTopParentStatement(topParentId: string): Promise<Statement | undefined> {
+	async function getTopParentStatement(
+		topParentId: string
+	): Promise<Statement | undefined> {
 		try {
 			const topParentStatement: Statement | undefined = store
 				.getState()
-				.statements.statements.find((st) => st.statementId === topParentId);
+				.statements.statements.find(
+					(st) => st.statementId === topParentId
+				);
 			if (topParentStatement) return topParentStatement;
 
-			const topParentStatementFromDB = await getStatementFromDB(topParentId);
-
-			if (!topParentStatementFromDB) throw new Error('Top parent statement not found');
+			const topParentStatementFromDB =
+				await getStatementFromDB(topParentId);
+
+			if (!topParentStatementFromDB)
+				throw new Error('Top parent statement not found');
 
 			return topParentStatementFromDB;
 		} catch (error) {
@@ -329,8 +323,7 @@
 	}
 }
 
-export function getNewStatementsFromSubscriptions(): Unsubscribe {
->>>>>>> 35f02ec0
+export function getNewStatementsFromSubscriptions(userId: string): Unsubscribe {
 	try {
 		const dispatch = store.dispatch;
 		//get the latest created statements
