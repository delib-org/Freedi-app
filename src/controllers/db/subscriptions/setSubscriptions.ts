--- conflicted
+++ resolved
@@ -2,20 +2,14 @@
 import { FireStore } from '../config';
 import { getStatementSubscriptionId } from '@/controllers/general/helpers';
 import { Collections } from '@/types/TypeEnums';
-<<<<<<< HEAD
-import { Statement, StatementSchema } from '@/types/statement/Statement';
+import { Statement, StatementSchema } from '@/types/statement/StatementTypes';
 import {
 	StatementSubscription,
 	StatementSubscriptionSchema,
 } from '@/types/statement/StatementSubscription';
-import { Creator } from '@/types/user/User';
-=======
-import { Statement, StatementSchema } from '@/types/statement/StatementTypes';
-import { StatementSubscriptionSchema } from '@/types/statement/StatementSubscription';
-import { User } from '@/types/user/User';
->>>>>>> a6181be1
 import { parse } from 'valibot';
 import { Role } from '@/types/user/UserSettings';
+import { Creator } from '@/types/user/User';
 
 export async function setStatementSubscriptionToDB(
 	statement: Statement,
