<<<<<<< HEAD
import { Statement, Collections, StatementSubscription, StatementSubscriptionSchema, NotificationType } from "delib-npm";
import { collection, doc, getDoc, onSnapshot, query, setDoc, Timestamp, Unsubscribe, where, orderBy } from "firebase/firestore";
=======
import { Statement, Collections, StatementSubscription } from "delib-npm";
import { doc, getDoc, setDoc, Timestamp } from "firebase/firestore";
>>>>>>> c8cd13e4
import { getToken, onMessage } from "firebase/messaging";
import { messaging, DB } from "../config";
import { getUserFromFirebase } from "../users/usersGeneral";
import { vapidKey } from "../configKey";
import logo from "@/assets/logo/logo-96px.png";
import { store } from "@/model/store";
import { deleteInAppNotification, setInAppNotification } from "@/model/notifications/notificationsSlice";


export async function getUserPermissionToNotifications(
	t: (text: string) => string,
): Promise<boolean> {
	try {
		if (!window.hasOwnProperty("Notification"))
			throw new Error("Notification not supported");
		if (Notification.permission === "granted") return true;

		if (Notification.permission === "denied") return false;

		//in case the user didn't set the notification permission yet
		alert(
			t(
				"Please confirm notifications to receive updates on new comments\nYou can disable notifications at any time",
			),
		);
		const permission = await Notification.requestPermission();

		if (permission !== "granted") throw new Error("Permission not granted");

		return true;
	} catch (error) {
		return false;
	}
}

export async function onLocalMessage() {
	try {
		const msg = await messaging();
		if (!msg) throw new Error("msg is undefined");

		return onMessage(msg, (payload) => {

			if (payload.data?.creatorId === getUserFromFirebase()?.uid) return;

			Notification.requestPermission().then((permission) => {
				if (permission === "granted") {
					const title = payload.data?.title || "Delib";

					const notification = new Notification(title, {
						body: payload.data?.body || "",
						data: { url: payload.data?.url || "" },
						icon: logo,
					});

					const notificationSound = new Audio(
						"https://delib-5.web.app/assets/sound/sweet_notification.mp3",
					);

					notificationSound.autoplay = true;
					notificationSound.volume = 0.3;

					notificationSound.play();

					notification.onclick = (event) => {
						const target = event.target as Notification;

						const url = target.data.url;

						// window.open(url, "_blank");
						window.open(url, "_self");
					};
				} else {
					console.error("Unable to get permission to notify.");
				}
			});
		});
	} catch (error) {
		console.error(error);
	}
}

export async function setStatementSubscriptionNotificationToDB(
	statement: Statement | undefined,
	notification = true,
) {
	try {
		const msg = await messaging();
		if (!msg) throw new Error("Notifications not supported");
		const token = await getToken(msg, { vapidKey });
		if (!token)
			throw new Error(
				"Token is undefined in setStatementSubscriptionNotificationToDB.",
			);

		if (!statement) throw new Error("Statement is undefined");
		const { statementId } = statement;

		const user = getUserFromFirebase();
		if (!user) throw new Error("User not logged in");
		if (!user.uid) throw new Error("User not logged in");

		const statementsSubscribeId = `${user.uid}--${statementId}`;
		const statementsSubscribeRef = doc(
			DB,
			Collections.statementsSubscribe,
			statementsSubscribeId,
		);
		const statementSubscriptionDB = await getDoc(statementsSubscribeRef);

		if (!statementSubscriptionDB.exists()) {

			//set new subscription
			const tokenArr = [token];

			await setDoc(
				statementsSubscribeRef,
				{
					user,
					userId: user.uid,
					statementId,
					token: tokenArr,
					notification,
					lastUpdate: Timestamp.now().toMillis(),
					statementsSubscribeId,
					statement,
				},
				{ merge: true },
			);
		} else {
			// update subscription -> Remove notifications
			const statementSubscription =
				statementSubscriptionDB.data() as StatementSubscription;

			// StatementSubscriptionSchema.parse(statementSubscription);

			const tokenArr = statementSubscription.token
				? [...statementSubscription.token]
				: [];

			// If token is already in the array, remove it, otherwise add it
			if (!tokenArr.includes(token)) {
				tokenArr.push(token);
			} else {
				tokenArr.splice(tokenArr.indexOf(token), 1);
			}

			await setDoc(
				statementsSubscribeRef,
				{
					token: tokenArr,
					notification,
				},
				{ merge: true },
			);
		}
	} catch (error) {
		console.error(error);
	}
}


export function listenToInAppNotifications(): Unsubscribe {
	try {
		const user = store.getState().user.user;
		if (!user) return () => { return };

		const dispatch = store.dispatch;

		const messagesRef = collection(DB, Collections.inAppNotifications);
		const q = query(messagesRef, where("userId", "==", user.uid), where("read", "==", false), orderBy("createdAt", "desc"));
		return onSnapshot(q, (messagesDB: any) => {
			messagesDB.docChanges().forEach((change: { type: string; doc: { data: () => NotificationType; id: string } }) => {
				if (change.type === "added" || change.type === "modified") {
					const message = change.doc.data() as NotificationType;
					dispatch(setInAppNotification(message));
				} else if (change.type === "removed") {
					dispatch(deleteInAppNotification(change.doc.id));
				}
			});
		});

	} catch (error) {
		console.error(error)
		return () => { return }
	}
}

export function updateNotificationRead(notificationId: string) {
	try {
		const user = store.getState().user.user;
		if (!user) return;

		const notificationRef = doc(DB, Collections.inAppNotifications, notificationId);
		setDoc(notificationRef, { read: true }, { merge: true });
	} catch (error) {
		console.error(error);
	}
}<|MERGE_RESOLUTION|>--- conflicted
+++ resolved
@@ -1,10 +1,5 @@
-<<<<<<< HEAD
 import { Statement, Collections, StatementSubscription, StatementSubscriptionSchema, NotificationType } from "delib-npm";
 import { collection, doc, getDoc, onSnapshot, query, setDoc, Timestamp, Unsubscribe, where, orderBy } from "firebase/firestore";
-=======
-import { Statement, Collections, StatementSubscription } from "delib-npm";
-import { doc, getDoc, setDoc, Timestamp } from "firebase/firestore";
->>>>>>> c8cd13e4
 import { getToken, onMessage } from "firebase/messaging";
 import { messaging, DB } from "../config";
 import { getUserFromFirebase } from "../users/usersGeneral";
