--- conflicted
+++ resolved
@@ -11,19 +11,14 @@
 import { FireStore } from '../config';
 import { setEvaluationToStore } from '@/redux/evaluations/evaluationsSlice';
 import { AppDispatch, store } from '@/redux/store';
-<<<<<<< HEAD
-import { Collections } from '@/types/TypeEnums';
-import { CreatorSchema } from '@/types/user/User';
 import { parse } from 'valibot';
 import {
 	Evaluation,
 	EvaluationSchema,
 	SelectionFunction,
-} from '@/types/evaluation/Evaluation';
-=======
-import { parse } from 'valibot';
-import { Evaluation, EvaluationSchema, SelectionFunction, Collections, User, UserSchema } from 'delib-npm';
->>>>>>> 35f02ec0
+	Collections,
+	UserSchema,
+} from 'delib-npm';
 import { getStatementSubscriptionId } from '@/controllers/general/helpers';
 
 export const listenToEvaluations = (
@@ -105,13 +100,9 @@
 	} catch (error) {
 		console.error(error);
 
-<<<<<<< HEAD
 		return () => {
 			return;
 		};
-=======
-		return () => { return; };
->>>>>>> 35f02ec0
 	}
 }
 
@@ -153,7 +144,7 @@
 
 		const evaluatorsDB = await Promise.all(evaluatorsPromise);
 		const evaluators = evaluatorsDB.map((evaluatorDB) => {
-			const evaluator = parse(CreatorSchema, evaluatorDB?.data());
+			const evaluator = parse(UserSchema, evaluatorDB?.data());
 
 			return evaluator;
 		});
