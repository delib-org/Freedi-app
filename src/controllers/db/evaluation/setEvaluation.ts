import { Timestamp, doc, setDoc } from 'firebase/firestore';
import { FireStore } from '../config';
<<<<<<< HEAD
import { Statement } from '@/types/statement/Statement';
=======
import { store } from '@/redux/store';
import { Statement } from '@/types/statement/StatementTypes';
>>>>>>> a6181be1
import { number, parse } from 'valibot';
import { Collections } from '@/types/TypeEnums';
import { EvaluationSchema } from '@/types/evaluation/Evaluation';
import { Creator } from '@/types/user/User';

export async function setEvaluationToDB(
	statement: Statement,
	creator: Creator,
	evaluation: number
): Promise<void> {
	try {
		parse(number(), evaluation);

		if (evaluation < -1 || evaluation > 1)
			throw new Error('Evaluation is not in range');

		//ids
		const parentId = statement.parentId;
		if (!parentId) throw new Error('ParentId is undefined');

		const statementId = statement.statementId;

		const evaluationId = `${creator.uid}--${statementId}`;

		//set evaluation to db

		const evaluationRef = doc(
			FireStore,
			Collections.evaluations,
			evaluationId
		);
		const evaluationData = {
			parentId,
			evaluationId,
			statementId,
			evaluatorId: creator.uid,
			updatedAt: Timestamp.now().toMillis(),
			evaluation,
			evaluator: creator,
		};

		parse(EvaluationSchema, evaluationData);

		await setDoc(evaluationRef, evaluationData);
	} catch (error) {
		console.error(error);
	}
}<|MERGE_RESOLUTION|>--- conflicted
+++ resolved
@@ -1,11 +1,6 @@
 import { Timestamp, doc, setDoc } from 'firebase/firestore';
 import { FireStore } from '../config';
-<<<<<<< HEAD
-import { Statement } from '@/types/statement/Statement';
-=======
-import { store } from '@/redux/store';
 import { Statement } from '@/types/statement/StatementTypes';
->>>>>>> a6181be1
 import { number, parse } from 'valibot';
 import { Collections } from '@/types/TypeEnums';
 import { EvaluationSchema } from '@/types/evaluation/Evaluation';
