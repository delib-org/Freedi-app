<<<<<<< HEAD
export const keys = {
	apiKey: "AIzaSyBEumZUTCL3Jc9pt7_CjiSVTxmz9aMqSvo",
	authDomain: "synthesistalyaron.firebaseapp.com",
	databaseURL: "https://synthesistalyaron.firebaseio.com",
	projectId: "synthesistalyaron",
	storageBucket: "synthesistalyaron.appspot.com",
	messagingSenderId: "799655218679",
	appId: "1:799655218679:web:1409dd5e3b4154ecb9b2f2",
	measurementId: "G-XSGFFBXM9X",
};
=======
// export const keys = {
//     apiKey: "AIzaSyBEumZUTCL3Jc9pt7_CjiSVTxmz9aMqSvo",
//     authDomain: "synthesistalyaron.firebaseapp.com",
//     databaseURL: "https://synthesistalyaron.firebaseio.com",
//     projectId: "synthesistalyaron",
//     storageBucket: "synthesistalyaron.appspot.com",
//     messagingSenderId: "799655218679",
//     appId: "1:799655218679:web:1409dd5e3b4154ecb9b2f2",
//     measurementId: "G-XSGFFBXM9X",
// };
>>>>>>> a591f34d

// export const vapidKey =
//     "BDPJqTToQGWTXonXbOHfh7EMC4VtkTU69jzFCAv3yo-jDs3BtDxC1tVSjxRrAabetOl7WNuc5YnyS26iYQOMdSQ";

// export const keys = {
// 	apiKey: 'AIzaSyBk_koXPde8Aheeyf8xUGbeoPT71S-qHpM',
// 	authDomain: 'delib-testing.firebaseapp.com',
// 	projectId: 'delib-testing',
// 	storageBucket: 'delib-testing.appspot.com',
// 	messagingSenderId: '847845050242',
// 	appId: '1:847845050242:web:69a1107da9b3a73196319b',
// 	measurementId: 'G-ZJ4GNVKCMM',
// };

// export const vapidKey = '';

// * development * //

export const keys = {
    apiKey: "AIzaSyD-117AZU4nEdFo1Z2XRvVZO-_Dj8QQCf4",
    authDomain: "delib-v3-dev.firebaseapp.com",
    databaseURL: "https://delib-v3-dev.firebaseio.com",
    projectId: "delib-v3-dev",
    storageBucket: "delib-v3-dev.appspot.com",
    messagingSenderId: "78129543863",
    appId: "1:78129543863:web:1e4884c2e1f88b0810eb32",
    measurementId: "G-TFEFHKEX4D",
};
export const vapidKey =
    "BH5HoVPWsJy58r_Qyr8uikZB3qgQq7LKG3vqqzYGcBvwnO_VHC3_F9n4vMJIytHjshn0UGIvKFVVSftrdYGhPhM";
<|MERGE_RESOLUTION|>--- conflicted
+++ resolved
@@ -1,53 +1,40 @@
-<<<<<<< HEAD
-export const keys = {
-	apiKey: "AIzaSyBEumZUTCL3Jc9pt7_CjiSVTxmz9aMqSvo",
-	authDomain: "synthesistalyaron.firebaseapp.com",
-	databaseURL: "https://synthesistalyaron.firebaseio.com",
-	projectId: "synthesistalyaron",
-	storageBucket: "synthesistalyaron.appspot.com",
-	messagingSenderId: "799655218679",
-	appId: "1:799655218679:web:1409dd5e3b4154ecb9b2f2",
-	measurementId: "G-XSGFFBXM9X",
-};
-=======
-// export const keys = {
-//     apiKey: "AIzaSyBEumZUTCL3Jc9pt7_CjiSVTxmz9aMqSvo",
-//     authDomain: "synthesistalyaron.firebaseapp.com",
-//     databaseURL: "https://synthesistalyaron.firebaseio.com",
-//     projectId: "synthesistalyaron",
-//     storageBucket: "synthesistalyaron.appspot.com",
-//     messagingSenderId: "799655218679",
-//     appId: "1:799655218679:web:1409dd5e3b4154ecb9b2f2",
-//     measurementId: "G-XSGFFBXM9X",
-// };
->>>>>>> a591f34d
-
-// export const vapidKey =
-//     "BDPJqTToQGWTXonXbOHfh7EMC4VtkTU69jzFCAv3yo-jDs3BtDxC1tVSjxRrAabetOl7WNuc5YnyS26iYQOMdSQ";
-
-// export const keys = {
-// 	apiKey: 'AIzaSyBk_koXPde8Aheeyf8xUGbeoPT71S-qHpM',
-// 	authDomain: 'delib-testing.firebaseapp.com',
-// 	projectId: 'delib-testing',
-// 	storageBucket: 'delib-testing.appspot.com',
-// 	messagingSenderId: '847845050242',
-// 	appId: '1:847845050242:web:69a1107da9b3a73196319b',
-// 	measurementId: 'G-ZJ4GNVKCMM',
-// };
-
-// export const vapidKey = '';
-
-// * development * //
-
-export const keys = {
-    apiKey: "AIzaSyD-117AZU4nEdFo1Z2XRvVZO-_Dj8QQCf4",
-    authDomain: "delib-v3-dev.firebaseapp.com",
-    databaseURL: "https://delib-v3-dev.firebaseio.com",
-    projectId: "delib-v3-dev",
-    storageBucket: "delib-v3-dev.appspot.com",
-    messagingSenderId: "78129543863",
-    appId: "1:78129543863:web:1e4884c2e1f88b0810eb32",
-    measurementId: "G-TFEFHKEX4D",
-};
-export const vapidKey =
-    "BH5HoVPWsJy58r_Qyr8uikZB3qgQq7LKG3vqqzYGcBvwnO_VHC3_F9n4vMJIytHjshn0UGIvKFVVSftrdYGhPhM";
+export const keys = {
+	apiKey: "AIzaSyBEumZUTCL3Jc9pt7_CjiSVTxmz9aMqSvo",
+	authDomain: "synthesistalyaron.firebaseapp.com",
+	databaseURL: "https://synthesistalyaron.firebaseio.com",
+	projectId: "synthesistalyaron",
+	storageBucket: "synthesistalyaron.appspot.com",
+	messagingSenderId: "799655218679",
+	appId: "1:799655218679:web:1409dd5e3b4154ecb9b2f2",
+	measurementId: "G-XSGFFBXM9X",
+};
+
+// export const vapidKey =
+//     "BDPJqTToQGWTXonXbOHfh7EMC4VtkTU69jzFCAv3yo-jDs3BtDxC1tVSjxRrAabetOl7WNuc5YnyS26iYQOMdSQ";
+
+// export const keys = {
+// 	apiKey: 'AIzaSyBk_koXPde8Aheeyf8xUGbeoPT71S-qHpM',
+// 	authDomain: 'delib-testing.firebaseapp.com',
+// 	projectId: 'delib-testing',
+// 	storageBucket: 'delib-testing.appspot.com',
+// 	messagingSenderId: '847845050242',
+// 	appId: '1:847845050242:web:69a1107da9b3a73196319b',
+// 	measurementId: 'G-ZJ4GNVKCMM',
+// };
+
+// export const vapidKey = '';
+
+// * development * //
+
+export const keys = {
+    apiKey: "AIzaSyD-117AZU4nEdFo1Z2XRvVZO-_Dj8QQCf4",
+    authDomain: "delib-v3-dev.firebaseapp.com",
+    databaseURL: "https://delib-v3-dev.firebaseio.com",
+    projectId: "delib-v3-dev",
+    storageBucket: "delib-v3-dev.appspot.com",
+    messagingSenderId: "78129543863",
+    appId: "1:78129543863:web:1e4884c2e1f88b0810eb32",
+    measurementId: "G-TFEFHKEX4D",
+};
+export const vapidKey =
+    "BH5HoVPWsJy58r_Qyr8uikZB3qgQq7LKG3vqqzYGcBvwnO_VHC3_F9n4vMJIytHjshn0UGIvKFVVSftrdYGhPhM";