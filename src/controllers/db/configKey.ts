--- conflicted
+++ resolved
@@ -1,4 +1,3 @@
-<<<<<<< HEAD
 // export const keys = {
 // 	apiKey: "AIzaSyBEumZUTCL3Jc9pt7_CjiSVTxmz9aMqSvo",
 // 	authDomain: "synthesistalyaron.firebaseapp.com",
@@ -9,7 +8,10 @@
 // 	appId: "1:799655218679:web:1409dd5e3b4154ecb9b2f2",
 // 	measurementId: "G-XSGFFBXM9X"
 // };
-=======
+
+// export const vapidKey = "BDPJqTToQGWTXonXbOHfh7EMC4VtkTU69jzFCAv3yo-jDs3BtDxC1tVSjxRrAabetOl7WNuc5YnyS26iYQOMdSQ";
+
+
 export const keys = {
 	apiKey: "AIzaSyC2CqDSvD1johT6DS_jwPmpc9LlNgarBKU",
 	authDomain: "todo-d6f5c.firebaseapp.com",
@@ -20,23 +22,6 @@
 	appId: "1:1043125173769:web:d6677f4c3fe791a37002d8",
 	measurementId: "G-XSGFFBXM9X",
 };
->>>>>>> 0e9d2d56
-
-// export const vapidKey = "BDPJqTToQGWTXonXbOHfh7EMC4VtkTU69jzFCAv3yo-jDs3BtDxC1tVSjxRrAabetOl7WNuc5YnyS26iYQOMdSQ";
-
-
-export const keys = {
-	apiKey: "AIzaSyC-aeTb9EbexatZSiMGsWGowtMEiyeSDsA",
-	authDomain: "danieltovbin-efb2a.firebaseapp.com",
-	projectId: "danieltovbin-efb2a",
-	storageBucket: "danieltovbin-efb2a.appspot.com",
-	messagingSenderId: "328421755018",
-	appId: "1:328421755018:web:16e45391a24ff3ce070573",
-	measurementId: "G-MFG8Z0FKKW",
-  };
-  
-  export const vapidKey = "";
-  
 
 // export const keys = {
 // 	apiKey: 'AIzaSyBk_koXPde8Aheeyf8xUGbeoPT71S-qHpM',
