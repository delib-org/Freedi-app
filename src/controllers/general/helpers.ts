import { StatementSubscription, Statement, Role, Screen, Access } from 'delib-npm';
import { useAuthentication } from '../hooks/useAuthentication';

export function updateArray<T>(
	currentArray: Array<T>,
	newItem: T,
	updateByProperty: keyof T & string
): Array<T> {
	// Check if property exists early to avoid unnecessary operations
	if (newItem[updateByProperty] === undefined) {
		console.error(`Item doesn't have property ${updateByProperty}`);

		return currentArray;
	}

	const index = currentArray.findIndex(
		(item) => item[updateByProperty] === newItem[updateByProperty]
	);

	// If item not found, just return a new array with the item added
	if (index === -1) {
		return [...currentArray, newItem];
	}

	// Check if the item actually needs to be updated
	// Avoid unnecessary spread operations and comparisons
	const existingItem = currentArray[index];
	let needsUpdate = false;

	// Compare only the keys in newItem for changes
	for (const key in newItem) {
		if (existingItem[key] !== newItem[key]) {
			needsUpdate = true;
			break;
		}
	}

	// Only create a new array if an update is needed
	if (!needsUpdate) {
		return currentArray;
	}

	// Create a new array with the updated item
	const result = [...currentArray];
	result[index] = { ...existingItem, ...newItem };

	return result;
}

export function isAuthorized(
	statement: Statement | undefined,
	statementSubscription: StatementSubscription | undefined,
	parentStatementCreatorId?: string | undefined,
	authorizedRoles?: Array<Role>
) {
	try {
		if (!statement) throw new Error('No statement');

		const { user } = useAuthentication();
<<<<<<< HEAD
		if (statement.membership.access === Access.close && !user?.uid) return true
		else if (user?.uid) {
=======
		if (!user) return Role.unsubscribed;
		if (!user?.uid) return Role.unsubscribed;
>>>>>>> 1bd4c59e

			if (statement.creator?.uid === user.uid) return true;

			if (parentStatementCreatorId === user.uid) return true;

			if (!statementSubscription) return false;

			const role = statementSubscription?.role;

			if (role === Role.admin) {
				return true;
			}

			if (authorizedRoles?.includes(role)) return true;
		}

		return false;
	} catch (error) {
		console.error(error);

		return false;
	}
}

export function isAdmin(role: Role | undefined): boolean {
	if (role === Role.admin || role === Role.creator) return true;

	return false;
}

export function getInitials(fullName: string) {
	// Split the full name into words
	const words = fullName.split(' ');

	// Initialize an empty string to store the initials
	let initials = '';

	// Iterate through each word and append the first letter to the initials string
	for (const word of words) {
		if (word.length > 0) {
			initials += word[0].toUpperCase();
		}
	}

	return initials;
}

export function generateRandomLightColor(uuid: string) {
	// Generate a random number based on the UUID
	const seed = parseInt(uuid.replace(/[^\d]/g, ''), 10);
	const randomValue = (seed * 9301 + 49297) % 233280;

	// Convert the random number to a hexadecimal color code
	const hexColor = `#${((randomValue & 0x00ffffff) | 0xc0c0c0)
		.toString(16)
		.toUpperCase()}`;

	return hexColor;
}

export const statementTitleToDisplay = (
	statement: string,
	titleLength: number
) => {
	const _title =
		statement.split('\n')[0].replace('*', '') || statement.replace('*', '');

	const titleToSet =
		_title.length > titleLength - 3
			? _title.substring(0, titleLength) + '...'
			: _title;

	return { shortVersion: titleToSet, fullVersion: _title };
};

//function which check if the statement can be linked to children

export function getPastelColor() {
	return `hsl(${360 * Math.random()},100%,75%)`;
}

export function calculateFontSize(text: string, maxSize = 6, minSize = 14) {
	// Set the base font size and a multiplier for adjusting based on text length
	const baseFontSize = minSize;
	const fontSizeMultiplier = 0.2;

	// Calculate the font size based on the length of the text
	const fontSize = Math.max(
		baseFontSize - fontSizeMultiplier * text.length,
		maxSize
	);

	return `${fontSize}px`;
}

export function getTitle(statement: Statement | undefined) {
	try {
		if (!statement) return '';

		const title = statement.statement.split('\n')[0].replace('*', '');

		return title;
	} catch (error) {
		console.error(error);

		return '';
	}
}

export function getDescription(statement: Statement) {
	try {
		if (!statement) throw new Error('No statement');

		const description = statement.statement.split('\n').slice(1).join('\n');

		return description;
	} catch (error) {
		console.error(error);

		return '';
	}
}

export function getSetTimerId(statementId: string, order: number) {
	return `${statementId}--${order}`;
}

export function getRoomTimerId(
	statementId: string,
	roomNumber: number,
	order: number
) {
	return `${statementId}--${roomNumber}--${order}`;
}

export function getStatementSubscriptionId(
	statementId: string,
	userId: string
): string | undefined {
	try {
		if (!statementId) throw new Error('No statementId');

		return `${userId}--${statementId}`;
	} catch (error) {
		console.error(error);

		return undefined;
	}
}

export function getFirstScreen(array: Array<Screen>): Screen {
	try {
		//get the first screen from the array by this order: home, questions, options, chat, vote
		if (!array) throw new Error('No array');

		if (array.includes(Screen.HOME)) return Screen.HOME;
		if (array.includes(Screen.QUESTIONS)) return Screen.QUESTIONS;
		if (array.includes(Screen.OPTIONS)) return Screen.OPTIONS;
		if (array.includes(Screen.CHAT)) return Screen.CHAT;
		if (array.includes(Screen.VOTE)) return Screen.VOTE;

		return Screen.CHAT;
	} catch (error) {
		console.error(error);

		return Screen.CHAT;
	}
}

//get first name from full name or first name with firs family name letter

export function getFirstName(fullName: string) {
	try {
		if (!fullName) return '';
		const names = fullName.split(' ');
		if (names.length > 1) return names[0] + ' ' + names[1][0] + '.';

		return names[0];
	} catch (error) {
		console.error(error);

		return '';
	}
}

export function getNumberDigits(number: number): number {
	const _number = Math.floor(number);

	return _number.toString().length;
}

export function isProduction(): boolean {
	return window.location.hostname !== 'localhost';
}

export const handleCloseInviteModal = (
	setShowModal: (show: boolean) => void
) => {
	const inviteModal = document.querySelector('.inviteModal');
	inviteModal.classList.add('closing');

	setTimeout(() => {
		setShowModal(false);
	}, 400);
};

export function getLastElements(
	array: Array<unknown>,
	number: number
): Array<unknown> {
	return array.slice(Math.max(array.length - number, 1));
}

export function getTime(time: number): string {
	const timeEvent = new Date(time);
	const hours = timeEvent.getHours();
	const minutes = timeEvent.getMinutes();

	const timeDay = timeEvent.getDate();
	const timeMonth = timeEvent.getMonth() + 1;
	const timeYear = timeEvent.getFullYear();

	const currentTime = new Date();
	const currentDay = currentTime.getDate();
	const currentMonth = currentTime.getMonth() + 1;
	const currentYear = currentTime.getFullYear();

	if (currentYear !== timeYear) {
		return `${timeDay}/${timeMonth}/${timeYear} ${hours}:${minutes?.toString().length === 1 ? '0' + minutes : minutes}`;
	} else if (
		currentDay !== timeDay &&
		currentMonth === timeMonth &&
		currentYear === timeYear
	) {
		return `${timeDay}/${timeMonth} ${hours}:${minutes?.toString().length === 1 ? '0' + minutes : minutes}`;
	} else if (
		currentDay === timeDay &&
		currentMonth === timeMonth &&
		currentYear === timeYear
	) {
		return `${hours}:${minutes?.toString().length === 1 ? '0' + minutes : minutes}`;
	}

	return `${hours}:${minutes?.toString().length === 1 ? '0' + minutes : minutes}`;
}

export function truncateString(text: string, maxLength = 20): string {
	return text.length > maxLength ? text.slice(0, maxLength) + '...' : text;
}

export function getLatestUpdateStatements(statements: Statement[]): number {
	if (!statements || statements.length === 0) {
		return 0;
	}

	return statements.reduce(
		(latestUpdate, statement) =>
			statement.lastUpdate > latestUpdate
				? statement.lastUpdate
				: latestUpdate,
		0
	);
}<|MERGE_RESOLUTION|>--- conflicted
+++ resolved
@@ -57,13 +57,8 @@
 		if (!statement) throw new Error('No statement');
 
 		const { user } = useAuthentication();
-<<<<<<< HEAD
 		if (statement.membership.access === Access.close && !user?.uid) return true
 		else if (user?.uid) {
-=======
-		if (!user) return Role.unsubscribed;
-		if (!user?.uid) return Role.unsubscribed;
->>>>>>> 1bd4c59e
 
 			if (statement.creator?.uid === user.uid) return true;
 
