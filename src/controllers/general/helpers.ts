<<<<<<< HEAD
import { Screen } from '@/types/TypeEnums';
import { Statement } from '@/types/statement/StatementTypes';
import { StatementSubscription } from '@/types/statement/StatementSubscription';
import { Role } from '@/types/user/UserSettings';
import { useAuthentication } from '../hooks/useAuthentication';
=======
import { logOut } from '../db/auth';
import { HistoryTracker } from '@/redux/history/HistorySlice';
import { store } from '@/redux/store';
import { setUser } from '@/redux/users/userSlice';
import { StatementSubscription, Statement, User, Role, Screen } from 'delib-npm';
>>>>>>> 35f02ec0

export function updateArray<T>(
	currentArray: Array<T>,
	newItem: T,
	updateByProperty: keyof T & string
): Array<T> {
	// Check if property exists early to avoid unnecessary operations
	if (newItem[updateByProperty] === undefined) {
		console.error(`Item doesn't have property ${updateByProperty}`);

		return currentArray;
	}

	const index = currentArray.findIndex(
		(item) => item[updateByProperty] === newItem[updateByProperty]
	);

	// If item not found, just return a new array with the item added
	if (index === -1) {
		return [...currentArray, newItem];
	}

	// Check if the item actually needs to be updated
	// Avoid unnecessary spread operations and comparisons
	const existingItem = currentArray[index];
	let needsUpdate = false;

	// Compare only the keys in newItem for changes
	for (const key in newItem) {
		if (existingItem[key] !== newItem[key]) {
			needsUpdate = true;
			break;
		}
	}

	// Only create a new array if an update is needed
	if (!needsUpdate) {
		return currentArray;
	}

	// Create a new array with the updated item
	const result = [...currentArray];
	result[index] = { ...existingItem, ...newItem };

	return result;
}

export function isAuthorized(
	statement: Statement | undefined,
	statementSubscription: StatementSubscription | undefined,
	parentStatementCreatorId?: string | undefined,
	authorizedRoles?: Array<Role>
) {
	try {
		if (!statement) throw new Error('No statement');

		const { user } = useAuthentication();
		if (!user?.uid) throw new Error('No user');

		if (statement.creator.uid === user.uid) return true;

		if (parentStatementCreatorId === user.uid) return true;

		if (!statementSubscription) return false;

		const role = statementSubscription?.role;

		if (role === Role.admin) {
			return true;
		}

		if (authorizedRoles?.includes(role)) return true;

		return false;
	} catch (error) {
		console.error(error);

		return false;
	}
}

export function isAdmin(role: Role | undefined): boolean {
	if (role === Role.admin || role === Role.creator) return true;

	return false;
}

export function getInitials(fullName: string) {
	// Split the full name into words
	const words = fullName.split(' ');

	// Initialize an empty string to store the initials
	let initials = '';

	// Iterate through each word and append the first letter to the initials string
	for (const word of words) {
		if (word.length > 0) {
			initials += word[0].toUpperCase();
		}
	}

	return initials;
}

export function generateRandomLightColor(uuid: string) {
	// Generate a random number based on the UUID
	const seed = parseInt(uuid.replace(/[^\d]/g, ''), 10);
	const randomValue = (seed * 9301 + 49297) % 233280;

	// Convert the random number to a hexadecimal color code
	const hexColor = `#${((randomValue & 0x00ffffff) | 0xc0c0c0)
		.toString(16)
		.toUpperCase()}`;

	return hexColor;
}

export const statementTitleToDisplay = (
	statement: string,
	titleLength: number
) => {
	const _title =
		statement.split('\n')[0].replace('*', '') || statement.replace('*', '');

	const titleToSet =
		_title.length > titleLength - 3
			? _title.substring(0, titleLength) + '...'
			: _title;

	return { shortVersion: titleToSet, fullVersion: _title };
};

//function which check if the statement can be linked to children

export function getPastelColor() {
	return `hsl(${360 * Math.random()},100%,75%)`;
}

export function calculateFontSize(text: string, maxSize = 6, minSize = 14) {
	// Set the base font size and a multiplier for adjusting based on text length
	const baseFontSize = minSize;
	const fontSizeMultiplier = 0.2;

	// Calculate the font size based on the length of the text
	const fontSize = Math.max(
		baseFontSize - fontSizeMultiplier * text.length,
		maxSize
	);

	return `${fontSize}px`;
}

export function getTitle(statement: Statement | undefined) {
	try {
		if (!statement) return '';

		const title = statement.statement.split('\n')[0].replace('*', '');

		return title;
	} catch (error) {
		console.error(error);

		return '';
	}
}

export function getDescription(statement: Statement) {
	try {
		if (!statement) throw new Error('No statement');

		const description = statement.statement.split('\n').slice(1).join('\n');

		return description;
	} catch (error) {
		console.error(error);

		return '';
	}
}

export function getSetTimerId(statementId: string, order: number) {
	return `${statementId}--${order}`;
}

export function getRoomTimerId(
	statementId: string,
	roomNumber: number,
	order: number
) {
	return `${statementId}--${roomNumber}--${order}`;
}

export function getStatementSubscriptionId(
	statementId: string,
	userId: string
): string | undefined {
	try {
		if (!statementId) throw new Error('No statementId');

		return `${userId}--${statementId}`;
	} catch (error) {
		console.error(error);

		return undefined;
	}
}

export function getFirstScreen(array: Array<Screen>): Screen {
	try {
		//get the first screen from the array by this order: home, questions, options, chat, vote
		if (!array) throw new Error('No array');

		if (array.includes(Screen.HOME)) return Screen.HOME;
		if (array.includes(Screen.QUESTIONS)) return Screen.QUESTIONS;
		if (array.includes(Screen.OPTIONS)) return Screen.OPTIONS;
		if (array.includes(Screen.CHAT)) return Screen.CHAT;
		if (array.includes(Screen.VOTE)) return Screen.VOTE;

		return Screen.CHAT;
	} catch (error) {
		console.error(error);

		return Screen.CHAT;
	}
}

//get first name from full name or first name with firs family name letter

export function getFirstName(fullName: string) {
	try {
		if (!fullName) return '';
		const names = fullName.split(' ');
		if (names.length > 1) return names[0] + ' ' + names[1][0] + '.';

		return names[0];
	} catch (error) {
		console.error(error);

		return '';
	}
}

export function getNumberDigits(number: number): number {
	const _number = Math.floor(number);

	return _number.toString().length;
}

export function isProduction(): boolean {
	return window.location.hostname !== 'localhost';
}

export const handleCloseInviteModal = (
	setShowModal: (show: boolean) => void
) => {
	const inviteModal = document.querySelector(
		'.inviteModal'
	) as HTMLDivElement;
	inviteModal.classList.add('closing');

	setTimeout(() => {
		setShowModal(false);
	}, 400);
};

export function getLastElements(
	array: Array<unknown>,
	number: number
): Array<unknown> {
	return array.slice(Math.max(array.length - number, 1));
}

export function getTime(time: number): string {
	const timeEvent = new Date(time);
	const hours = timeEvent.getHours();
	const minutes = timeEvent.getMinutes();

	const timeDay = timeEvent.getDate();
	const timeMonth = timeEvent.getMonth() + 1;
	const timeYear = timeEvent.getFullYear();

	const currentTime = new Date();
	const currentDay = currentTime.getDate();
	const currentMonth = currentTime.getMonth() + 1;
	const currentYear = currentTime.getFullYear();

	if (currentYear !== timeYear) {
		return `${timeDay}/${timeMonth}/${timeYear} ${hours}:${minutes?.toString().length === 1 ? '0' + minutes : minutes}`;
	} else if (
		currentDay !== timeDay &&
		currentMonth === timeMonth &&
		currentYear === timeYear
	) {
		return `${timeDay}/${timeMonth} ${hours}:${minutes?.toString().length === 1 ? '0' + minutes : minutes}`;
	} else if (
		currentDay === timeDay &&
		currentMonth === timeMonth &&
		currentYear === timeYear
	) {
		return `${hours}:${minutes?.toString().length === 1 ? '0' + minutes : minutes}`;
	}

	return `${hours}:${minutes?.toString().length === 1 ? '0' + minutes : minutes}`;
}

export function truncateString(text: string, maxLength = 20): string {
	return text.length > maxLength ? text.slice(0, maxLength) + '...' : text;
}

export function getLatestUpdateStatements(statements: Statement[]): number {
	if (!statements || statements.length === 0) {
		return 0;
	}

	return statements.reduce(
		(latestUpdate, statement) =>
			statement.lastUpdate > latestUpdate
				? statement.lastUpdate
				: latestUpdate,
		0
	);
}<|MERGE_RESOLUTION|>--- conflicted
+++ resolved
@@ -1,16 +1,5 @@
-<<<<<<< HEAD
-import { Screen } from '@/types/TypeEnums';
-import { Statement } from '@/types/statement/StatementTypes';
-import { StatementSubscription } from '@/types/statement/StatementSubscription';
-import { Role } from '@/types/user/UserSettings';
+import { StatementSubscription, Statement, Role, Screen } from 'delib-npm';
 import { useAuthentication } from '../hooks/useAuthentication';
-=======
-import { logOut } from '../db/auth';
-import { HistoryTracker } from '@/redux/history/HistorySlice';
-import { store } from '@/redux/store';
-import { setUser } from '@/redux/users/userSlice';
-import { StatementSubscription, Statement, User, Role, Screen } from 'delib-npm';
->>>>>>> 35f02ec0
 
 export function updateArray<T>(
 	currentArray: Array<T>,
