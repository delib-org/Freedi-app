--- conflicted
+++ resolved
@@ -18,29 +18,6 @@
 
 		useEffect(() => {
 			switch (statementType) {
-<<<<<<< HEAD
-			case StatementType.question:
-				setStyle({
-					backgroundColor: "var(--question-header)",
-					color: "var(--white)",
-				});
-				break;
-			case StatementType.option:
-				setStyle({
-					backgroundColor: "var(--option)",
-					color: "var(--header)",
-				});
-				break;
-			case StatementType.result:
-				setStyle({
-					backgroundColor: "var(--agree)",
-					color: "var(--white)",
-				});
-				break;
-			default:
-				setStyle(initStyle);
-				break;
-=======
 				case StatementType.question:
 					setStyle({
 						backgroundColor: "var(--question-header)",
@@ -68,7 +45,6 @@
 				default:
 					setStyle(initStyle);
 					break;
->>>>>>> a8063638
 			}
 		}, [statementType]);
 
