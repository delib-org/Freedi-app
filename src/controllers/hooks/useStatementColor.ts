--- conflicted
+++ resolved
@@ -11,7 +11,6 @@
 }: {
   statement: Statement | undefined;
 }): StyleProps {
-<<<<<<< HEAD
   const initStyle = {
     backgroundColor: "var(--header-home)",
     color: "white",
@@ -52,47 +51,5 @@
   }, [statement]);
 
   return style;
-=======
-	const initStyle = {
-		backgroundColor: 'var(--header-home)',
-		color: 'white',
-	};
-	const [style, setStyle] = useState(initStyle);
 
-	const statementType = statement?.statementType;
-	const isResult = statement?.isResult;
-
-	useEffect(() => {
-		if (!statementType) {
-			setStyle(initStyle);
-		} else if (statementType === StatementType.group) {
-			setStyle({
-				backgroundColor: 'var(--group)',
-				color: 'var(--group-text)',
-			});
-		} else if (statementType === StatementType.option && isResult) {
-			setStyle({
-				backgroundColor: 'var(--agree)',
-				color: 'var(--header)',
-			});
-		} else if (statementType === StatementType.option) {
-			setStyle({
-				backgroundColor: 'var(--option)',
-				color: 'var(--white)',
-			});
-		} else if (statementType === StatementType.question) {
-			setStyle({
-				backgroundColor: 'var(--question)',
-				color: 'var(--question-text)',
-			});
-		} else {
-			setStyle(initStyle);
-		}
-	}, [statementType, isResult]);
-
-	if (!statement) return initStyle;
-
-	return style;
-
->>>>>>> 88e88123
 }