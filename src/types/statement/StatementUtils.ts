import { Statement, StatementSchema } from './StatementTypes';
import { StatementType } from '../TypeEnums';
import { getRandomUID } from '../TypeUtils';
import { StageSelectionType } from '../stage/stageTypes';
import { parse } from 'valibot';
import { Creator } from '../user/User';

interface CreateBasicStatementProps {
	parentStatement: Statement;
<<<<<<< HEAD
	creator: Creator;
	stageType?: StageType;
=======
	user: User;
	stageSelectionType?: StageSelectionType;
>>>>>>> a6181be1
	statementType?: StatementType;
	statement: string;
	description?: string;
}

export function createBasicStatement({
	parentStatement,
<<<<<<< HEAD
	creator,
	stageType,
=======
	user,
	stageSelectionType,
>>>>>>> a6181be1
	statementType,
	statement,
	description,
}: CreateBasicStatementProps): Statement | undefined {
	try {
		const newStatement: Statement = {
			statement: statement,
			description: description ?? '',
			statementType: statementType ?? StatementType.statement,
			parentId: parentStatement.statementId,
<<<<<<< HEAD
			stageType: stageType ?? StageType.explanation,
			creator,
=======
			stageSelectionType: stageSelectionType ?? StageSelectionType.consensus,
			creatorId: user.uid,
			creator: user,
>>>>>>> a6181be1
			consensus: 0,
			voted: 0,
			statementId: getRandomUID(),
			topParentId:
				parentStatement.topParentId || parentStatement.statementId,
			parents: parentStatement.parents
				? [...parentStatement.parents]
				: [],
			lastUpdate: new Date().getTime(),
			createdAt: new Date().getTime(),
		};

		return parse(StatementSchema, newStatement);
	} catch (error) {
		console.error(error);

		return undefined;
	}
}<|MERGE_RESOLUTION|>--- conflicted
+++ resolved
@@ -7,13 +7,8 @@
 
 interface CreateBasicStatementProps {
 	parentStatement: Statement;
-<<<<<<< HEAD
 	creator: Creator;
-	stageType?: StageType;
-=======
-	user: User;
 	stageSelectionType?: StageSelectionType;
->>>>>>> a6181be1
 	statementType?: StatementType;
 	statement: string;
 	description?: string;
@@ -21,13 +16,8 @@
 
 export function createBasicStatement({
 	parentStatement,
-<<<<<<< HEAD
 	creator,
-	stageType,
-=======
-	user,
 	stageSelectionType,
->>>>>>> a6181be1
 	statementType,
 	statement,
 	description,
@@ -38,14 +28,9 @@
 			description: description ?? '',
 			statementType: statementType ?? StatementType.statement,
 			parentId: parentStatement.statementId,
-<<<<<<< HEAD
-			stageType: stageType ?? StageType.explanation,
+			stageSelectionType:
+				stageSelectionType ?? StageSelectionType.consensus,
 			creator,
-=======
-			stageSelectionType: stageSelectionType ?? StageSelectionType.consensus,
-			creatorId: user.uid,
-			creator: user,
->>>>>>> a6181be1
 			consensus: 0,
 			voted: 0,
 			statementId: getRandomUID(),
