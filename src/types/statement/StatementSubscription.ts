import {
	object,
	string,
	number,
	optional,
	array,
	enum_,
	InferOutput,
} from 'valibot';
<<<<<<< HEAD
import { Creator, CreatorSchema } from '../user/User';
import { StatementSchema } from './StatementTypes';
import { Role } from '../user/UserSettings';
=======
import { User, UserSchema, StatementSchema, Role } from 'delib-npm';
>>>>>>> 35f02ec0

export const StatementSubscriptionSchema = object({
	role: enum_(Role),
	statementId: string(),
	lastUpdate: number(),
	createdAt: optional(number()),
	statementsSubscribeId: string(),
	statement: StatementSchema,
	token: optional(array(string())),
	totalSubStatementsRead: optional(number()),
	creator: CreatorSchema,
});

export type StatementSubscription = InferOutput<
	typeof StatementSubscriptionSchema
>;

export function getStatementSubscriptionId(
	statementId: string,
	user: Creator
): string | undefined {
	return `${user.uid}--${statementId}`;
}

export const StatementViewSchema = object({
	statementId: string(),
	userId: string(),
	viewed: number(),
	lastViewed: number(),
	parentDocumentId: string(),
});

export type StatementView = InferOutput<typeof StatementViewSchema>;<|MERGE_RESOLUTION|>--- conflicted
+++ resolved
@@ -7,13 +7,7 @@
 	enum_,
 	InferOutput,
 } from 'valibot';
-<<<<<<< HEAD
-import { Creator, CreatorSchema } from '../user/User';
-import { StatementSchema } from './StatementTypes';
-import { Role } from '../user/UserSettings';
-=======
-import { User, UserSchema, StatementSchema, Role } from 'delib-npm';
->>>>>>> 35f02ec0
+import { UserSchema, StatementSchema, Role } from 'delib-npm';
 
 export const StatementSubscriptionSchema = object({
 	role: enum_(Role),
@@ -24,7 +18,7 @@
 	statement: StatementSchema,
 	token: optional(array(string())),
 	totalSubStatementsRead: optional(number()),
-	creator: CreatorSchema,
+	creator: UserSchema,
 });
 
 export type StatementSubscription = InferOutput<
