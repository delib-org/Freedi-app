import {
	object,
	string,
	number,
	optional,
	array,
	enum_,
	InferOutput,
} from 'valibot';
<<<<<<< HEAD
import { Creator, CreatorSchema } from '../user/User';
import { StatementSchema } from './Statement';
=======
import { User, UserSchema } from '../user/User';
import { StatementSchema } from './StatementTypes';
>>>>>>> a6181be1
import { Role } from '../user/UserSettings';

export const StatementSubscriptionSchema = object({
	role: enum_(Role),
	statementId: string(),
	lastUpdate: number(),
	createdAt: optional(number()),
	statementsSubscribeId: string(),
	statement: StatementSchema,
	token: optional(array(string())),
	totalSubStatementsRead: optional(number()),
	creator: CreatorSchema,
});

export type StatementSubscription = InferOutput<
	typeof StatementSubscriptionSchema
>;

export function getStatementSubscriptionId(
	statementId: string,
	user: Creator
): string | undefined {
	return `${user.uid}--${statementId}`;
}

export const StatementViewSchema = object({
	statementId: string(),
	userId: string(),
	viewed: number(),
	lastViewed: number(),
	parentDocumentId: string(),
});

export type StatementView = InferOutput<typeof StatementViewSchema>;<|MERGE_RESOLUTION|>--- conflicted
+++ resolved
@@ -7,13 +7,8 @@
 	enum_,
 	InferOutput,
 } from 'valibot';
-<<<<<<< HEAD
 import { Creator, CreatorSchema } from '../user/User';
-import { StatementSchema } from './Statement';
-=======
-import { User, UserSchema } from '../user/User';
 import { StatementSchema } from './StatementTypes';
->>>>>>> a6181be1
 import { Role } from '../user/UserSettings';
 
 export const StatementSubscriptionSchema = object({
