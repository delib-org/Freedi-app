--- conflicted
+++ resolved
@@ -2,12 +2,7 @@
 
 // Third party imports
 import { useTranslation } from "react-i18next";
-<<<<<<< HEAD
-import { Outlet, useNavigate } from "react-router-dom";
-=======
 import { Outlet, useNavigate, useParams } from "react-router-dom";
-import { t } from "i18next";
->>>>>>> 5dca818e
 
 // Firebase functions
 import { listenToAuth, logOut } from "./functions/db/auth";
@@ -42,13 +37,13 @@
     const dispatch = useDispatch();
     const { i18n } = useTranslation();
     const user = useAppSelector(userSelector);
-    const {anonymous} = useParams();
-
-
+    const { anonymous } = useParams();
 
     const [showSignAgreement, setShowSignAgreement] = useState(false);
     const [agreement, setAgreement] = useState<string>("");
-    const [visualViewportHeight, setVisualViewportHeight] = useState(window.visualViewport?.height || 0);
+    const [visualViewportHeight, setVisualViewportHeight] = useState(
+        window.visualViewport?.height || 0,
+    );
 
     function updateUserToStore(user: User | null) {
         dispatch(setUser(user));
@@ -57,8 +52,6 @@
     function updateFonSize(fontSize: number) {
         dispatch(setFontSize(fontSize));
     }
-
-    
 
     function resetStoreCB() {
         dispatch(resetStatements());
@@ -115,8 +108,12 @@
         });
 
         return () => {
-            window.removeEventListener("resize", () => {});
-            window.visualViewport?.addEventListener("resize", () => {});
+            window.removeEventListener("resize", () => {
+                console.log("Resize event listener removed.");
+            });
+            window.visualViewport?.addEventListener("resize", () => {
+                console.log("visualViewport?.addEventListener");
+            });
         };
     }, []);
 
