--- conflicted
+++ resolved
@@ -5,12 +5,9 @@
 import LoadingPage from './view/pages/loadingPage/LoadingPage';
 import Accessibility from './view/components/accessibility/Accessibility';
 import { ListenerStats } from './view/components/ListenerStats';
-<<<<<<< HEAD
 import PWAInstallPrompt from './view/components/pwa/PWAInstallPrompt';
 import { usePWAInstallPrompt } from './hooks/usePWAInstallPrompt';
-=======
 import OfflineAlert from './view/components/offlineAlert/OfflineAlert';
->>>>>>> fbd1dd67
 
 export default function App() {
 	const { isLoading, user } = useAuthentication();
@@ -24,15 +21,12 @@
 		<Suspense fallback={<LoadingPage />}>
 			<Accessibility />
 			<ListenerStats />
-<<<<<<< HEAD
 			<PWAInstallPrompt
 				isVisible={shouldShowPrompt}
 				onInstall={handleInstall}
 				onDismiss={handleDismiss}
 			/>
-=======
 			<OfflineAlert />
->>>>>>> fbd1dd67
 			<AgreementProvider user={user}>
 				<Outlet />
 			</AgreementProvider>
