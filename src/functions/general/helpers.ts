--- conflicted
+++ resolved
@@ -1,127 +1,137 @@
-import { Role, Statement, StatementSchema, StatementSubscription, StatementSubscriptionSchema, StatementType, User } from "delib-npm";
-import { store } from "../../model/store";
-
-
+import {
+    Role,
+    Statement,
+    StatementSchema,
+    StatementSubscription,
+    StatementSubscriptionSchema,
+    StatementType,
+    User,
+} from "delib-npm"
+import { store } from "../../model/store"
 
 export function updateArray(
-  currentArray: Array<any>,
-  newItem: any,
-  updateByProperty: string
+    currentArray: Array<any>,
+    newItem: any,
+    updateByProperty: string
 ): Array<any> {
-  try {
-    const arrayTemp = [...currentArray];
+    try {
+        const arrayTemp = [...currentArray]
 
-    if (!newItem[updateByProperty]) {
-      throw new Error(`Item dont have property ${updateByProperty}`);
+        if (!newItem[updateByProperty]) {
+            throw new Error(`Item dont have property ${updateByProperty}`)
+        }
+        //find in array;
+        const index = arrayTemp.findIndex(
+            (item) => item[updateByProperty] === newItem[updateByProperty]
+        )
+        if (index === -1) arrayTemp.push(newItem)
+        else {
+            const oldItem = JSON.stringify(arrayTemp[index])
+            const newItemString = JSON.stringify({
+                ...arrayTemp[index],
+                ...newItem,
+            })
+            if (oldItem !== newItemString)
+                arrayTemp[index] = { ...arrayTemp[index], ...newItem }
+        }
+
+        return arrayTemp
+    } catch (error) {
+        console.error(error)
+        return currentArray
     }
-    //find in array;
-    const index = arrayTemp.findIndex(
-      (item) => item[updateByProperty] === newItem[updateByProperty]
-    );
-    if (index === -1) arrayTemp.push(newItem);
-    else {
-      const oldItem = JSON.stringify(arrayTemp[index]);
-      const newItemString = JSON.stringify({ ...arrayTemp[index], ...newItem });
-      if (oldItem !== newItemString) arrayTemp[index] = { ...arrayTemp[index], ...newItem };
-
-
-    }
-
-    return arrayTemp;
-  } catch (error) {
-    console.error(error);
-    return currentArray;
-  }
 }
 
 export function setIntialLocationSessionStorage(pathname: string | null) {
-  try {
-    if (pathname === '/') pathname = '/home';
-    sessionStorage.setItem('initialLocation', pathname || '/home');
-
-  } catch (error) {
-    console.error(error);
-  }
+    try {
+        if (pathname === "/") pathname = "/home"
+        sessionStorage.setItem("initialLocation", pathname || "/home")
+    } catch (error) {
+        console.error(error)
+    }
 }
 export function getIntialLocationSessionStorage(): string | undefined {
-  try {
-    return sessionStorage.getItem('initialLocation') || undefined;
-
-  } catch (error) {
-    console.error(error);
-    return undefined;
-  }
+    try {
+        return sessionStorage.getItem("initialLocation") || undefined
+    } catch (error) {
+        console.error(error)
+        return undefined
+    }
 }
 
 interface getNewStatmentProps {
-  value?: string | undefined | null,
-  statement?: Statement,
-  type?: StatementType,
-  user: User
+    value?: string | undefined | null
+    statement?: Statement
+    type?: StatementType
+    user: User
 }
 
-export function getNewStatment({ value, statement, type, user }: getNewStatmentProps): Statement | undefined {
+export function getNewStatment({
+    value,
+    statement,
+    type,
+    user,
+}: getNewStatmentProps): Statement | undefined {
+    try {
+        if (!statement) throw new Error("No statement")
+        if (!user) throw new Error("No user")
+        if (!value) throw new Error("No value")
 
-  try {
+        const userId = user.uid
 
-    if (!statement) throw new Error('No statement');
-    if (!user) throw new Error('No user');
-    if (!value) throw new Error('No value');
+        const creator = user
+        if (!creator) throw new Error("User not logged in")
 
+        const newStatement: Statement = {
+            statement: value,
+            statementId: crypto.randomUUID(),
+            creatorId: userId,
+            creator,
+            createdAt: new Date().getTime(),
+            lastUpdate: new Date().getTime(),
+            parentId: statement.statementId,
+            topParentId:
+                statement.topParentId || statement.statementId || "top",
+            type: type || StatementType.STATEMENT,
+            consensus: 0,
+            isOption: type === StatementType.SOLUTION ? true : false,
+        }
 
-    const userId = user.uid;
-
-
-    const creator = user;
-    if (!creator) throw new Error('User not logged in');
-
-    const newStatement: Statement = {
-      statement: value,
-      statementId: crypto.randomUUID(),
-      creatorId: userId,
-      creator,
-      createdAt: new Date().getTime(),
-      lastUpdate: new Date().getTime(),
-      parentId: statement.statementId,
-      topParentId: statement.topParentId || statement.statementId ||"top",
-      type: type || StatementType.STATEMENT,
-      consensus: 0,
-      isOption: type === StatementType.SOLUTION ? true : false,
-    };
-
-
-    return newStatement;
-  } catch (error) {
-    console.error(error);
-    return undefined
-  }
+        return newStatement
+    } catch (error) {
+        console.error(error)
+        return undefined
+    }
 }
 
+export function isAuthorized(
+    statement: Statement,
+    statementSubscription: StatementSubscription | undefined,
+    authrizedRoles?: Array<Role>
+) {
+    try {
+        if (!statement) return false
+        StatementSchema.parse(statement)
 
-export function isAuthorized(statement: Statement, statementSubscription: StatementSubscription | undefined, authrizedRoles?: Array<Role>) {
-  try {
-    if(!statement) return false;
-    StatementSchema.parse(statement);
+        const user = store.getState().user.user
+        if (!user || !user.uid) throw new Error("No user")
+        if (statement.creatorId === user.uid) return true
 
+        if (!statementSubscription) return false
+        StatementSubscriptionSchema.parse(statementSubscription)
+        const role = statementSubscription?.role || Role.guest
 
-    const user = store.getState().user.user;
-    if (!user || !user.uid) throw new Error('No user');
-    if (statement.creatorId === user.uid) return true;
+        if (
+            role === Role.admin ||
+            role === Role.statementCreator ||
+            role === Role.systemAdmin
+        )
+            return true
 
-    if (!statementSubscription) return false;
-    StatementSubscriptionSchema.parse(statementSubscription);
-<<<<<<< HEAD
-
-=======
->>>>>>> 26623eef
-    const role = statementSubscription?.role || Role.guest;
-
-    if (role === Role.admin || role === Role.statementCreator || role === Role.systemAdmin) return true;
-
-    if (authrizedRoles && authrizedRoles.includes(role)) return true;
-    return false;
-  } catch (error) {
-    console.error(error);
-    return false;
-  }
+        if (authrizedRoles && authrizedRoles.includes(role)) return true
+        return false
+    } catch (error) {
+        console.error(error)
+        return false
+    }
 }