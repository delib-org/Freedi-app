// Firestore
import { Timestamp, doc, getDoc, setDoc, updateDoc } from "firebase/firestore";

// Third Party Imports
import { z } from "zod";
import {
    ResultsBy,
    Screen,
    Statement,
    StatementSchema,
    StatementType,
    UserSchema,
} from "delib-npm";
import { Collections, Role } from "delib-npm";
import {
    getUserPermissionToNotifications,
    setStatmentSubscriptionNotificationToDB,
} from "../../notifications";
import { getUserFromFirebase } from "../users/usersGeneral";
import { DB } from "../config";
import { getPastelColor } from "../../general/helpers";
import { store } from "../../../model/store";

const TextSchema = z.string().min(2);
interface SetStatmentToDBProps {
    statement: Statement;
    parentStatement?: Statement | "top";
    addSubscription: boolean;
}

export const setStatmentToDB = async ({
    statement,
    parentStatement,
    addSubscription = true,
}: SetStatmentToDBProps): Promise<string | undefined> => {
    try {
        if (!statement) throw new Error("Statement is undefined");
        if (!parentStatement) throw new Error("Parent statement is undefined");

        const user = store.getState().user.user;
        if (!user) throw new Error("User is undefined");

        TextSchema.parse(statement.statement);

        statement.statementType =
            statement.statementId === undefined
                ? StatementType.question
                : statement.statementType;

        statement.creatorId = statement?.creator?.uid || user.uid;
        statement.creator = statement?.creator || user;
        statement.statementId = statement?.statementId || crypto.randomUUID();
        statement.parentId =
            parentStatement === "top"
                ? "top"
                : statement.parentId || parentStatement?.statementId || "top";
        statement.topParentId =
            parentStatement === "top"
                ? statement.statementId
                : statement?.topParentId ||
                  parentStatement?.topParentId ||
                  "top";
        statement.subScreens = statement.subScreens || [
            Screen.CHAT,
            Screen.OPTIONS,
        ];

        statement.consensus = 0;
        statement.color = statement.color || getPastelColor();

        statement.statementType =
            statement.statementType || StatementType.statement;
        const { results, resultsSettings } = statement;
        if (!results) statement.results = [];
        if (!resultsSettings)
            statement.resultsSettings = { resultsBy: ResultsBy.topOptions };

        statement.lastUpdate = new Date().getTime();
        statement.createdAt = statement?.createdAt || new Date().getTime();

        //statement settings
        if (!statement.statementSettings)
            statement.statementSettings = {
                enableAddEvaluationOption: true,
                enableAddVotingOption: true,
            };

        // statement.parents = getStatementsParents(statement);

        StatementSchema.parse(statement);
        UserSchema.parse(statement.creator);

        //set statement
        const statementRef = doc(
            DB,
            Collections.statements,
            statement.statementId
        );
        const statementPromises = [];

        //update timestamp
        const statementPromise = await setDoc(statementRef, statement, {
            merge: true,
        });

        statementPromises.push(statementPromise);

        //add subscription

        if (addSubscription) {
            statementPromises.push(
                setStatmentSubscriptionToDB(
                    statement,
                    Role.statementCreator,
                    true
                )
            );
            statementPromises.push(getUserPermissionToNotifications());

            const [_, __, canGetNotifications] = await Promise.all(
                statementPromises
            );

            if (canGetNotifications)
                await setStatmentSubscriptionNotificationToDB(statement);
        } else {
            await Promise.all(statementPromises);
        }

        return statement.statementId;
    } catch (error) {
        console.error(error);
        return undefined;
    }
};

interface CreateStatementProps {
    text: string;
    parentStatement: Statement | "top";
    screens?: Screen[];
    statementType?: StatementType;
    enableAddEvaluationOption?: "on" | "off" | boolean;
    enableAddVotingOption?: "on" | "off" | boolean;
    resultsBy?: ResultsBy;
    numberOfResults?: number;
    hasChildren?: "on" | "off" | boolean;
}
export function createStatement({
    text,
    parentStatement,
    screens = [Screen.CHAT, Screen.OPTIONS, Screen.VOTE],
    statementType = StatementType.statement,
    enableAddEvaluationOption = true,
    enableAddVotingOption = true,
    resultsBy = ResultsBy.topOptions,
    numberOfResults = 1,
    hasChildren = true,
}: CreateStatementProps): Statement | undefined {
    try {
        const user = store.getState().user.user;
        if (!user) throw new Error("User is undefined");
        const statementId = crypto.randomUUID();

        const parentId =
            parentStatement !== "top" ? parentStatement?.statementId : "top";
        const parentsSet: Set<string> =
            parentStatement !== "top"
                ? new Set(parentStatement?.parents)
                : new Set();
        parentsSet.add(parentId);
        const parents: string[] = [...parentsSet];

        const topParentId =
            parentStatement !== "top"
                ? parentStatement?.topParentId
                : statementId;

        let newStatement: any = {
            statement: text,
            statementId,
            parentId,
            parents,
            topParentId,
            creator: user,
            creatorId: user.uid,
        };

        newStatement.defaultLanguage = user.defaultLanguage || "en";
        newStatement.createdAt = Timestamp.now().toMillis();
        newStatement.lastUpdate = Timestamp.now().toMillis();
        newStatement.color = getPastelColor();
        newStatement.resultsSettings = {
            resultsBy: resultsBy || ResultsBy.topOptions,
            numberOfResults: Number(numberOfResults),
        };

        Object.assign(newStatement, {
            statementSettings: {
                enableAddEvaluationOption:
                    enableAddEvaluationOption === "on" ||
                    enableAddEvaluationOption === true
                        ? true
                        : false,
                enableAddVotingOption:
                    enableAddVotingOption === "on" ||
                    enableAddVotingOption === true
                        ? true
                        : false,
            },
        });
        newStatement.hasChildren = hasChildren === "on" ? true : false;

        newStatement.statementType = statementType;
        newStatement.consensus = 0;
        newStatement.results = [];

        newStatement.subScreens = screens;
        newStatement.statementSettings.subScreens = screens;

<<<<<<< HEAD
     
=======
>>>>>>> f28a6610
        StatementSchema.parse(newStatement);
        return newStatement;
    } catch (error) {
        console.error(error);
        return undefined;
    }
}

interface UpdateStatementProps {
    text: string;
    statement: Statement;
    screens?: Screen[];
    statementType?: StatementType;
    enableAddEvaluationOption?: "on" | "off" | boolean;
    enableAddVotingOption?: "on" | "off" | boolean;
    resultsBy?: ResultsBy;
    numberOfResults?: number;
    hasChildren?: "on" | "off" | boolean;
}
export function updateStatement({
    text,
    statement,
    screens = [Screen.CHAT, Screen.OPTIONS, Screen.VOTE],
    statementType = StatementType.statement,
    enableAddEvaluationOption,
    enableAddVotingOption,
    resultsBy,
    numberOfResults,
    hasChildren = true,
}: UpdateStatementProps): Statement | undefined {
    try {
        const newStatement: Statement = JSON.parse(JSON.stringify(statement));

        if (text) newStatement.statement = text;

        newStatement.lastUpdate = Timestamp.now().toMillis();

        if (resultsBy && newStatement.resultsSettings)
            newStatement.resultsSettings.resultsBy = resultsBy;
        else if (resultsBy && !newStatement.resultsSettings) {
            newStatement.resultsSettings = {
                resultsBy: resultsBy,
                numberOfResults: 1,
            };
        }
        if (numberOfResults && newStatement.resultsSettings)
            newStatement.resultsSettings.numberOfResults =
                Number(numberOfResults);
        else if (numberOfResults && !newStatement.resultsSettings) {
            newStatement.resultsSettings = {
                resultsBy: ResultsBy.topOptions,
                numberOfResults: numberOfResults,
            };
        }

        newStatement.statementSettings = updateStatementSettings(
            statement,
            enableAddEvaluationOption,
            enableAddVotingOption,
            screens
        );

        if (hasChildren !== undefined)
            newStatement.hasChildren = hasChildren === "on" ? true : false;

        if (statementType !== undefined)
            newStatement.statementType =
                statement.statementType || StatementType.statement;

        newStatement.subScreens =
            screens !== undefined
                ? screens
                : statement.subScreens || [
                      Screen.CHAT,
                      Screen.OPTIONS,
                      Screen.VOTE,
                  ];

        StatementSchema.parse(newStatement);
        return newStatement;
    } catch (error) {
        console.error(error);
        return undefined;
    }
}

function updateStatementSettings(
    statement: Statement,
    enableAddEvaluationOption: string | boolean | undefined,
    enableAddVotingOption: string | boolean | undefined,
    screens: Screen[] | undefined
): {
    enableAddEvaluationOption?: boolean;
    enableAddVotingOption?: boolean;
    screens?: Screen[];
} {
    try {
        if (!statement) throw new Error("Statement is undefined");
        if (!statement.statementSettings)
            throw new Error("Statement settings is undefined");

        const statementSettings = { ...statement.statementSettings };

        if (
            enableAddEvaluationOption === "on" ||
            enableAddEvaluationOption === true
        ) {
            statementSettings.enableAddEvaluationOption = true;
        } else if (
            enableAddEvaluationOption === "off" ||
            enableAddEvaluationOption === false
        ) {
            statementSettings.enableAddEvaluationOption = false;
        }

        if (enableAddVotingOption === "on" || enableAddVotingOption === true) {
            statementSettings.enableAddVotingOption = true;
        } else if (
            enableAddVotingOption === "off" ||
            enableAddVotingOption === false
        ) {
            statementSettings.enableAddVotingOption = false;
        }

        if (screens) statementSettings.subScreens = screens;

        return statementSettings;
    } catch (error) {
        console.error(error);
        return {
            enableAddEvaluationOption: true,
            enableAddVotingOption: true,
            screens: [Screen.CHAT, Screen.OPTIONS, Screen.VOTE],
        };
    }
}

// function getStatementsParents(statement: Statement): string[] {
//     try {
//         if (!statement) throw new Error("Statement is undefined");

//         StatementSchema.parse(statement);

//         if (statement.parentId === "top") statement.parents = [];
//         else {
//             statement.parents = statement.parents || [];
//             statement.parents.push(statement.statementId);
//         }

//         return statement.parents;
//     } catch (error) {
//         console.error(error);
//         return [];
//     }
// }

export async function setStatmentSubscriptionToDB(
    statement: Statement,
    role: Role,
    setNotifications: boolean = false
) {
    try {
        const user = getUserFromFirebase();
        if (!user) throw new Error("User not logged in");
        if (!user.uid) throw new Error("User not logged in");
        const { statementId } = statement;
        StatementSchema.parse(statement);

        const statementsSubscribeId = `${user.uid}--${statementId}`;

        if (role === Role.admin) setNotifications = true;

        const statementsSubscribeRef = doc(
            DB,
            Collections.statementsSubscribe,
            statementsSubscribeId
        );

        await setDoc(
            statementsSubscribeRef,
            {
                user,
                notification: setNotifications,
                statement,
                statementsSubscribeId,
                role,
                userId: user.uid,
                statementId,
                lastUpdate: Timestamp.now().toMillis(),
                createdAt: Timestamp.now().toMillis(),
            },
            { merge: true }
        );
    } catch (error) {
        console.error(error);
    }
}

export async function updateStatementText(
    statement: Statement | undefined,
    newText: string
) {
    try {
        if (!newText) throw new Error("New text is undefined");
        if (!statement) throw new Error("Statement is undefined");
        if (statement.statement === newText) return;

        StatementSchema.parse(statement);
        const statementRef = doc(
            DB,
            Collections.statements,
            statement.statementId
        );
        const newStatement = {
            statement: newText,
            lastUpdate: Timestamp.now().toMillis(),
        };
        await updateDoc(statementRef, newStatement);
    } catch (error) {}
}

<<<<<<< HEAD
export async function setStatmentSubscriptionNotificationToDB(
    statement: Statement | undefined
) {
    try {
        const token = deviceToken;

        if (!token) throw new Error("Token is undefined");

        if (!statement) throw new Error("Statement is undefined");
        const { statementId } = statement;

        //ask user for permission to send notifications

        await getUserPermissionToNotifications();

        const user = getUserFromFirebase();
        if (!user) throw new Error("User not logged in");
        if (!user.uid) throw new Error("User not logged in");

        const statementsSubscribeId = `${user.uid}--${statementId}`;
        const statementsSubscribeRef = doc(
            DB,
            Collections.statementsSubscribe,
            statementsSubscribeId
        );
        const statementSubscriptionDB = await getDoc(statementsSubscribeRef);

        if (!statementSubscriptionDB.exists()) {
            //set new subscription

            await setDoc(
                statementsSubscribeRef,
                {
                    user,
                    userId: user.uid,
                    statementId,
                    token:[token],
                    notification: true,
                    lastUpdate: Timestamp.now().toMillis(),
                    statementsSubscribeId,
                    statement,
                },
                { merge: true }
            );
        } else {
            //update subscription
            const statementSubscription =
                statementSubscriptionDB.data() as StatementSubscription;

            let { notification } = statementSubscription;
            notification = !notification;

            //TODO: update token not replace like I did here...

            await setDoc(
                statementsSubscribeRef,
                { token:[token], notification },
                { merge: true }
            );
        }
    } catch (error) {
        console.error(error);
    }
}

=======
>>>>>>> f28a6610
export async function setStatementisOption(statement: Statement) {
    try {
        const statementRef = doc(
            DB,
            Collections.statements,
            statement.statementId
        );
        const parentStatementRef = doc(
            DB,
            Collections.statements,
            statement.parentId
        );
        //get current statement
        const [statementDB, parentStatementDB] = await Promise.all([
            getDoc(statementRef),
            getDoc(parentStatementRef),
        ]);

        if (!statementDB.exists()) throw new Error("Statement not found");

        const statementDBData = statementDB.data() as Statement;
        const parentStatementDBData = parentStatementDB.data() as Statement;

        StatementSchema.parse(statementDBData);
        StatementSchema.parse(parentStatementDBData);

        await toggleStatementOption(statementDBData, parentStatementDBData);
    } catch (error) {
        console.error(error);
    }

    async function toggleStatementOption(
        statement: Statement,
        parentStatement: Statement
    ) {
        try {
            const statementRef = doc(
                DB,
                Collections.statements,
                statement.statementId
            );

            if (statement.statementType === StatementType.option) {
                await updateDoc(statementRef, {
                    statementType: StatementType.statement,
                });
            } else if (statement.statementType === StatementType.statement) {
                if (!(parentStatement.statementType === StatementType.question))
                    throw new Error(
                        "You can't create option under option or statement"
                    );

                await updateDoc(statementRef, {
                    statementType: StatementType.option,
                });
            }
        } catch (error) {
            console.error(error);
        }
    }
}

export async function setStatmentGroupToDB(statement: Statement) {
    try {
        const statementId = statement.statementId;
        const statementRef = doc(DB, Collections.statements, statementId);
        await setDoc(
            statementRef,
            { statementType: StatementType.statement },
            { merge: true }
        );
    } catch (error) {
        console.error(error);
    }
}

export async function updateSubscriberForStatementSubStatements(
    statement: Statement
) {
    try {
        const user = getUserFromFirebase();
        if (!user) throw new Error("User not logged in");
        if (!user.uid) throw new Error("User not logged in");

        const statementsSubscribeId = `${user.uid}--${statement.statementId}`;

        const statementsSubscribeRef = doc(
            DB,
            Collections.statementsSubscribe,
            statementsSubscribeId
        );
        const newSubStatmentsRead = {
            totalSubStatementsRead: statement.totalSubStatements || 0,
        };

        await updateDoc(statementsSubscribeRef, newSubStatmentsRead);
    } catch (error) {
        console.error(error);
    }
}

export function setRoomSizeInStatement(statement: Statement, roomSize: number) {
    try {
        z.number().parse(roomSize);
        StatementSchema.parse(statement);
        const statementRef = doc(
            DB,
            Collections.statements,
            statement.statementId
        );
        const newRoomSize = { roomSize };
        updateDoc(statementRef, newRoomSize);
    } catch (error) {
        console.error(error);
    }
}

export async function updateIsQuestion(statement: Statement) {
    try {
        const statementRef = doc(
            DB,
            Collections.statements,
            statement.statementId
        );

        const parentStatementRef = doc(
            DB,
            Collections.statements,
            statement.parentId
        );
        const parentStatementDB = await getDoc(parentStatementRef);
        const parentStatement = parentStatementDB.data() as Statement;
        StatementSchema.parse(parentStatement);

        let { statementType } = statement;
        if (statementType === StatementType.question)
            statementType = StatementType.statement;
        else {
            statementType = StatementType.question;
        }

        const newStatementType = { statementType };
        await updateDoc(statementRef, newStatementType);
    } catch (error) {
        console.error(error);
    }
}

export async function updateStatmentMainImage(
    statement: Statement,
    imageURL: string | undefined
) {
    try {
        if (!imageURL) throw new Error("Image URL is undefined");
        const statementRef = doc(
            DB,
            Collections.statements,
            statement.statementId
        );

        await updateDoc(statementRef, {
            imagesURL: { main: imageURL },
        });
    } catch (error) {
        console.error(error);
    }
}<|MERGE_RESOLUTION|>--- conflicted
+++ resolved
@@ -217,10 +217,6 @@
         newStatement.subScreens = screens;
         newStatement.statementSettings.subScreens = screens;
 
-<<<<<<< HEAD
-     
-=======
->>>>>>> f28a6610
         StatementSchema.parse(newStatement);
         return newStatement;
     } catch (error) {
@@ -442,74 +438,6 @@
     } catch (error) {}
 }
 
-<<<<<<< HEAD
-export async function setStatmentSubscriptionNotificationToDB(
-    statement: Statement | undefined
-) {
-    try {
-        const token = deviceToken;
-
-        if (!token) throw new Error("Token is undefined");
-
-        if (!statement) throw new Error("Statement is undefined");
-        const { statementId } = statement;
-
-        //ask user for permission to send notifications
-
-        await getUserPermissionToNotifications();
-
-        const user = getUserFromFirebase();
-        if (!user) throw new Error("User not logged in");
-        if (!user.uid) throw new Error("User not logged in");
-
-        const statementsSubscribeId = `${user.uid}--${statementId}`;
-        const statementsSubscribeRef = doc(
-            DB,
-            Collections.statementsSubscribe,
-            statementsSubscribeId
-        );
-        const statementSubscriptionDB = await getDoc(statementsSubscribeRef);
-
-        if (!statementSubscriptionDB.exists()) {
-            //set new subscription
-
-            await setDoc(
-                statementsSubscribeRef,
-                {
-                    user,
-                    userId: user.uid,
-                    statementId,
-                    token:[token],
-                    notification: true,
-                    lastUpdate: Timestamp.now().toMillis(),
-                    statementsSubscribeId,
-                    statement,
-                },
-                { merge: true }
-            );
-        } else {
-            //update subscription
-            const statementSubscription =
-                statementSubscriptionDB.data() as StatementSubscription;
-
-            let { notification } = statementSubscription;
-            notification = !notification;
-
-            //TODO: update token not replace like I did here...
-
-            await setDoc(
-                statementsSubscribeRef,
-                { token:[token], notification },
-                { merge: true }
-            );
-        }
-    } catch (error) {
-        console.error(error);
-    }
-}
-
-=======
->>>>>>> f28a6610
 export async function setStatementisOption(statement: Statement) {
     try {
         const statementRef = doc(
