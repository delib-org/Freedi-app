--- conflicted
+++ resolved
@@ -58,14 +58,10 @@
             try {
                 const newStatement = { ...action.payload };
                 const { success } = StatementSchema.safeParse(newStatement);
-<<<<<<< HEAD
                 if (!success) {
                     console.error("statement not valid on setStatement");
                   
                 }
-=======
-                if (!success) return;
->>>>>>> f28a6610
                 //for legacy statements - can be deleted after all statements are updated or at least after 1 feb 24.
                 if (!Array.isArray(newStatement.results))
                     newStatement.results = [];
@@ -139,7 +135,6 @@
             action: PayloadAction<StatementSubscription>
         ) => {
             try {
-<<<<<<< HEAD
                 const { success } = StatementSubscriptionSchema.safeParse(
                     action.payload
                 );
@@ -147,9 +142,6 @@
                     console.error("statement subscription not valid");
                  
                 }
-=======
-                StatementSubscriptionSchema.safeParse(action.payload);
->>>>>>> f28a6610
 
                 const newStatement = action.payload;
                 const oldStatement = state.statements.find(
