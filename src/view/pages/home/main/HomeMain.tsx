import { useEffect, useState } from "react";
import "../../../style/homePage.scss"

// Third party libraries
import { useNavigate } from "react-router-dom";
import { Statement } from "delib-npm";

// Redux store
import { useAppSelector } from "../../../../controllers/hooks/reduxHooks";
import { statementsSelector } from "../../../../model/statements/statementsSlice";

// Custom components
import Footer from "../../../components/footer/Footer";
import ScreenSlide from "../../../components/animation/ScreenSlide";
import PeopleLoader from "../../../components/loaders/PeopleLoader";
import MainCard from "./mainCard/MainCard";

import bike from "../../../../assets/images/bike.png";
<<<<<<< HEAD
// import HomeTabs from "./hometabs/HomeTabs";
=======
import SetWaitingList from "../../../../controllers/db/waitingList/SetWaitingList";
>>>>>>> 0e1c4df6

const HomeMain = () => {
	// Hooks
	const navigate = useNavigate();
	const [loading, setLoading] = useState(true);

	const statements: Statement[] = useAppSelector(statementsSelector)
		.filter((s) => s.parentId === "top")
		.sort((a, b) => b.lastUpdate - a.lastUpdate);

	function handleAddStatement() {
		navigate("/home/addStatement", {
			state: { from: window.location.pathname },
		});
	}

	useEffect(() => {
		setTimeout(() => {
			setLoading(false);
		}, 3000);

		if (statements.length > 0) {
			setLoading(false);
		}
	}, [statements]);

	return (
		<ScreenSlide className="home-page__main slide-in">
			<div className="heroImg"></div>
			<img className="bikeImg" src={bike} />
			<div className="as">
				<SetWaitingList />

<<<<<<< HEAD
=======
			</div>
>>>>>>> 0e1c4df6
			<div
				className="wrapper main-wrap"
				style={{
					justifyContent: statements.length > 0 ? "start" : "center",
				}}
			>
<<<<<<< HEAD
				{/* <HomeTabs /> */}

=======
>>>>>>> 0e1c4df6
				{!loading ? (
					statements.map((statement) => (
						<MainCard key={statement.statementId} statement={statement} />
					))
				) : (
					<PeopleLoader />
				)}
			</div>
			<Footer onclick={handleAddStatement} />

		</ScreenSlide >
	);
};

export default HomeMain;<|MERGE_RESOLUTION|>--- conflicted
+++ resolved
@@ -16,11 +16,7 @@
 import MainCard from "./mainCard/MainCard";
 
 import bike from "../../../../assets/images/bike.png";
-<<<<<<< HEAD
-// import HomeTabs from "./hometabs/HomeTabs";
-=======
 import SetWaitingList from "../../../../controllers/db/waitingList/SetWaitingList";
->>>>>>> 0e1c4df6
 
 const HomeMain = () => {
 	// Hooks
@@ -54,21 +50,13 @@
 			<div className="as">
 				<SetWaitingList />
 
-<<<<<<< HEAD
-=======
 			</div>
->>>>>>> 0e1c4df6
 			<div
 				className="wrapper main-wrap"
 				style={{
 					justifyContent: statements.length > 0 ? "start" : "center",
 				}}
 			>
-<<<<<<< HEAD
-				{/* <HomeTabs /> */}
-
-=======
->>>>>>> 0e1c4df6
 				{!loading ? (
 					statements.map((statement) => (
 						<MainCard key={statement.statementId} statement={statement} />
