--- conflicted
+++ resolved
@@ -55,11 +55,8 @@
 					justifyContent: statements.length > 0 ? "start" : "center",
 				}}
 			>
-<<<<<<< HEAD
 				{/* <HomeTabs /> */}
 
-=======
->>>>>>> f48b77c3
 				{!loading ? (
 					statements.map((statement) => (
 						<MainCard key={statement.statementId} statement={statement} />
