--- conflicted
+++ resolved
@@ -1,8 +1,8 @@
 import { FC, useEffect, useState } from "react";
 import styles from "./InvitationModal.module.scss";
 import {
-	getInvitationPathName,
-	getMaxInvitationDigits,
+  getInvitationPathName,
+  getMaxInvitationDigits,
 } from "../../../../../controllers/db/invitations/getInvitations";
 import { useNavigate } from "react-router-dom";
 import { useLanguage } from "../../../../../controllers/hooks/useLanguages";
@@ -15,106 +15,46 @@
   setShowModal: (show: boolean) => void;
 }
 const InvitationModal: FC<Props> = ({ setShowModal }) => {
-	const navigate = useNavigate();
-	const { t } = useLanguage();
+  const navigate = useNavigate();
+  const { t } = useLanguage();
 
-	const [errorMessage, setErrorMessage] = useState<string>("");
-	const [maxInvitation, setMaxInvitation] = useState<number | undefined>(
-		undefined
-	);
+  const [errorMessage, setErrorMessage] = useState<string>("");
+  const [maxInvitation, setMaxInvitation] = useState<number | undefined>(
+    undefined
+  );
 
-	useEffect(() => {
-		getMaxInvitationDigits().then((result) => {
-			return setMaxInvitation(result);
-		});
-	}, []);
+  useEffect(() => {
+    getMaxInvitationDigits().then((result) => {
+      return setMaxInvitation(result);
+    });
+  }, []);
 
-	async function handleJoin(ev: React.FormEvent<HTMLFormElement>) {
-		try {
-			ev.preventDefault();
+  async function handleJoin(ev: React.FormEvent<HTMLFormElement>) {
+    try {
+      ev.preventDefault();
 
-<<<<<<< HEAD
-			const pins = gettingPinsFromInput(maxInvitation,ev);
-			gettingPinsFromInput(maxInvitation,ev);
-      
-			const fullPin = settingPins(pins);
-=======
       let pins = gettingPinsFromInput(maxInvitation, ev);
       gettingPinsFromInput(maxInvitation, ev);
 
       const fullPin = settingPins(pins);
->>>>>>> e466a390
 
-			if (!fullPin) throw new Error("No pin value");
+      if (!fullPin) throw new Error("No pin value");
 
-			const pathname = await getInvitationPathName(fullPin);
-			if (!pathname) {
-				setErrorMessage(
-					t("Couldn't find the invitation. Please check the PIN and try again.")
-				);
+      const pathname = await getInvitationPathName(fullPin);
+      if (!pathname) {
+        setErrorMessage(
+          t("Couldn't find the invitation. Please check the PIN and try again.")
+        );
 
-				return;
-			}
-			setShowModal(false);
-			navigate(pathname);
-		} catch (error) {
-			console.error(error);
-		}
-	}
+        return;
+      }
+      setShowModal(false);
+      navigate(pathname);
+    } catch (error) {
+      console.error(error);
+    }
+  }
 
-<<<<<<< HEAD
-	function gettingPinsFromInput(maxInvitation:number | undefined, ev: React.FormEvent<HTMLFormElement>) {
-		const pins:number[] = [];
-		const form = ev.target as HTMLFormElement;
-		for (let i = 0; i < maxInvitation!; i++) {
-			const pinValue = (form['pin' + i] as HTMLInputElement).value;
-
-			if (Number.isInteger(Number(pinValue)) && Number(pinValue) >= 0 && Number(pinValue) <= 9) {
-				pins.push(Number(pinValue));
-			}
-			else {
-				pins.push(0);
-			}
-		}
-		
-		return pins;
-    
-	}
-
-	function settingPins(pins: number[]) {
-		let fullPin = 0;
-		for (let i = 0; i < pins.length; i++) {
-			fullPin += pins[i] * Math.pow(10, i);
-		}
-		
-		return fullPin;
-	}
-
-	return (
-		<InviteModal>
-			<div className={styles.invitation}>
-				<form className={styles.invitation__form} onSubmit={handleJoin}>
-
-					<InvitationModalInputBoxWrapper maxInvitation={maxInvitation}/>
-					{errorMessage && (
-						<div className={styles.invitation__error}>{errorMessage}</div>
-					)}
-
-					<input
-						type="submit"
-						className={styles.invitation__form__btn}
-						value={t("Join")}
-					></input>
-          
-					<button onClick={() => setShowModal(false)}>
-						<XIcon />
-					</button>
-          
-				</form>
-			</div>
-		</InviteModal>
-	);
-=======
   function gettingPinsFromInput(
     maxInvitation: number | undefined,
     ev: React.FormEvent<HTMLFormElement>
@@ -172,6 +112,5 @@
       </div>
     </InviteModal>
   );
->>>>>>> e466a390
 };
 export default InvitationModal;