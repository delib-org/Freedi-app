<<<<<<< HEAD
import { FC, useEffect } from 'react';
import { Link } from 'react-router-dom';
import { getStatementFromDB } from '@/controllers/db/statements/getStatement';
import { getTime, truncateString } from '@/controllers/general/helpers';
import { useAppDispatch, useAppSelector } from '@/controllers/hooks/reduxHooks';
=======
import { Statement } from "delib-npm";
import { FC, useEffect } from "react";
import { Link } from "react-router";
import { getStatementFromDB } from "@/controllers/db/statements/getStatement";
import { getTime, truncateString } from "@/controllers/general/helpers";
import { useAppDispatch, useAppSelector } from "@/controllers/hooks/reduxHooks";
>>>>>>> 7a423a36
import {
	setStatement,
	statementSelectorById,
} from '@/model/statements/statementsSlice';
import { Statement } from '@/types/statement';

interface Props {
	statement: Statement;
}

const UpdateMainCard: FC<Props> = ({ statement }) => {
	try {
<<<<<<< HEAD
		if (!statement) throw new Error('No statement');
		if (!statement.parentId) throw new Error('No parent id');
=======
		if (!statement) throw new Error("No statement");
		if (!statement.parentId) throw new Error("No parent id");
>>>>>>> 7a423a36
		const dispatch = useAppDispatch();
		const parentStatement = useAppSelector(
			statementSelectorById(statement.parentId)
		);

		useEffect(() => {
			if (!parentStatement) {
				getStatementFromDB(statement.parentId).then((st) => {
					if (st) dispatch(setStatement(st));
				});
			}
		}, [parentStatement]);

		const group = parentStatement ? getTitle(parentStatement.statement) : '';
		const text = statement.statement;

		return (
			<Link to={`/statement/${statement.parentId}/chat`}>
				<p>
					{parentStatement ? <span>{truncateString(group)}: </span> : null}
					<span>{truncateString(text, 32)} </span>
					<span className='time'>{getTime(statement.lastUpdate)}</span>
				</p>
			</Link>
		);
	} catch (error) {
		console.error(error);

		return null;
	}
};

export default UpdateMainCard;

export function getTitle(text: string): string {
	try {
		const texts = text.split('\n');

		//remove * only if in the start of the lin
		const title = texts[0].replace(/^\*/, '');

		return title;
	} catch (error) {
		console.error(error);

		return '';
	}
}<|MERGE_RESOLUTION|>--- conflicted
+++ resolved
@@ -1,17 +1,9 @@
-<<<<<<< HEAD
-import { FC, useEffect } from 'react';
-import { Link } from 'react-router-dom';
-import { getStatementFromDB } from '@/controllers/db/statements/getStatement';
-import { getTime, truncateString } from '@/controllers/general/helpers';
-import { useAppDispatch, useAppSelector } from '@/controllers/hooks/reduxHooks';
-=======
 import { Statement } from "delib-npm";
 import { FC, useEffect } from "react";
 import { Link } from "react-router";
 import { getStatementFromDB } from "@/controllers/db/statements/getStatement";
 import { getTime, truncateString } from "@/controllers/general/helpers";
 import { useAppDispatch, useAppSelector } from "@/controllers/hooks/reduxHooks";
->>>>>>> 7a423a36
 import {
 	setStatement,
 	statementSelectorById,
@@ -24,13 +16,8 @@
 
 const UpdateMainCard: FC<Props> = ({ statement }) => {
 	try {
-<<<<<<< HEAD
-		if (!statement) throw new Error('No statement');
-		if (!statement.parentId) throw new Error('No parent id');
-=======
 		if (!statement) throw new Error("No statement");
 		if (!statement.parentId) throw new Error("No parent id");
->>>>>>> 7a423a36
 		const dispatch = useAppDispatch();
 		const parentStatement = useAppSelector(
 			statementSelectorById(statement.parentId)
