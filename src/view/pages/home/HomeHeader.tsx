import { useEffect, useState } from "react";
import { install } from "../../../main";
import { prompStore } from "../main/mainCont";
import { t } from "i18next";
import { handleLogout } from "../../../functions/general/helpers";

// icons
import elipsIcon from "../../../assets/elipsIcon.svg";
import installIcon from "../../../assets/installIcon.svg";
import disconnectlIcon from "../../../assets/disconnectIcon.svg";

export default function HomeHeader() {
    //for deffered app install
    const [deferredPrompt, setDeferredPrompt] = useState<any>(null);

    useEffect(() => {
        //for defferd app install
        setDeferredPrompt(install.deferredPrompt);
    }, []);

    function handleInstallApp() {
        try {
            prompStore(setDeferredPrompt);
        } catch (error) {
            console.error(error);
        }
    }

    return (
        <div className="homePage__header">
            <h1 className="homePage__header__homeTitle">Conversations</h1>
            <div className="homePage__header__icons">
                <img
                    className="homePage__header__icons__headerIcon"
                    src={installIcon}
                    alt="install_icon"
                    onClick={handleInstallApp}
                />
                <img
                    className="homePage__header__icons__headerIcon"
                    src={elipsIcon}
                    alt="elips_icon"
                />
                <div className="homePage__header__icons__homeMenu">
                    <img
                        className="homePage__header__icons__homeMenu__icon"
                        src={disconnectlIcon}
                        alt="disconnect_icon"
                    />
                    <p className="homePage__header__icons__homeMenu__icon">
                        Disconnect
                    </p>
                </div>
            </div>
<<<<<<< HEAD
            <div className="btns">
                <button className="btn btn--add" onClick={handleLogout}>{t("Disconnect")}</button>
=======
            {/* <div className="btns">
                <button onClick={handleLogout}>{t("Disconnect")}</button>
>>>>>>> b3603981
                {deferredPrompt && (
                    <button className="btn btn--add" onClick={handleInstallApp}>
                        {t("Install the App")}
                    </button>
                )}
            </div> */}
        </div>
    );
}<|MERGE_RESOLUTION|>--- conflicted
+++ resolved
@@ -52,13 +52,8 @@
                     </p>
                 </div>
             </div>
-<<<<<<< HEAD
-            <div className="btns">
-                <button className="btn btn--add" onClick={handleLogout}>{t("Disconnect")}</button>
-=======
             {/* <div className="btns">
                 <button onClick={handleLogout}>{t("Disconnect")}</button>
->>>>>>> b3603981
                 {deferredPrompt && (
                     <button className="btn btn--add" onClick={handleInstallApp}>
                         {t("Install the App")}
