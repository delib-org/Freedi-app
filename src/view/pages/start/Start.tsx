import { useEffect, useState } from "react";
import styles from "./Start.module.scss";

// firestore functions
<<<<<<< HEAD
import { googleLogin } from "../../../functions/db/auth";
=======
import { getIntialLocationSessionStorage } from "../../../functions/general/helpers";
>>>>>>> 695310de

// Third Party Libraries
import { useNavigate } from "react-router-dom";

// Redux
import { useAppSelector } from "../../../functions/hooks/reduxHooks";
import { userSelector } from "../../../model/users/userSlice";

//img
import Logo from "../../../assets/logo/512 px SVG.svg";
import moreRight from "../../../assets/icons/moreRight.svg";
import moreLeft from "../../../assets/icons/moreLeft.svg";

// Constants
import { LANGUAGES } from "../../../constants/Languages";
import EnterName from "../../components/enterName/EnterName";
import useDirection from "../../../functions/hooks/useDirection";
import {
    LanguagesEnum,
    useLanguage,
} from "../../../functions/hooks/useLanguages";
<<<<<<< HEAD
import { selectInitLocation } from "../../../model/location/locationSlice";
=======
import GoogleLoginButton from "../../components/buttons/GoogleLoginButton";
>>>>>>> 695310de

const Start = () => {
    const navigate = useNavigate();
    const user = useAppSelector(userSelector);
    const initLocation = useAppSelector(selectInitLocation);
    const [showNameModul, setShowNameModul] = useState(false);
    const savedLang = localStorage.getItem("lang");
    const direction = useDirection();

    const { t, changeLanguage } = useLanguage();
    const defaultLang = "he";

    useEffect(() => {
        if (!savedLang) {
            localStorage.setItem("lang", defaultLang);
        }
    }, []);

    useEffect(() => {
        if (user) {
            navigate(initLocation || "/home", {
                state: { from: window.location.pathname },
            });
        }
    }, [user]);

    return (
        <div className="splashPage">
            <div className={styles.h1}>
                {t("Delib")} <span className={styles.number}>5</span>
            </div>
            <div className={styles.h2}>{t("Creating Agreements")}</div>
            <img
                className={styles.logo}
                src={Logo}
                alt="Delib logo"
                width="10%"
                style={{}}
            />

            <select
                className={styles.language}
                defaultValue={savedLang || defaultLang}
                onChange={(e) => {
                    const lang = e.target.value as LanguagesEnum;
                    changeLanguage(lang);
                    if (lang === "he" || lang === "ar") {
                        document.body.style.direction = "rtl";
                    } else {
                        document.body.style.direction = "ltr";
                    }
                    localStorage.setItem("lang", lang);
                }}
            >
                {LANGUAGES.map(({ code, label }) => (
                    <option key={code} value={code}>
                        {label}
                    </option>
                ))}
            </select>
            <div
                style={{ flexDirection: direction }}
                data-cy="anonymous-login"
                className={styles.anonymous}
                onClick={() => setShowNameModul((prev) => !prev)}
            >
                {t("Login with a temporary name")}{" "}
                <img
                    src={direction === "row" ? moreRight : moreLeft}
                    alt="login anonymously"
                />
            </div>

            <GoogleLoginButton />

            <a href="http://delib.org" target="_blank">
                <footer className={styles.ddi}>
                    {t("From the Institute for Deliberative Democracy")}
                </footer>
            </a>

            {showNameModul ? (
                <EnterName setShowNameModul={setShowNameModul} />
            ) : null}
        </div>
    );
};

export default Start;<|MERGE_RESOLUTION|>--- conflicted
+++ resolved
@@ -2,11 +2,7 @@
 import styles from "./Start.module.scss";
 
 // firestore functions
-<<<<<<< HEAD
-import { googleLogin } from "../../../functions/db/auth";
-=======
 import { getIntialLocationSessionStorage } from "../../../functions/general/helpers";
->>>>>>> 695310de
 
 // Third Party Libraries
 import { useNavigate } from "react-router-dom";
@@ -28,11 +24,7 @@
     LanguagesEnum,
     useLanguage,
 } from "../../../functions/hooks/useLanguages";
-<<<<<<< HEAD
-import { selectInitLocation } from "../../../model/location/locationSlice";
-=======
 import GoogleLoginButton from "../../components/buttons/GoogleLoginButton";
->>>>>>> 695310de
 
 const Start = () => {
     const navigate = useNavigate();
