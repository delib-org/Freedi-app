--- conflicted
+++ resolved
@@ -29,19 +29,12 @@
 import { MapProvider } from '@/controllers/hooks/useMap';
 import { RootState } from '@/redux/store';
 import Modal from '@/view/components/modal/Modal';
-<<<<<<< HEAD
-import { StatementType, Access, QuestionType } from '@/types/TypeEnums';
-import { Creator } from '@/types/user/User';
-import { Role } from '@/types/user/UserSettings';
-import { useAuthorization } from '@/controllers/hooks/useAuthorization';
-import { statementSelector } from '@/redux/statements/statementsSlice';
-import { useAuthentication } from '@/controllers/hooks/useAuthentication';
-import { useSelector } from 'react-redux';
-=======
 
 import { statementSelector } from '@/redux/statements/statementsSlice';
 import { Role, StatementType, Access, QuestionType, User } from 'delib-npm';
->>>>>>> 35f02ec0
+import { useAuthorization } from '@/controllers/hooks/useAuthorization';
+import { useSelector } from 'react-redux';
+import { useAuthentication } from '@/controllers/hooks/useAuthentication';
 
 // Create selectors
 export const subStatementsSelector = createSelector(
@@ -68,7 +61,7 @@
 	const stage = useSelector(statementSelector(stageId));
 
 	// Use states
-	const [talker, setTalker] = useState<Creator | null>(null);
+	const [talker, setTalker] = useState<User | null>(null);
 	const [isStatementNotFound, setIsStatementNotFound] = useState(false);
 	const [showNewStatement, setShowNewStatement] = useState<boolean>(false);
 	const [newStatementType, setNewStatementType] = useState<StatementType>(
@@ -78,7 +71,7 @@
 		QuestionType.multiStage
 	);
 
-	const handleShowTalker = (_talker: Creator | null) => {
+	const handleShowTalker = (_talker: User | null) => {
 		if (!talker) {
 			setTalker(_talker);
 		} else {
