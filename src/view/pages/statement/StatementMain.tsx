import { createSelector } from '@reduxjs/toolkit';
import { FC, useEffect, useMemo, useState } from 'react';
<<<<<<< HEAD
import { useSelector } from 'react-redux';
import { useParams } from 'react-router-dom';
=======

// Third party imports
import { useSelector } from 'react-redux';
import { useParams } from 'react-router';

// firestore
import EnableNotifications from '../../components/enableNotifications/EnableNotifications';
import ProfileImage from '../../components/profileImage/ProfileImage';
>>>>>>> 7a423a36
import LoadingPage from '../loadingPage/LoadingPage';
import Page404 from '../page404/Page404';
import UnAuthorizedPage from '../unAuthorizedPage/UnAuthorizedPage';
import StatementHeader from './components/header/StatementHeader';
import NewStatement from './components/newStatemement/newStatement';
import Switch from './components/switch/Switch';
import { StatementContext } from './StatementCont';
import { listenToEvaluations } from '@/controllers/db/evaluation/getEvaluation';
import {
	listenToStatement,
	listenToStatementSubscription,
	listenToAllDescendants,
	listenToSubStatements,
} from '@/controllers/db/statements/listenToStatements';
import { getIsSubscribed } from '@/controllers/db/subscriptions/getSubscriptions';
import {
	updateSubscriberForStatementSubStatements,
	setStatementSubscriptionToDB,
} from '@/controllers/db/subscriptions/setSubscriptions';

// Redux Store
import { listenToUserSettings } from '@/controllers/db/users/getUserDB';
import { statementTitleToDisplay } from '@/controllers/general/helpers';
import { useIsAuthorized } from '@/controllers/hooks/authHooks';
import { useAppDispatch } from '@/controllers/hooks/reduxHooks';
import { MapProvider } from '@/controllers/hooks/useMap';
import { RootState } from '@/model/store';
import { userSelector } from '@/model/users/userSlice';
import Modal from '@/view/components/modal/Modal';
import { StatementType, Access } from '@/types/enums';
import { Role, User } from '@/types/user';
import { QuestionType } from '@/types/question';

// Create selectors
export const subStatementsSelector = createSelector(
	(state: RootState) => state.statements.statements,
	(_state: RootState, statementId: string | undefined) => statementId,
	(statements, statementId) =>
		statements
			.filter((st) => st.parentId === statementId)
			.sort((a, b) => a.createdAt - b.createdAt)
);

const StatementMain: FC = () => {
	// Hooks
	const { statementId } = useParams();

	//TODO:create a check with the parent statement if subscribes. if not subscribed... go according to the rules of authorization
	const { error, isAuthorized, loading, statement, topParentStatement, role } =
		useIsAuthorized(statementId);

	// Redux store
	const dispatch = useAppDispatch();
	const user = useSelector(userSelector);

	// Use states
	const [talker, setTalker] = useState<User | null>(null);
	const [isStatementNotFound, setIsStatementNotFound] = useState(false);
	const [showNewStatement, setShowNewStatement] = useState<boolean>(false);
	const [newStatementType, setNewStatementType] = useState<StatementType>(StatementType.group);
	const [newQuestionType, setNewQuestionType] = useState<QuestionType>(QuestionType.multiStage);

	// const [_, setPasswordCheck] = useState<boolean>(false)

	// Constants

	const handleShowTalker = (_talker: User | null) => {
		if (!talker) {
			setTalker(_talker);
		} else {
			setTalker(null);
		}
	};

	function handleSetNewStatement(showPopup?: boolean) {
		if (showPopup === undefined) {
			setShowNewStatement(!showNewStatement);

			return;
		}
		setShowNewStatement(showPopup);
	}

	//in case the url is of undefined screen, navigate to the first available screen

	useEffect(() => {
		if (statement && screen) {
			//set navigator tab title
			const { shortVersion } = statementTitleToDisplay(statement.statement, 15);
			document.title = `FreeDi - ${shortVersion}-${screen}`;
		}
	}, [statement, screen]);

	// Listen to statement changes.
	useEffect(() => {
		let unSubListenToStatement: () => void = () => {
			return;
		};

		let unSubSubStatements: () => void = () => {
			return;
		};
		let unSubStatementSubscription: () => void = () => {
			return;
		};
		let unSubEvaluations: () => void = () => {
			return;
		};

		let unSubUserSettings: () => void = () => {
			return;
		};
		let unSubAllDescendants: () => void = () => {
			return;
		};

		if (user && statementId) {
			unSubListenToStatement = listenToStatement(
				statementId,
				setIsStatementNotFound
			);

			unSubUserSettings = listenToUserSettings();
			unSubAllDescendants = listenToAllDescendants(statementId); //used for map
			unSubEvaluations = listenToEvaluations(dispatch, statementId, user?.uid);
			unSubSubStatements = listenToSubStatements(statementId); //TODO: check if this is needed. It can be integrated under listenToAllDescendants

			unSubStatementSubscription = listenToStatementSubscription(
				statementId,
				user,
				dispatch
			);
		}

		return () => {
			unSubListenToStatement();
			unSubUserSettings();
			unSubSubStatements();
			unSubStatementSubscription();
			unSubEvaluations();
			unSubAllDescendants();
		};
	}, [user, statementId]);

	useEffect(() => {
		//listen to top parent statement
		let unSubscribe = () => {
			return;
		};
		if (statement?.topParentId) {
			unSubscribe = listenToStatement(
				statement?.topParentId,
				setIsStatementNotFound
			);
		}

		return () => {
			unSubscribe();
		};
	}, [statement?.topParentId]);

	useEffect(() => {
		if (statement) {
			(async () => {
				const isSubscribed = await getIsSubscribed(statementId);

				// if isSubscribed is false, then subscribe
				if (!isSubscribed && statement.membership?.access === Access.close) {
					// subscribe
					setStatementSubscriptionToDB(statement, Role.member);
				} else {
					//update subscribed field
					updateSubscriberForStatementSubStatements(statement);
				}
			})();
		}
	}, [statement]);

<<<<<<< HEAD
	const contextValue = useMemo(
		() => ({
			statement,
			talker,
			handleShowTalker,
			role,
			handleSetNewStatement,
			setNewStatementType,
			setNewQuestionType,
			newStatementType,
			newQuestionType,
		}),
		[
			statement,
			talker,
			role,
			handleShowTalker,
			handleSetNewStatement,
			setNewStatementType,
			setNewQuestionType,
			newStatementType,
			newQuestionType
		]
	);
=======
	const contextValue = useMemo(() => ({
		statement,
		talker,
		handleShowTalker,
		role,
		handleSetNewStatement,
		setNewStatementType,
		newStatementType,
	}), [statement, talker, role, handleShowTalker, handleSetNewStatement, setNewStatementType, newStatementType]);
>>>>>>> 7a423a36

	if (isStatementNotFound) return <Page404 />;
	if (error) return <UnAuthorizedPage />;
	if (loading) return <LoadingPage />;

	if (isAuthorized) {
<<<<<<< HEAD
=======

>>>>>>> 7a423a36
		return (
			<StatementContext.Provider value={contextValue}>
				<div className='page'>
					{showNewStatement && (
						<Modal
							closeModal={(e) => {
								if (e.target === e.currentTarget) setShowNewStatement(false);
							}}
						>
							<NewStatement />
						</Modal>
					)}
					<StatementHeader
						statement={statement}
						topParentStatement={topParentStatement}
					/>
					<MapProvider>
						<Switch />
					</MapProvider>
				</div>
			</StatementContext.Provider>
		);
	}

	return <UnAuthorizedPage />;
};

export default StatementMain;<|MERGE_RESOLUTION|>--- conflicted
+++ resolved
@@ -1,9 +1,5 @@
 import { createSelector } from '@reduxjs/toolkit';
 import { FC, useEffect, useMemo, useState } from 'react';
-<<<<<<< HEAD
-import { useSelector } from 'react-redux';
-import { useParams } from 'react-router-dom';
-=======
 
 // Third party imports
 import { useSelector } from 'react-redux';
@@ -12,7 +8,6 @@
 // firestore
 import EnableNotifications from '../../components/enableNotifications/EnableNotifications';
 import ProfileImage from '../../components/profileImage/ProfileImage';
->>>>>>> 7a423a36
 import LoadingPage from '../loadingPage/LoadingPage';
 import Page404 from '../page404/Page404';
 import UnAuthorizedPage from '../unAuthorizedPage/UnAuthorizedPage';
@@ -191,32 +186,6 @@
 		}
 	}, [statement]);
 
-<<<<<<< HEAD
-	const contextValue = useMemo(
-		() => ({
-			statement,
-			talker,
-			handleShowTalker,
-			role,
-			handleSetNewStatement,
-			setNewStatementType,
-			setNewQuestionType,
-			newStatementType,
-			newQuestionType,
-		}),
-		[
-			statement,
-			talker,
-			role,
-			handleShowTalker,
-			handleSetNewStatement,
-			setNewStatementType,
-			setNewQuestionType,
-			newStatementType,
-			newQuestionType
-		]
-	);
-=======
 	const contextValue = useMemo(() => ({
 		statement,
 		talker,
@@ -226,17 +195,13 @@
 		setNewStatementType,
 		newStatementType,
 	}), [statement, talker, role, handleShowTalker, handleSetNewStatement, setNewStatementType, newStatementType]);
->>>>>>> 7a423a36
 
 	if (isStatementNotFound) return <Page404 />;
 	if (error) return <UnAuthorizedPage />;
 	if (loading) return <LoadingPage />;
 
 	if (isAuthorized) {
-<<<<<<< HEAD
-=======
-
->>>>>>> 7a423a36
+
 		return (
 			<StatementContext.Provider value={contextValue}>
 				<div className='page'>
