import { FC, useEffect, useState } from 'react';
import { createSelector } from 'reselect';

// Third party imports
import { useNavigate, useParams } from 'react-router-dom';
import { User, Role, Screen } from 'delib-npm';

// firestore
import { getIsSubscribed } from '@/controllers/db/subscriptions/getSubscriptions';
import {
	listenToSubStatements,
	listenToStatement,
	listenToStatementSubscription,
} from '@/controllers/db/statements/listenToStatements';
import {
	updateSubscriberForStatementSubStatements,
	setStatementSubscriptionToDB,
} from '@/controllers/db/subscriptions/setSubscriptions';

import { listenToEvaluations } from '@/controllers/db/evaluation/getEvaluation';

// Redux Store
import { useAppDispatch, useAppSelector } from '@/controllers/hooks/reduxHooks';
import { statementNotificationSelector } from '@/model/statements/statementsSlice';
import { RootState } from '@/model/store';
import { userSelector } from '@/model/users/userSlice';
import { useSelector } from 'react-redux';

// Hooks & Helpers
import { MapProvider } from '@/controllers/hooks/useMap';
import { statementTitleToDisplay } from '@/controllers/general/helpers';
import { availableScreen } from './StatementCont';
import { useIsAuthorized } from '@/controllers/hooks/authHooks';

// Custom components
import LoadingPage from '../loadingPage/LoadingPage';
import Page404 from '../page404/Page404';
import UnAuthorizedPage from '../unAuthorizedPage/UnAuthorizedPage';
import ProfileImage from '../../components/profileImage/ProfileImage';
import StatementHeader from './components/header/StatementHeader';
import SwitchScreens from './components/SwitchScreens';
import EnableNotifications from '../../components/enableNotifications/EnableNotifications';
import AskPermission from '@/view/components/askPermission/AskPermission';
import FollowMeToast from './components/followMeToast/FollowMeToast';

<<<<<<< HEAD
// import PasswordUi from '@/view/components/passwordUi/PasswordUi';
=======
>>>>>>> 16c89126

// Create selectors
export const subStatementsSelector = createSelector(
	(state: RootState) => state.statements.statements,
	(_state: RootState, statementId: string | undefined) => statementId,
	(statements, statementId) =>
		statements
			.filter((st) => st.parentId === statementId)
			.sort((a, b) => a.createdAt - b.createdAt)
);

const StatementMain: FC = () => {
	// Hooks
	const { statementId } = useParams();
	const page = useParams().page as Screen;
	const navigate = useNavigate();

	//TODO:create a check with the parent statement if subscribes. if not subscribed... go according to the rules of authorization
	const {
		error,
		isAuthorized,
		loading,
		statementSubscription,
		statement,
		topParentStatement,
		role,
	} = useIsAuthorized(statementId);

	// Redux store
	const dispatch = useAppDispatch();
	const user = useSelector(userSelector);
	const hasNotifications = useAppSelector(
		statementNotificationSelector(statementId)
	);

	const subStatements = useAppSelector((state: RootState) =>
		subStatementsSelector(state, statementId)
	);

	// Use states
	const [talker, setTalker] = useState<User | null>(null);
	const [showAskPermission, setShowAskPermission] = useState<boolean>(false);
	const [askNotifications, setAskNotifications] = useState(false);
	const [isStatementNotFound, setIsStatementNotFound] = useState(false);

<<<<<<< HEAD
	// const [passwordCheck, setPasswordCheck] = useState(false)
=======

	// const [_, setPasswordCheck] = useState<boolean>(false)
>>>>>>> 16c89126

	// Constants
	const screen = availableScreen(statement, statementSubscription, page);

	// Functions
	const toggleAskNotifications = () => {
		// Ask for notifications after user interaction.
		if (!hasNotifications && !statementSubscription?.userAskedForNotification) {
			setAskNotifications(true);
		}
	};

	const handleShowTalker = (_talker: User | null) => {
		if (!talker) {
			setTalker(_talker);
		} else {
			setTalker(null);
		}
	};

	//in case the url is of undefined screen, navigate to the first available screen
	useEffect(() => {
		if (screen && screen !== page) {
			navigate(`/statement/${statementId}/${screen}`);
		}
	}, [screen]);

	useEffect(() => {
		if (statement && screen) {
			//set navigator tab title
			const { shortVersion } = statementTitleToDisplay(statement.statement, 15);
			document.title = `Console - ${shortVersion}-${screen}`;
		}
	}, [statement, screen]);

	// Listen to statement changes.
	useEffect(() => {
		let unSubListenToStatement: () => void = () => {
			return;
		};

		let unSubSubStatements: () => void = () => {
			return;
		};
		let unSubStatementSubscription: () => void = () => {
			return;
		};
		let unSubEvaluations: () => void = () => {
			return;
		};

		if (user && statementId) {
			unSubListenToStatement = listenToStatement(
				statementId,
				setIsStatementNotFound
			);

			unSubSubStatements = listenToSubStatements(statementId, dispatch);
			unSubEvaluations = listenToEvaluations(dispatch, statementId, user?.uid);

			unSubStatementSubscription = listenToStatementSubscription(
				statementId,
				user,
				dispatch
			);
		}

		return () => {
			unSubListenToStatement();
			unSubSubStatements();
			unSubStatementSubscription();
			unSubEvaluations();
		};
	}, [user, statementId]);

	useEffect(() => {
		//listen to top parent statement
		let unSubscribe = () => {
			return;
		};
		if (statement?.topParentId) {
			unSubscribe = listenToStatement(statement?.topParentId, setIsStatementNotFound);
		}

		return () => {
			unSubscribe();
		};
	}, [statement?.topParentId]);

	useEffect(() => {
		if (statement) {
			(async () => {
				const isSubscribed = await getIsSubscribed(statementId);

				// if isSubscribed is false, then subscribe
				if (!isSubscribed) {
					// subscribe
					setStatementSubscriptionToDB(statement, Role.member);
				} else {
					//update subscribed field
					updateSubscriberForStatementSubStatements(statement);
				}
			})();
		}
	}, [statement]);

<<<<<<< HEAD
	// useEffect(() => {
	// 	if (user?.uid === statement?.creatorId) {
	// 		setPasswordCheck(true)
	// 	}
	// 	else {
	// 		setPasswordCheck(false)
	// 	}
	// }, [])
=======
	useEffect(() => {
		if (user?.uid === statement?.creatorId) {
			// setPasswordCheck(true);
		}
		else {
			// setPasswordCheck(false);
		}
	}, []);
>>>>>>> 16c89126

	if (isStatementNotFound) return <Page404 />;
	if (error) return <UnAuthorizedPage />;
	if (loading) return <LoadingPage />;

	if (isAuthorized)
		return (
			<>
				{/* {passwordCheck ?
					( */}
				<div className='page'>
					{showAskPermission && <AskPermission showFn={setShowAskPermission} />}
					{talker && (
						<button
							onClick={() => {
								handleShowTalker(null);
							}}
						>
							<ProfileImage user={talker} />
						</button>
					)}
					{askNotifications && (
						<EnableNotifications
							statement={statement}
							setAskNotifications={setAskNotifications}
							setShowAskPermission={setShowAskPermission}
						/>
					)}

					<StatementHeader
						statement={statement}
						statementSubscription={statementSubscription}
						topParentStatement={topParentStatement}
						screen={screen ?? Screen.CHAT}
						showAskPermission={showAskPermission}
						setShowAskPermission={setShowAskPermission}
						role={role}
					/>
					<MapProvider>
						<FollowMeToast role={role} statement={statement} />

						<SwitchScreens
							screen={screen}
							statement={statement}
							subStatements={subStatements}
							handleShowTalker={handleShowTalker}
							setShowAskPermission={setShowAskPermission}
							toggleAskNotifications={toggleAskNotifications}
						/>
					</MapProvider>
				</div>
				{/* )
					:
					<div className="passwordUiComponent">
						<PasswordUi setPasswordCheck={setPasswordCheck} />
					</div>
				} */}
			</>
		);



	return <UnAuthorizedPage />;
};

export default StatementMain;<|MERGE_RESOLUTION|>--- conflicted
+++ resolved
@@ -43,10 +43,6 @@
 import AskPermission from '@/view/components/askPermission/AskPermission';
 import FollowMeToast from './components/followMeToast/FollowMeToast';
 
-<<<<<<< HEAD
-// import PasswordUi from '@/view/components/passwordUi/PasswordUi';
-=======
->>>>>>> 16c89126
 
 // Create selectors
 export const subStatementsSelector = createSelector(
@@ -92,12 +88,8 @@
 	const [askNotifications, setAskNotifications] = useState(false);
 	const [isStatementNotFound, setIsStatementNotFound] = useState(false);
 
-<<<<<<< HEAD
-	// const [passwordCheck, setPasswordCheck] = useState(false)
-=======
 
 	// const [_, setPasswordCheck] = useState<boolean>(false)
->>>>>>> 16c89126
 
 	// Constants
 	const screen = availableScreen(statement, statementSubscription, page);
@@ -204,16 +196,6 @@
 		}
 	}, [statement]);
 
-<<<<<<< HEAD
-	// useEffect(() => {
-	// 	if (user?.uid === statement?.creatorId) {
-	// 		setPasswordCheck(true)
-	// 	}
-	// 	else {
-	// 		setPasswordCheck(false)
-	// 	}
-	// }, [])
-=======
 	useEffect(() => {
 		if (user?.uid === statement?.creatorId) {
 			// setPasswordCheck(true);
@@ -222,7 +204,6 @@
 			// setPasswordCheck(false);
 		}
 	}, []);
->>>>>>> 16c89126
 
 	if (isStatementNotFound) return <Page404 />;
 	if (error) return <UnAuthorizedPage />;
