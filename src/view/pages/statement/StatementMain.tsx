--- conflicted
+++ resolved
@@ -8,26 +8,15 @@
 // firestore
 import { getIsSubscribed } from '@/controllers/db/subscriptions/getSubscriptions';
 import {
-<<<<<<< HEAD
 	listenToSubStatements,
 	listenToStatement,
 	listenToStatementSubscription,
+	listenToAllDescendants,
 } from '@/controllers/db/statements/listenToStatements';
 import {
 	updateSubscriberForStatementSubStatements,
 	setStatementSubscriptionToDB,
 } from '@/controllers/db/subscriptions/setSubscriptions';
-=======
-  listenToSubStatements,
-  listenToStatement,
-  listenToStatementSubscription,
-  listenToAllDescendants,
-} from "@/controllers/db/statements/listenToStatements";
-import {
-  updateSubscriberForStatementSubStatements,
-  setStatementSubscriptionToDB,
-} from "@/controllers/db/subscriptions/setSubscriptions";
->>>>>>> 21f43009
 
 import { listenToEvaluations } from '@/controllers/db/evaluation/getEvaluation';
 
@@ -57,16 +46,15 @@
 
 // Create selectors
 export const subStatementsSelector = createSelector(
-  (state: RootState) => state.statements.statements,
-  (_state: RootState, statementId: string | undefined) => statementId,
-  (statements, statementId) =>
-    statements
-      .filter((st) => st.parentId === statementId)
-      .sort((a, b) => a.createdAt - b.createdAt)
+	(state: RootState) => state.statements.statements,
+	(_state: RootState, statementId: string | undefined) => statementId,
+	(statements, statementId) =>
+		statements
+			.filter((st) => st.parentId === statementId)
+			.sort((a, b) => a.createdAt - b.createdAt)
 );
 
 const StatementMain: FC = () => {
-<<<<<<< HEAD
 	// Hooks
 	const { statementId } = useParams();
 	const page = useParams().page as Screen;
@@ -97,6 +85,8 @@
 	const [askNotifications, setAskNotifications] = useState(false);
 	const [isStatementNotFound, setIsStatementNotFound] = useState(false);
 
+	// const [_, setPasswordCheck] = useState<boolean>(false)
+
 	// Constants
 	const screen = availableScreen(statement, statementSubscription, page);
 
@@ -142,6 +132,9 @@
 		let unSubUserSettings: () => void = () => {
 			return;
 		};
+		let unSubAllDescendants: () => void = () => {
+			return;
+		};
 
 		if (user && statementId) {
 			unSubListenToStatement = listenToStatement(
@@ -150,7 +143,7 @@
 			);
 
 			unSubUserSettings = listenToUserSettings();
-
+			unSubAllDescendants = listenToAllDescendants(statementId);
 			unSubSubStatements = listenToSubStatements(statementId, dispatch);
 			unSubEvaluations = listenToEvaluations(dispatch, statementId, user?.uid);
 
@@ -167,6 +160,7 @@
 			unSubSubStatements();
 			unSubStatementSubscription();
 			unSubEvaluations();
+			unSubAllDescendants();
 		};
 	}, [user, statementId]);
 
@@ -204,267 +198,74 @@
 		}
 	}, [statement]);
 
+	useEffect(() => {
+		if (user?.uid === statement?.creatorId) {
+			// setPasswordCheck(true);
+		} else {
+			// setPasswordCheck(false);
+		}
+	}, []);
+
 	if (isStatementNotFound) return <Page404 />;
 	if (error) return <UnAuthorizedPage />;
 	if (loading) return <LoadingPage />;
 
 	if (isAuthorized)
 		return (
-			<main className='page'>
-				{showAskPermission && <AskPermission showFn={setShowAskPermission} />}
-				{talker && (
-					<button
-						onClick={() => {
-							handleShowTalker(null);
-						}}
-					>
-						<ProfileImage user={talker} />
-					</button>
-				)}
-				{askNotifications && (
-					<EnableNotifications
-						statement={statement}
-						setAskNotifications={setAskNotifications}
-						setShowAskPermission={setShowAskPermission}
-					/>
-				)}
-
-				<StatementHeader
-					statement={statement}
-					statementSubscription={statementSubscription}
-					topParentStatement={topParentStatement}
-					screen={screen ?? Screen.CHAT}
-					showAskPermission={showAskPermission}
-					setShowAskPermission={setShowAskPermission}
-					role={role}
-				/>
-				<MapProvider>
-					<FollowMeToast role={role} statement={statement} />
-
-					<SwitchScreens
-						screen={screen}
+			<>
+				{/* {passwordCheck ?
+					( */}
+				<div className='page'>
+					{showAskPermission && <AskPermission showFn={setShowAskPermission} />}
+					{talker && (
+						<button
+							onClick={() => {
+								handleShowTalker(null);
+							}}
+						>
+							<ProfileImage user={talker} />
+						</button>
+					)}
+					{askNotifications && (
+						<EnableNotifications
+							statement={statement}
+							setAskNotifications={setAskNotifications}
+							setShowAskPermission={setShowAskPermission}
+						/>
+					)}
+
+					<StatementHeader
 						statement={statement}
 						statementSubscription={statementSubscription}
-						subStatements={subStatements}
-						handleShowTalker={handleShowTalker}
+						topParentStatement={topParentStatement}
+						screen={screen ?? Screen.CHAT}
+						showAskPermission={showAskPermission}
 						setShowAskPermission={setShowAskPermission}
+						role={role}
 					/>
-				</MapProvider>
-			</main>
-		);
-=======
-  // Hooks
-  const { statementId } = useParams();
-  const page = useParams().page as Screen;
-  const navigate = useNavigate();
-
-  //TODO:create a check with the parent statement if subscribes. if not subscribed... go according to the rules of authorization
-  const {
-    error,
-    isAuthorized,
-    loading,
-    statementSubscription,
-    statement,
-    topParentStatement,
-    role,
-  } = useIsAuthorized(statementId);
-
-  // Redux store
-  const dispatch = useAppDispatch();
-  const user = useSelector(userSelector);
-
-  const subStatements = useAppSelector((state: RootState) =>
-    subStatementsSelector(state, statementId)
-  );
-
-  // Use states
-  const [talker, setTalker] = useState<User | null>(null);
-  const [showAskPermission, setShowAskPermission] = useState<boolean>(false);
-  const [askNotifications, setAskNotifications] = useState(false);
-  const [isStatementNotFound, setIsStatementNotFound] = useState(false);
-
-  // const [_, setPasswordCheck] = useState<boolean>(false)
-
-  // Constants
-  const screen = availableScreen(statement, statementSubscription, page);
-
-  const handleShowTalker = (_talker: User | null) => {
-    if (!talker) {
-      setTalker(_talker);
-    } else {
-      setTalker(null);
-    }
-  };
-
-  //in case the url is of undefined screen, navigate to the first available screen
-  useEffect(() => {
-    if (screen && screen !== page) {
-      navigate(`/statement/${statementId}/${screen}`);
-    }
-  }, [screen]);
-
-  useEffect(() => {
-    if (statement && screen) {
-      //set navigator tab title
-      const { shortVersion } = statementTitleToDisplay(statement.statement, 15);
-      document.title = `FreeDi - ${shortVersion}-${screen}`;
-    }
-  }, [statement, screen]);
-
-  // Listen to statement changes.
-  useEffect(() => {
-    let unSubListenToStatement: () => void = () => {
-      return;
-    };
-
-    let unSubSubStatements: () => void = () => {
-      return;
-    };
-    let unSubStatementSubscription: () => void = () => {
-      return;
-    };
-    let unSubEvaluations: () => void = () => {
-      return;
-    };
-
-    let unSubUserSettings: () => void = () => {
-      return;
-    };
-    let unSubAllDescendants: () => void = () => {
-      return;
-    };
-
-    if (user && statementId) {
-      unSubListenToStatement = listenToStatement(
-        statementId,
-        setIsStatementNotFound
-      );
-
-      unSubUserSettings = listenToUserSettings();
-      unSubAllDescendants = listenToAllDescendants(statementId);
-      unSubSubStatements = listenToSubStatements(statementId, dispatch);
-      unSubEvaluations = listenToEvaluations(dispatch, statementId, user?.uid);
-
-      unSubStatementSubscription = listenToStatementSubscription(
-        statementId,
-        user,
-        dispatch
-      );
-    }
-
-    return () => {
-      unSubListenToStatement();
-      unSubUserSettings();
-      unSubSubStatements();
-      unSubStatementSubscription();
-      unSubEvaluations();
-      unSubAllDescendants();	
-    };
-  }, [user, statementId]);
-
-  useEffect(() => {
-    //listen to top parent statement
-    let unSubscribe = () => {
-      return;
-    };
-    if (statement?.topParentId) {
-      unSubscribe = listenToStatement(
-        statement?.topParentId,
-        setIsStatementNotFound
-      );
-    }
-
-    return () => {
-      unSubscribe();
-    };
-  }, [statement?.topParentId]);
-
-  useEffect(() => {
-    if (statement) {
-      (async () => {
-        const isSubscribed = await getIsSubscribed(statementId);
-
-        // if isSubscribed is false, then subscribe
-        if (!isSubscribed && statement.membership?.access === Access.close) {
-          // subscribe
-          setStatementSubscriptionToDB(statement, Role.member);
-        } else {
-          //update subscribed field
-          updateSubscriberForStatementSubStatements(statement);
-        }
-      })();
-    }
-  }, [statement]);
-
-  useEffect(() => {
-    if (user?.uid === statement?.creatorId) {
-      // setPasswordCheck(true);
-    } else {
-      // setPasswordCheck(false);
-    }
-  }, []);
-
-  if (isStatementNotFound) return <Page404 />;
-  if (error) return <UnAuthorizedPage />;
-  if (loading) return <LoadingPage />;
-
-  if (isAuthorized)
-    return (
-      <>
-        {/* {passwordCheck ?
-					( */}
-        <div className="page">
-          {showAskPermission && <AskPermission showFn={setShowAskPermission} />}
-          {talker && (
-            <button
-              onClick={() => {
-                handleShowTalker(null);
-              }}
-            >
-              <ProfileImage user={talker} />
-            </button>
-          )}
-          {askNotifications && (
-            <EnableNotifications
-              statement={statement}
-              setAskNotifications={setAskNotifications}
-              setShowAskPermission={setShowAskPermission}
-            />
-          )}
-
-          <StatementHeader
-            statement={statement}
-            statementSubscription={statementSubscription}
-            topParentStatement={topParentStatement}
-            screen={screen ?? Screen.CHAT}
-            showAskPermission={showAskPermission}
-            setShowAskPermission={setShowAskPermission}
-            role={role}
-          />
-          <MapProvider>
-            <FollowMeToast role={role} statement={statement} />
-
-            <SwitchScreens
-              screen={screen}
-              statement={statement}
-              statementSubscription={statementSubscription}
-              subStatements={subStatements}
-              handleShowTalker={handleShowTalker}
-              setShowAskPermission={setShowAskPermission}
-            />
-          </MapProvider>
-        </div>
-        {/* )
+					<MapProvider>
+						<FollowMeToast role={role} statement={statement} />
+
+						<SwitchScreens
+							screen={screen}
+							statement={statement}
+							statementSubscription={statementSubscription}
+							subStatements={subStatements}
+							handleShowTalker={handleShowTalker}
+							setShowAskPermission={setShowAskPermission}
+						/>
+					</MapProvider>
+				</div>
+				{/* )
 					:
 					<div className="passwordUiComponent">
 						<PasswordUi setPasswordCheck={setPasswordCheck} />
 					</div>
 				} */}
-      </>
-    );
->>>>>>> 21f43009
-
-  return <UnAuthorizedPage />;
+			</>
+		);
+
+	return <UnAuthorizedPage />;
 };
 
 export default StatementMain;