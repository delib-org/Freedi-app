import { createSelector } from '@reduxjs/toolkit';
import { useEffect, useMemo, useState } from 'react';
import { useParams } from 'react-router';

// firestore
import LoadingPage from '../loadingPage/LoadingPage';
import Page404 from '../page404/Page404';
import UnAuthorizedPage from '../unAuthorizedPage/UnAuthorizedPage';
import StatementHeader from './components/header/StatementHeader';
import NewStatement from './components/newStatemement/newStatement';
import Switch from './components/switch/Switch';
import { StatementContext } from './StatementCont';
import { listenToEvaluations } from '@/controllers/db/evaluation/getEvaluation';
import {
	listenToStatement,
	listenToStatementSubscription,
	listenToAllDescendants,
	listenToSubStatements,
} from '@/controllers/db/statements/listenToStatements';
import { getIsSubscribed } from '@/controllers/db/subscriptions/getSubscriptions';
import {
	updateSubscriberForStatementSubStatements,
	setStatementSubscriptionToDB,
} from '@/controllers/db/subscriptions/setSubscriptions';

// Redux Store
import { statementTitleToDisplay } from '@/controllers/general/helpers';
import { useAppDispatch } from '@/controllers/hooks/reduxHooks';
import { MapProvider } from '@/controllers/hooks/useMap';
import { RootState } from '@/redux/store';
import Modal from '@/view/components/modal/Modal';
import { StatementType, Access, QuestionType } from '@/types/TypeEnums';
import { Creator } from '@/types/user/User';
import { Role } from '@/types/user/UserSettings';
<<<<<<< HEAD
import { useAuthorization } from '@/controllers/hooks/useAuthorization';
import { useAuthentication } from '@/controllers/hooks/useAuthentication';
=======
import { statementSelector } from '@/redux/statements/statementsSlice';
>>>>>>> a6181be1

// Create selectors
export const subStatementsSelector = createSelector(
	(state: RootState) => state.statements.statements,
	(_state: RootState, statementId: string | undefined) => statementId,
	(statements, statementId) =>
		statements
			.filter((st) => st.parentId === statementId)
			.sort((a, b) => a.createdAt - b.createdAt)
);

export default function StatementMain() {
	// Hooks
	const { statementId, stageId } = useParams();

	//TODO:create a check with the parent statement if subscribes. if not subscribed... go according to the rules of authorization
	const { isAuthorized, loading, statement, topParentStatement, role } =
		useAuthorization(statementId);

	// Redux store
	const dispatch = useAppDispatch();
	const { creator } = useAuthentication();

	const stage = useSelector(statementSelector(stageId));

	// Use states
	const [talker, setTalker] = useState<Creator | null>(null);
	const [isStatementNotFound, setIsStatementNotFound] = useState(false);
	const [showNewStatement, setShowNewStatement] = useState<boolean>(false);
	const [newStatementType, setNewStatementType] = useState<StatementType>(
		StatementType.group
	);
	const [newQuestionType, setNewQuestionType] = useState<QuestionType>(
		QuestionType.multiStage
	);

	const handleShowTalker = (_talker: Creator | null) => {
		if (!talker) {
			setTalker(_talker);
		} else {
			setTalker(null);
		}
	};

	function handleSetNewStatement(showPopup?: boolean) {
		if (showPopup === undefined) {
			setShowNewStatement(!showNewStatement);

			return;
		}
		setShowNewStatement(showPopup);
	}

	//in case the url is of undefined screen, navigate to the first available screen
	useEffect(() => {
		if (statement && screen) {
			//set navigator tab title
			const { shortVersion } = statementTitleToDisplay(
				statement.statement,
				15
			);
			document.title = `FreeDi - ${shortVersion}`;
		}
	}, [statement, screen]);

	// Listen to statement changes.
	useEffect(() => {
		const unsubscribeFunctions: (() => void)[] = [];

<<<<<<< HEAD
		if (creator && statementId) {
			unSubListenToStatement = listenToStatement(
				statementId,
				setIsStatementNotFound
			);
			unSubAllDescendants = listenToAllDescendants(statementId); //used for map
			unSubEvaluations = listenToEvaluations(
				dispatch,
				statementId,
				creator.uid
			);
			//TODO: check if this is needed. It can be integrated under listenToAllDescendants
			unSubSubStatements = listenToSubStatements(statementId);

			unSubStatementSubscription = listenToStatementSubscription(
				statementId,
				creator,
				dispatch
			);
=======
		if (user && statementId) {
			// Initialize all listeners and store cleanup functions
			unsubscribeFunctions.push(
				listenToStatement(statementId, setIsStatementNotFound),
				listenToUserSettings(),
				listenToAllDescendants(statementId), // used for map
				listenToEvaluations(dispatch, statementId, user?.uid),
				listenToSubStatements(statementId), // TODO: check if this is needed. It can be integrated under listenToAllDescendants
				listenToStatementSubscription(statementId, user, dispatch)
			);

			if (stageId) {
				unsubscribeFunctions.push(
					listenToStatement(stageId, setIsStatementNotFound),
				);
			}
>>>>>>> a6181be1
		}

		// Cleanup function that calls all unsubscribe functions
		return () => {
			unsubscribeFunctions.forEach(unsubscribe => unsubscribe());
		};
	}, [creator, statementId]);

	useEffect(() => {
		//listen to top parent statement
		let unSubscribe = () => {
			return;
		};
		if (statement?.topParentId) {
			unSubscribe = listenToStatement(
				statement?.topParentId,
				setIsStatementNotFound
			);
		}

		return () => {
			unSubscribe();
		};
	}, [statement?.topParentId]);

	useEffect(() => {
		if (statement) {
			(async () => {
				const isSubscribed = await getIsSubscribed(
					statementId,
					creator.uid
				);

				// if isSubscribed is false, then subscribe
				if (
					!isSubscribed &&
					statement.membership?.access === Access.close
				) {
					// subscribe
					setStatementSubscriptionToDB(
						statement,
						creator,
						Role.member
					);
				} else {
					//update subscribed field
					updateSubscriberForStatementSubStatements(
						statement,
						creator.uid
					);
				}
			})();
		}
	}, [statement]);

	const contextValue = useMemo(
		() => ({
			statement,
			stage,
			talker,
			handleShowTalker,
			role,
			handleSetNewStatement,
			setNewStatementType,
			newStatementType,
			setNewQuestionType,
			newQuestionType,
		}),
		[
			statement,
			stage,
			talker,
			role,
			handleShowTalker,
			handleSetNewStatement,
			setNewStatementType,
			newStatementType,
		]
	);

	if (isStatementNotFound) return <Page404 />;
	if (loading) return <LoadingPage />;

	if (isAuthorized) {
		return (
			<StatementContext.Provider value={contextValue}>
				<div className='page'>
					{showNewStatement && (
						<Modal
							closeModal={(e) => {
								if (e.target === e.currentTarget)
									setShowNewStatement(false);
							}}
						>
							<NewStatement />
						</Modal>
					)}
					<StatementHeader
						statement={statement}
						parentStatement={undefined}
						topParentStatement={topParentStatement}
					/>
					<MapProvider>
						<Switch />
					</MapProvider>
				</div>
			</StatementContext.Provider>
		);
	}

	return <UnAuthorizedPage />;
}<|MERGE_RESOLUTION|>--- conflicted
+++ resolved
@@ -32,12 +32,10 @@
 import { StatementType, Access, QuestionType } from '@/types/TypeEnums';
 import { Creator } from '@/types/user/User';
 import { Role } from '@/types/user/UserSettings';
-<<<<<<< HEAD
+import { statementSelector } from '@/redux/statements/statementsSlice';
+import { useAuthentication } from '@/controllers/hooks/useAuthentication';
 import { useAuthorization } from '@/controllers/hooks/useAuthorization';
-import { useAuthentication } from '@/controllers/hooks/useAuthentication';
-=======
-import { statementSelector } from '@/redux/statements/statementsSlice';
->>>>>>> a6181be1
+import { useSelector } from 'react-redux';
 
 // Create selectors
 export const subStatementsSelector = createSelector(
@@ -107,49 +105,26 @@
 	useEffect(() => {
 		const unsubscribeFunctions: (() => void)[] = [];
 
-<<<<<<< HEAD
 		if (creator && statementId) {
-			unSubListenToStatement = listenToStatement(
-				statementId,
-				setIsStatementNotFound
-			);
-			unSubAllDescendants = listenToAllDescendants(statementId); //used for map
-			unSubEvaluations = listenToEvaluations(
-				dispatch,
-				statementId,
-				creator.uid
-			);
-			//TODO: check if this is needed. It can be integrated under listenToAllDescendants
-			unSubSubStatements = listenToSubStatements(statementId);
-
-			unSubStatementSubscription = listenToStatementSubscription(
-				statementId,
-				creator,
-				dispatch
-			);
-=======
-		if (user && statementId) {
 			// Initialize all listeners and store cleanup functions
 			unsubscribeFunctions.push(
 				listenToStatement(statementId, setIsStatementNotFound),
-				listenToUserSettings(),
 				listenToAllDescendants(statementId), // used for map
-				listenToEvaluations(dispatch, statementId, user?.uid),
+				listenToEvaluations(dispatch, statementId, creator.uid),
 				listenToSubStatements(statementId), // TODO: check if this is needed. It can be integrated under listenToAllDescendants
-				listenToStatementSubscription(statementId, user, dispatch)
+				listenToStatementSubscription(statementId, creator, dispatch)
 			);
 
 			if (stageId) {
 				unsubscribeFunctions.push(
-					listenToStatement(stageId, setIsStatementNotFound),
+					listenToStatement(stageId, setIsStatementNotFound)
 				);
 			}
->>>>>>> a6181be1
 		}
 
 		// Cleanup function that calls all unsubscribe functions
 		return () => {
-			unsubscribeFunctions.forEach(unsubscribe => unsubscribe());
+			unsubscribeFunctions.forEach((unsubscribe) => unsubscribe());
 		};
 	}, [creator, statementId]);
 
