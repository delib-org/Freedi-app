import { FC, useEffect, useState } from 'react';
import { createSelector } from 'reselect';

// Third party imports
import { useNavigate, useParams } from 'react-router-dom';
import { User, Role, Screen } from 'delib-npm';

// firestore
import { getIsSubscribed } from '@/controllers/db/subscriptions/getSubscriptions';
import {
	listenToSubStatements,
	listenToStatement,
	listenToStatementSubscription,
} from '@/controllers/db/statements/listenToStatements';
import {
	updateSubscriberForStatementSubStatements,
	setStatementSubscriptionToDB,
} from '@/controllers/db/subscriptions/setSubscriptions';

import { listenToEvaluations } from '@/controllers/db/evaluation/getEvaluation';

// Redux Store
import { useAppDispatch, useAppSelector } from '@/controllers/hooks/reduxHooks';
import { statementNotificationSelector } from '@/model/statements/statementsSlice';
import { RootState } from '@/model/store';
import { userSelector } from '@/model/users/userSlice';
import { useSelector } from 'react-redux';

// Hooks & Helpers
import { MapProvider } from '@/controllers/hooks/useMap';
import { statementTitleToDisplay } from '@/controllers/general/helpers';
import { availableScreen } from './StatementCont';
import { useIsAuthorized } from '@/controllers/hooks/authHooks';

// Custom components
import LoadingPage from '../loadingPage/LoadingPage';
import Page404 from '../page404/Page404';
import UnAuthorizedPage from '../unAuthorizedPage/UnAuthorizedPage';
import ProfileImage from '../../components/profileImage/ProfileImage';
import StatementHeader from './components/header/StatementHeader';
import SwitchScreens from './components/SwitchScreens';
import EnableNotifications from '../../components/enableNotifications/EnableNotifications';
import AskPermission from '@/view/components/askPermission/AskPermission';
import FollowMeToast from './components/followMeToast/FollowMeToast';

// import PasswordUi from '@/view/components/passwordUi/PasswordUi';

// Create selectors
export const subStatementsSelector = createSelector(
	(state: RootState) => state.statements.statements,
	(_state: RootState, statementId: string | undefined) => statementId,
	(statements, statementId) =>
		statements
			.filter((st) => st.parentId === statementId)
			.sort((a, b) => a.createdAt - b.createdAt)
);

const StatementMain: FC = () => {
	// Hooks
	const { statementId } = useParams();
	const page = useParams().page as Screen;
	const navigate = useNavigate();

	//TODO:create a check with the parent statement if subscribes. if not subscribed... go according to the rules of authorization
	const {
		error,
		isAuthorized,
		loading,
		statementSubscription,
		statement,
		topParentStatement,
		role,
	} = useIsAuthorized(statementId);

	// Redux store
	const dispatch = useAppDispatch();
	const user = useSelector(userSelector);
	const hasNotifications = useAppSelector(
		statementNotificationSelector(statementId)
	);

	const subStatements = useAppSelector((state: RootState) =>
		subStatementsSelector(state, statementId)
	);

	// Use states
	const [talker, setTalker] = useState<User | null>(null);
	const [showAskPermission, setShowAskPermission] = useState<boolean>(false);
	const [askNotifications, setAskNotifications] = useState(false);
	const [isStatementNotFound, setIsStatementNotFound] = useState(false);

	// const [passwordCheck, setPasswordCheck] = useState(false)

	// Constants
	const screen = availableScreen(statement, statementSubscription, page);

	// Functions
	const toggleAskNotifications = () => {
		// Ask for notifications after user interaction.
		if (!hasNotifications && !statementSubscription?.userAskedForNotification) {
			setAskNotifications(true);
		}
	};

	const handleShowTalker = (_talker: User | null) => {
		if (!talker) {
			setTalker(_talker);
		} else {
			setTalker(null);
		}
	};

	//in case the url is of undefined screen, navigate to the first available screen
	useEffect(() => {
		if (screen && screen !== page) {
			navigate(`/statement/${statementId}/${screen}`);
		}
	}, [screen]);

	useEffect(() => {
		if (statement && screen) {
			//set navigator tab title
			const { shortVersion } = statementTitleToDisplay(statement.statement, 15);
			document.title = `Console - ${shortVersion}-${screen}`;
		}
	}, [statement, screen]);

	// Listen to statement changes.
	useEffect(() => {
		let unSubListenToStatement: () => void = () => {
			return;
		};

		let unSubSubStatements: () => void = () => {
			return;
		};
		let unSubStatementSubscription: () => void = () => {
			return;
		};
		let unSubEvaluations: () => void = () => {
			return;
		};

		if (user && statementId) {
			unSubListenToStatement = listenToStatement(
				statementId,
				setIsStatementNotFound
			);

			unSubSubStatements = listenToSubStatements(statementId, dispatch);
			unSubEvaluations = listenToEvaluations(dispatch, statementId, user?.uid);

			unSubStatementSubscription = listenToStatementSubscription(
				statementId,
				user,
				dispatch
			);
		}

		return () => {
			unSubListenToStatement();
			unSubSubStatements();
			unSubStatementSubscription();
			unSubEvaluations();
		};
	}, [user, statementId]);

	useEffect(() => {
		//listen to top parent statement
		let unSubscribe = () => {
			return;
		};
		if (statement?.topParentId) {
			unSubscribe = listenToStatement(statement?.topParentId, setIsStatementNotFound);
		}

		return () => {
			unSubscribe();
		};
	}, [statement?.topParentId]);

	useEffect(() => {
		if (statement) {
			(async () => {
				const isSubscribed = await getIsSubscribed(statementId);

				// if isSubscribed is false, then subscribe
				if (!isSubscribed) {
					// subscribe
					setStatementSubscriptionToDB(statement, Role.member);
				} else {
					//update subscribed field
					updateSubscriberForStatementSubStatements(statement);
				}
			})();
		}
	}, [statement]);

	// useEffect(() => {
	// 	if (user?.uid === statement?.creatorId) {
	// 		setPasswordCheck(true)
	// 	}
	// 	else {
	// 		setPasswordCheck(false)
	// 	}
	// }, [])

	if (isStatementNotFound) return <Page404 />;
	if (error) return <UnAuthorizedPage />;
	if (loading) return <LoadingPage />;

	if (isAuthorized)
		return (
			<>
<<<<<<< HEAD
				{/* {passwordCheck ? */}
				(
				<div className='page'>
					{showAskPermission && <AskPermission showFn={setShowAskPermission} />}
					{talker && (
						<button
							onClick={() => {
								handleShowTalker(null);
							}}
						>
							<ProfileImage user={talker} />
						</button>
					)}
					{askNotifications && (
						<EnableNotifications
							statement={statement}
							setAskNotifications={setAskNotifications}
							setShowAskPermission={setShowAskPermission}
						/>
					)}

					<StatementHeader
						statement={statement}
						statementSubscription={statementSubscription}
						topParentStatement={topParentStatement}
						screen={screen ?? Screen.CHAT}
						showAskPermission={showAskPermission}
						setShowAskPermission={setShowAskPermission}
						role={role}
					/>
					<MapProvider>
						<FollowMeToast role={role} statement={statement} />

						<SwitchScreens
							screen={screen}
							statement={statement}
							subStatements={subStatements}
							handleShowTalker={handleShowTalker}
							setShowAskPermission={setShowAskPermission}
							toggleAskNotifications={toggleAskNotifications}
						/>
					</MapProvider>
				</div>
				)
				{/* :
				<div className="passwordUiComponent">
					<PasswordUi setPasswordCheck={setPasswordCheck} />
				</div>
=======
				{/* {passwordCheck ?
					( */}
						<div className='page'>
							{showAskPermission && <AskPermission showFn={setShowAskPermission} />}
							{talker && (
								<button
									onClick={() => {
										handleShowTalker(null);
									}}
								>
									<ProfileImage user={talker} />
								</button>
							)}
							{askNotifications && (
								<EnableNotifications
									statement={statement}
									setAskNotifications={setAskNotifications}
									setShowAskPermission={setShowAskPermission}
								/>
							)}

							<StatementHeader
								statement={statement}
								statementSubscription={statementSubscription}
								topParentStatement={topParentStatement}
								screen={screen ?? Screen.CHAT}
								showAskPermission={showAskPermission}
								setShowAskPermission={setShowAskPermission}
								role={role}
							/>
							<MapProvider>
								<FollowMeToast role={role} statement={statement} />

								<SwitchScreens
									screen={screen}
									statement={statement}
									subStatements={subStatements}
									handleShowTalker={handleShowTalker}
									setShowAskPermission={setShowAskPermission}
									toggleAskNotifications={toggleAskNotifications}
								/>
							</MapProvider>
						</div>
					{/* )
					:
					<div className="passwordUiComponent">
						<PasswordUi setPasswordCheck={setPasswordCheck} />
					</div>
>>>>>>> 1f168bf3
				} */}
			</>
		);



	return <UnAuthorizedPage />;
};

export default StatementMain;<|MERGE_RESOLUTION|>--- conflicted
+++ resolved
@@ -212,9 +212,8 @@
 	if (isAuthorized)
 		return (
 			<>
-<<<<<<< HEAD
-				{/* {passwordCheck ? */}
-				(
+				{/* {passwordCheck ?
+					( */}
 				<div className='page'>
 					{showAskPermission && <AskPermission showFn={setShowAskPermission} />}
 					{talker && (
@@ -256,61 +255,11 @@
 						/>
 					</MapProvider>
 				</div>
-				)
-				{/* :
-				<div className="passwordUiComponent">
-					<PasswordUi setPasswordCheck={setPasswordCheck} />
-				</div>
-=======
-				{/* {passwordCheck ?
-					( */}
-						<div className='page'>
-							{showAskPermission && <AskPermission showFn={setShowAskPermission} />}
-							{talker && (
-								<button
-									onClick={() => {
-										handleShowTalker(null);
-									}}
-								>
-									<ProfileImage user={talker} />
-								</button>
-							)}
-							{askNotifications && (
-								<EnableNotifications
-									statement={statement}
-									setAskNotifications={setAskNotifications}
-									setShowAskPermission={setShowAskPermission}
-								/>
-							)}
-
-							<StatementHeader
-								statement={statement}
-								statementSubscription={statementSubscription}
-								topParentStatement={topParentStatement}
-								screen={screen ?? Screen.CHAT}
-								showAskPermission={showAskPermission}
-								setShowAskPermission={setShowAskPermission}
-								role={role}
-							/>
-							<MapProvider>
-								<FollowMeToast role={role} statement={statement} />
-
-								<SwitchScreens
-									screen={screen}
-									statement={statement}
-									subStatements={subStatements}
-									handleShowTalker={handleShowTalker}
-									setShowAskPermission={setShowAskPermission}
-									toggleAskNotifications={toggleAskNotifications}
-								/>
-							</MapProvider>
-						</div>
-					{/* )
+				{/* )
 					:
 					<div className="passwordUiComponent">
 						<PasswordUi setPasswordCheck={setPasswordCheck} />
 					</div>
->>>>>>> 1f168bf3
 				} */}
 			</>
 		);
