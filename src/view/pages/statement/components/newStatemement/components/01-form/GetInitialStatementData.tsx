--- conflicted
+++ resolved
@@ -11,12 +11,8 @@
 import Textarea from '@/view/components/textarea/Textarea';
 import { StatementContext } from '@/view/pages/statement/StatementCont';
 import { StatementType } from '@/types/TypeEnums';
-<<<<<<< HEAD
-import { Statement } from '@/types/statement/Statement';
+import { Statement } from '@/types/statement/StatementTypes';
 import { useAuthentication } from '@/controllers/hooks/useAuthentication';
-=======
-import { Statement } from '@/types/statement/StatementTypes';
->>>>>>> a6181be1
 
 export default function GetInitialStatementData() {
 	const { t } = useUserConfig();
@@ -27,7 +23,6 @@
 		newQuestionType,
 		handleSetNewStatement,
 		statement,
-		stage,
 	} = useContext(StatementContext);
 	const { creator } = useAuthentication();
 
@@ -43,12 +38,8 @@
 			if (!statement) throw new Error('Statement is not defined');
 
 			const newStatement: Statement | undefined = createStatement({
-<<<<<<< HEAD
 				creator,
 				parentStatement: statement,
-=======
-				parentStatement: stage ?? statement,
->>>>>>> a6181be1
 				text: title,
 				description,
 				statementType: newStatementType,
@@ -57,12 +48,8 @@
 			if (!newStatement) throw new Error('newStatement is not defined');
 
 			setStatementToDB({
-<<<<<<< HEAD
 				creator,
 				parentStatement: statement,
-=======
-				parentStatement: stage ?? statement,
->>>>>>> a6181be1
 				statement: newStatement,
 			});
 
