import { FC } from "react"
import ChatIcon from "../../../../assets/chat.svg"
import { setStatmentGroupToDB } from "../../../../functions/db/statements/setStatments"
import { Statement, StatementSubscription, StatementType } from "delib-npm"
import { useNavigate } from "react-router-dom"
import { useAppSelector } from "../../../../functions/hooks/reduxHooks"
import { statementSubscriptionSelector } from "../../../../model/statements/statementsSlice"

interface Props {
    statement: Statement
<<<<<<< HEAD
    page?: any;
}

const StatementChatMore: FC<Props> = ({ statement, page }) => {
    const statementSubscription: StatementSubscription | undefined = useAppSelector(statementSubscriptionSelector(statement.statementId))
    let messagesRead = 0;
    if (statementSubscription) messagesRead = statementSubscription.totalSubStatementsRead || 0;
    const messages = statement.totalSubStatements || 0;
    
    const navigate = useNavigate();
   
    const {isOption, isQuestion} = statement;
    if(!(isOption || isQuestion)) return null;
=======
    hasChildren: boolean
}

const StatementChatMore: FC<Props> = ({ statement, hasChildren }) => {
    const statementSubscription: StatementSubscription | undefined =
        useAppSelector(statementSubscriptionSelector(statement.statementId))
    let messagesRead = 0
    if (statementSubscription)
        messagesRead = statementSubscription.totalSubStatementsRead || 0
    const messages = statement.totalSubStatements || 0

    const navigate = useNavigate()
    if (statement.hasChildren === false) return null

    if (!hasChildren) return null
>>>>>>> 5e113097

    return (
        <div
            className="more clickable"
            onClick={() => handleCreateSubStatements(statement, navigate)}
        >
            <div className="icon">
                {statement.type === StatementType.GROUP &&
                messages - messagesRead > 0 ? (
                    <div className="redCircle">
                        {messages - messagesRead < 10
                            ? messages - messagesRead
                            : `9+`}
                    </div>
                ) : null}
                <img
                    src={ChatIcon}
                    alt="chat icon"
                    style={{
                        opacity:
                            statement.totalSubStatements &&
                            statement.totalSubStatements > 0
                                ? 1
                                : 0.5,
                    }}
                />
            </div>
            <div className="text">
                {statement.lastMessage ? statement.lastMessage : "שיחות..."}
            </div>
        </div>
    )
}

export default StatementChatMore

export function handleCreateSubStatements(
    statement: Statement,
    navigate: Function
) {
    try {
        setStatmentGroupToDB(statement)
        navigate(`/home/statement/${statement.statementId}`)
    } catch (error) {
        console.error(error)
    }
}<|MERGE_RESOLUTION|>--- conflicted
+++ resolved
@@ -8,7 +8,6 @@
 
 interface Props {
     statement: Statement
-<<<<<<< HEAD
     page?: any;
 }
 
@@ -22,23 +21,6 @@
    
     const {isOption, isQuestion} = statement;
     if(!(isOption || isQuestion)) return null;
-=======
-    hasChildren: boolean
-}
-
-const StatementChatMore: FC<Props> = ({ statement, hasChildren }) => {
-    const statementSubscription: StatementSubscription | undefined =
-        useAppSelector(statementSubscriptionSelector(statement.statementId))
-    let messagesRead = 0
-    if (statementSubscription)
-        messagesRead = statementSubscription.totalSubStatementsRead || 0
-    const messages = statement.totalSubStatements || 0
-
-    const navigate = useNavigate()
-    if (statement.hasChildren === false) return null
-
-    if (!hasChildren) return null
->>>>>>> 5e113097
 
     return (
         <div
