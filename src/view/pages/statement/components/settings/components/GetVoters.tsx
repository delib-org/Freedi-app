--- conflicted
+++ resolved
@@ -1,25 +1,19 @@
 import React, { FC, useEffect } from 'react';
 import { handleGetVoters } from '../statementSettingsCont';
 import MembersChipsList from './membership/membersChipsList/MembersChipList';
-<<<<<<< HEAD
+import { Vote, User } from 'delib-npm';
 import { useUserConfig } from '@/controllers/hooks/useUserConfig';
-import { Vote } from '@/types/vote';
-import { Creator } from '@/types/user/User';
-=======
-import { useLanguage } from '@/controllers/hooks/useLanguages';
-import { Vote, User } from 'delib-npm';
->>>>>>> 35f02ec0
 
 interface GetVotersProps {
 	statementId: string;
-	joinedMembers: Creator[];
+	joinedMembers: User[];
 }
 
 const GetVoters: FC<GetVotersProps> = ({ statementId, joinedMembers }) => {
 	const { t } = useUserConfig();
 
 	const [voters, setVoters] = React.useState<Vote[]>([]);
-	const [nonVoters, setNonVoters] = React.useState<Creator[]>([]);
+	const [nonVoters, setNonVoters] = React.useState<User[]>([]);
 	const [clickedVoters, setClickedVoters] = React.useState(false);
 	const [clickedNonVoters, setClickedNonVoters] = React.useState(false);
 
@@ -62,7 +56,7 @@
 								{voters.length} {t('Voted')}
 							</span>
 							<MembersChipsList
-								members={voters.map((v) => v.voter as Creator)}
+								members={voters.map((v) => v.voter as User)}
 							/>
 						</>
 					) : (
