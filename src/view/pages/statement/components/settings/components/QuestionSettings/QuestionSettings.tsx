--- conflicted
+++ resolved
@@ -1,31 +1,4 @@
-<<<<<<< HEAD
-import CustomSwitchSmall from '@/view/components/switch/customSwitchSmall/CustomSwitchSmall';
-import { FC } from 'react';
-import { StatementSettingsProps } from '../../settingsTypeHelpers';
-import SectionTitle from '../sectionTitle/SectionTitle';
-import { useLanguage } from '@/controllers/hooks/useLanguages';
-import './QuestionSettings.scss';
-import DocumentIcon from '@/assets/icons/document.svg?react';
-import SimpleIcon from '@/assets/icons/navQuestionsIcon.svg?react';
-import { setStatementSettingToDB } from '@/controllers/db/statementSettings/setStatementSettings';
-import { StatementType } from '@/types/enums';
-
-const QuestionSettings: FC<StatementSettingsProps> = ({ statement }) => {
-	const { t } = useLanguage();
-	const { questionSettings } = statement;
-
-	if (statement.statementType !== StatementType.question) return null;
-
-	function handleSetDocumentQuestion(isDocument: boolean) {
-		setStatementSettingToDB({
-			statement,
-			property: 'isDocument',
-			newValue: isDocument,
-			settingsSection: 'questionSettings',
-		});
-=======
 import CustomSwitchSmall from "@/view/components/switch/customSwitchSmall/CustomSwitchSmall";
-import { StatementType } from "delib-npm";
 import { FC } from "react";
 import { StatementSettingsProps } from "../../settingsTypeHelpers";
 import SectionTitle from "../sectionTitle/SectionTitle";
@@ -37,6 +10,7 @@
 import SimpleIcon from "@/assets/icons/navQuestionsIcon.svg?react";
 
 import { setStatementSettingToDB } from "@/controllers/db/statementSettings/setStatementSettings";
+import { StatementType } from "@/types/enums";
 
 const QuestionSettings: FC<StatementSettingsProps> = ({
 	statement,
@@ -79,24 +53,7 @@
 		console.error(error);
 
 		return <p>{(error as Error).message}</p>;
->>>>>>> 5e06f1f6
 	}
-
-	return (
-		<div className='question-settings'>
-			<SectionTitle title='Question Settings' />
-
-			<CustomSwitchSmall
-				label='Document Question'
-				checked={questionSettings?.isDocument || false}
-				setChecked={handleSetDocumentQuestion}
-				textChecked={t('Document Question')}
-				imageChecked={<DocumentIcon />}
-				imageUnchecked={<SimpleIcon />}
-				textUnchecked={t('Simple Question')}
-			/>
-		</div>
-	);
 };
 
 export default QuestionSettings;