import { FC, useEffect, useState } from 'react';
import { createSelector } from '@reduxjs/toolkit';
import { collection, getDocs } from 'firebase/firestore';

// Third party imports
<<<<<<< HEAD
import { useParams } from 'react-router-dom';
=======
import { useParams } from "react-router";
>>>>>>> 7a423a36

// Redux Store
import { FireStore } from '../../../../../../../controllers/db/config';
import SetWaitingList from '../../../../../../../controllers/db/waitingList/SetWaitingList';
import MembershipLine from './membershipCard/MembershipCard';
import ShareIcon from '@/assets/icons/shareIcon.svg?react';
import { useAppSelector } from '@/controllers/hooks/reduxHooks';

// Custom components

// Hooks & Helpers
import { useLanguage } from '@/controllers/hooks/useLanguages';
import { RootState } from '@/model/store';
import './MembersSettings.scss';
import { Collections } from '@/types/enums';
import { Statement } from '@/types/statement';
import { StatementSubscription } from '@/types/statement/subscription';
import { Role } from '@/types/user';

interface MembersSettingsProps {
	statement: Statement;
}

const MembersSettings: FC<MembersSettingsProps> = ({ statement }) => {
	// * Hooks * //
	const { statementId } = useParams();
	const { t } = useLanguage();
	const [userCount, setUserCount] = useState<number>(0);

	const statementMembershipSelector = (statementId: string | undefined) =>
		createSelector(
			(state: RootState) => state.statements.statementMembership,
			(memberships) =>
				memberships.filter(
					(membership: StatementSubscription) =>
						membership.statementId === statementId
				)
		);

	function handleShare(statement: Statement | undefined) {
		const baseUrl = window.location.origin;

		const shareData = {
			title: t('FreeDi: Empowering Agreements'),
			text: t('Invited:') + statement?.statement,
			url: `${baseUrl}/statement-an/true/${statement?.statementId}/options`,
		};
		navigator.share(shareData);
	}

	const fetchAwaitingUsers = async (): Promise<void> => {
		const usersCollection = collection(FireStore, Collections.awaitingUsers);
		const usersSnapshot = await getDocs(usersCollection);
		const count = usersSnapshot.docs.length;

		return setUserCount(count);
	};

	useEffect(() => {
		fetchAwaitingUsers();
	}, []);

	const members: StatementSubscription[] = useAppSelector(
		statementMembershipSelector(statementId)
	);

	if (!members) return null;

	const joinedMembers = members.filter((member) => member.role !== Role.banned);
	const bannedUser = members.filter((member) => member.role === Role.banned);

	return (
		<div className='members-settings'>
			<button className='link-anonymous' onClick={() => handleShare(statement)}>
				{t('Send a link to anonymous users')}
				<ShareIcon />
			</button>
			<div className='upload-waiting-list'>
				<SetWaitingList />
			</div>
			<div className='title'>
				{t('Joined members')} ({`${userCount}`})
			</div>
			<div className='members-box'>
				{joinedMembers.map((member) => (
					<MembershipLine key={member.userId} member={member} />
				))}
			</div>

			<div className='title'>
				{t('Banned users')} ({bannedUser.length})
			</div>
			<div className='members-box'>
				{bannedUser.map((member) => (
					<MembershipLine key={member.userId} member={member} />
				))}
			</div>
		</div>
	);
};

export default MembersSettings;<|MERGE_RESOLUTION|>--- conflicted
+++ resolved
@@ -3,11 +3,7 @@
 import { collection, getDocs } from 'firebase/firestore';
 
 // Third party imports
-<<<<<<< HEAD
-import { useParams } from 'react-router-dom';
-=======
 import { useParams } from "react-router";
->>>>>>> 7a423a36
 
 // Redux Store
 import { FireStore } from '../../../../../../../controllers/db/config';
