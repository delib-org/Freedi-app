--- conflicted
+++ resolved
@@ -1,14 +1,10 @@
 import { FC } from 'react';
 import Chip from '@/view/components/chip/Chip';
 import './MembersChipList.scss';
-<<<<<<< HEAD
-import { Creator } from '@/types/user/User';
-=======
 import { User } from 'delib-npm';
->>>>>>> 35f02ec0
 
 interface MembersChipsListProps {
-	members: Creator[];
+	members: User[];
 }
 
 const MembersChipsList: FC<MembersChipsListProps> = ({ members }) => {
