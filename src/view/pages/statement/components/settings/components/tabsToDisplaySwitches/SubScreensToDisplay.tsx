--- conflicted
+++ resolved
@@ -1,78 +1,55 @@
-// custom components
-import CustomSwitch from "../../../../../../components/switch/CustomSwitch";
-
-// HELPERS
-import { allScreensWithoutSettings } from "../../../nav/top/StatementTopNavModel";
-import { useLanguage } from "../../../../../../../controllers/hooks/useLanguages";
-import { FC } from "react";
-import TabIcon from "./TabIcon";
-import { StatementSettingsProps } from "../../settingsTypeHelpers";
-import "./SubScreensToDisplay.scss";
-import { toggleSubScreen } from "../../statementSettingsCont";
-import { defaultStatementSubScreens } from "../../emptyStatementModel";
-import { isScreenAllowedUnderStatementType } from "delib-npm";
-
-
-
-const SubScreensToDisplay: FC<StatementSettingsProps> = ({
-	statement,
-	setStatementToEdit,
-}) => {
-	const { t } = useLanguage();
-
-	const subScreens = statement.subScreens ?? defaultStatementSubScreens;
-
-	return (
-		<div className="sub-screens-to-display">
-			<h3 className="title">{t("Tabs to display")}</h3>
-			{allScreensWithoutSettings.map((screenInfo) => {
-				const checked = subScreens.includes(screenInfo.link) ?? false;
-
-<<<<<<< HEAD
-                if(isScreenAllowedUnderStatementType(statement, screenInfo.link) === false) return null;
-
-                return (
-                    <CustomSwitch
-                        key={`tabs-${screenInfo.id}`}
-                        setChecked={() => {
-                            const newStatement = toggleSubScreen({
-                                statement,
-                                subScreens,
-                                screenLink: screenInfo.link,
-                            });
-                            setStatementToEdit(newStatement);
-                        }}
-                        name={screenInfo.link}
-                        label={screenInfo.name}
-                        checked={checked}
-                        children={<TabIcon screenLink={screenInfo.link} />}
-                    />
-                );
-            })}
-        </div>
-    );
-=======
-				return (
-					<CustomSwitch
-						key={`tabs-${screenInfo.id}`}
-						setChecked={() => {
-							const newStatement = toggleSubScreen({
-								statement,
-								subScreens,
-								screenLink: screenInfo.link,
-							});
-							setStatementToEdit(newStatement);
-						}}
-						name={screenInfo.link}
-						label={screenInfo.name}
-						checked={checked}
-						children={<TabIcon screenLink={screenInfo.link} />}
-					/>
-				);
-			})}
-		</div>
-	);
->>>>>>> b2d6c43c
-};
-
-export default SubScreensToDisplay;
+// custom components
+import CustomSwitch from "../../../../../../components/switch/CustomSwitch";
+
+// HELPERS
+import { allScreensWithoutSettings } from "../../../nav/top/StatementTopNavModel";
+import { useLanguage } from "../../../../../../../controllers/hooks/useLanguages";
+import { FC } from "react";
+import TabIcon from "./TabIcon";
+import { StatementSettingsProps } from "../../settingsTypeHelpers";
+import "./SubScreensToDisplay.scss";
+import { toggleSubScreen } from "../../statementSettingsCont";
+import { defaultStatementSubScreens } from "../../emptyStatementModel";
+import { isScreenAllowedUnderStatementType } from "delib-npm";
+
+
+
+const SubScreensToDisplay: FC<StatementSettingsProps> = ({
+	statement,
+	setStatementToEdit,
+}) => {
+	const { t } = useLanguage();
+
+	const subScreens = statement.subScreens ?? defaultStatementSubScreens;
+
+	return (
+		<div className="sub-screens-to-display">
+			<h3 className="title">{t("Tabs to display")}</h3>
+			{allScreensWithoutSettings.map((screenInfo) => {
+				const checked = subScreens.includes(screenInfo.link) ?? false;
+
+                if(isScreenAllowedUnderStatementType(statement, screenInfo.link) === false) return null;
+
+                return (
+                    <CustomSwitch
+                        key={`tabs-${screenInfo.id}`}
+                        setChecked={() => {
+                            const newStatement = toggleSubScreen({
+                                statement,
+                                subScreens,
+                                screenLink: screenInfo.link,
+                            });
+                            setStatementToEdit(newStatement);
+                        }}
+                        name={screenInfo.link}
+                        label={screenInfo.name}
+                        checked={checked}
+                        children={<TabIcon screenLink={screenInfo.link} />}
+                    />
+                );
+            })}
+        </div>
+    );
+};
+
+export default SubScreensToDisplay;