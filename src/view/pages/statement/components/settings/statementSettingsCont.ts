<<<<<<< HEAD
import { NavigateFunction } from 'react-router-dom';
=======
import { Statement, Vote, Evaluation, Screen } from 'delib-npm';

// Helpers
import { StatementSettings, StatementType } from 'delib-npm/dist/models/statementsModels';
import { NavigateFunction } from 'react-router';
>>>>>>> 7a423a36
import {
	defaultResultsSettings,
	defaultStatementSettings,
} from './emptyStatementModel';
import { getEvaluations } from '@/controllers/db/evaluation/getEvaluation';
import {
	createStatement,
	setStatementToDB,
	updateStatement,
} from '@/controllers/db/statements/setStatements';
import { getVoters } from '@/controllers/db/vote/getVotes';
import { StatementType } from '@/types/enums';
import { Evaluation } from '@/types/evaluation';
import { Statement, StatementSettings } from '@/types/statement';
import { Vote } from '@/types/vote';
import { Dispatch, SetStateAction } from 'react';

// Get users that voted on options in this statement
export async function handleGetVoters(
	parentId: string | undefined,
	setVoters: Dispatch<SetStateAction<Vote[]>>,
	setClicked: Dispatch<SetStateAction<boolean>>
) {
	if (!parentId) return;
	const voters = await getVoters(parentId);
	setVoters(voters);
	setClicked(true);
}

//Get users that did not vote on options in this statement
export async function handleGetNonVoters(
	parentId: string | undefined,
	setNonVoters: Dispatch<SetStateAction<Vote[]>>,
	setClicked: Dispatch<SetStateAction<boolean>>
) {
	if (!parentId) return;

	try {
		const voters = await getVoters(parentId);

		// Filter out users who haven't voted (those with no voter information)
		const nonVoters = voters.filter((voter) => !voter.voter);

		setNonVoters(nonVoters);

		setClicked(true);
	} catch (error) {
		console.error('Error fetching non-voters:', error);
	}
}

// Get users that evaluated on options in this statement
export async function handleGetEvaluators(
	parentId: string | undefined,
	setEvaluators: Dispatch<SetStateAction<Evaluation[]>>,
	setClicked: Dispatch<SetStateAction<boolean>>
) {
	if (!parentId) return;
	const evaluators = await getEvaluations(parentId);
	setEvaluators(evaluators);
	setClicked(true);
}

interface SetNewStatementParams {
	navigate: NavigateFunction;
	statementId: string | undefined;
	statement: Statement;
	parentStatement?: Statement | 'top';
	statementType?: StatementType;
}

export async function setNewStatement({
	statementId,
	statement,
	parentStatement = 'top',
	statementType = StatementType.group,
}: SetNewStatementParams): Promise<Statement | undefined> {
	try {
		// If statement title is empty, don't save
		if (!statement.statement) return;

		const {
			hasChildren,
			resultsBy,
			numberOfResults,
			enableAddEvaluationOption,
			enableAddVotingOption,
			enhancedEvaluation,
			showEvaluation,
			membership,
		} = getSetStatementData(statement);

		// If no statementId, user is on AddStatement page
		if (!statementId) {
			const newStatement = createStatement({
				text: statement.statement,
				description: statement.description,
				statementType,
				parentStatement: 'top',
				resultsBy,
				numberOfResults,
				hasChildren,
				enableAddEvaluationOption,
				enableAddVotingOption,
				enhancedEvaluation,
				showEvaluation,
				membership,
			});

			if (!newStatement) throw new Error('newStatement had error in creating');

			await setStatementToDB({
				parentStatement: 'top',
				statement: newStatement,
			});

			return newStatement;
		}

		// If statementId, user is on Settings tab in statement page
		else {
			// update statement
			if (!statement) throw new Error('statement is undefined');

			const newStatement = updateStatement({
				statement,
				text: statement.statement,
				description: statement.description ?? '',
				resultsBy,
				numberOfResults,
				hasChildren,
				enableAddEvaluationOption,
				enableAddVotingOption,
				enhancedEvaluation,
				showEvaluation,
				membership,
			});
			if (!newStatement) throw new Error('newStatement had not been updated');

			await setStatementToDB({
				parentStatement,
				statement: newStatement,
			});

			return newStatement;
		}
	} catch (error) {
		console.error(error);

		return undefined;
	}
}

export const getStatementSettings = (statement: Statement) => {
	const statementSettings: StatementSettings =
		statement.statementSettings ?? defaultStatementSettings;

	return {
		enableAddEvaluationOption: Boolean(
			statementSettings.enableAddEvaluationOption
		),
		enableAddVotingOption: Boolean(statementSettings.enableAddVotingOption),
		enhancedEvaluation: Boolean(statementSettings.enhancedEvaluation),
		showEvaluation: Boolean(statementSettings.showEvaluation),
		subScreens: statementSettings.subScreens ?? [],
		inVotingGetOnlyResults: Boolean(statementSettings.inVotingGetOnlyResults),
		enableSimilaritiesSearch: Boolean(
			statementSettings.enableSimilaritiesSearch
		),
		enableNavigationalElements: Boolean(
			statementSettings.enableNavigationalElements
		),
		hasChat: Boolean(statementSettings.hasChat),
		hasChildren: Boolean(statementSettings.hasChildren),
	};
};

const getSetStatementData = (statement: Statement) => {
	const { resultsBy, numberOfResults } =
		statement.resultsSettings ?? defaultResultsSettings;
	const {
		enableAddEvaluationOption,
		enableAddVotingOption,
		enhancedEvaluation,
		showEvaluation,
	} = getStatementSettings(statement);

	return {
		hasChildren: Boolean(statement.hasChildren),

		resultsBy,
		numberOfResults,
		enableAddEvaluationOption,
		enableAddVotingOption,
		enhancedEvaluation,
		showEvaluation,
		membership: statement.membership,
	};
};

interface ToggleSubScreenParams {
	subScreens: Screen[];
	screenLink: Screen;
	statement: Statement;
}

export const toggleSubScreen = ({
	statement,
}: ToggleSubScreenParams): Statement => {
	return {
		...statement,
	};
};

interface CreateStatementFromModalParams {
	title: string;
	description: string;
	isOptionSelected: boolean;
	parentStatement: Statement | 'top';
	isSendToStoreTemp?: boolean;
	statementType?: StatementType;
}

export async function createStatementFromModal({
	title,
	description,
	parentStatement,
	statementType,
}: CreateStatementFromModalParams) {
	try {
		if (!title) throw new Error('title is undefined');
		if (!parentStatement) throw new Error('Parent statement is missing');
		const newStatement = createStatement({
			...defaultStatementSettings,
			hasChildren: true,
			text: title,
			description,
			parentStatement,
			statementType: statementType || StatementType.group,
		});

		if (!newStatement) throw new Error('newStatement was not created');

		await setStatementToDB({
			statement: newStatement,
			parentStatement: parentStatement === 'top' ? 'top' : parentStatement,
		});

		await setStatementToDB({
			statement: newStatement,
			parentStatement: parentStatement === 'top' ? 'top' : parentStatement,
		});
	} catch (error) {
		console.error(error);
	}
}<|MERGE_RESOLUTION|>--- conflicted
+++ resolved
@@ -1,12 +1,7 @@
-<<<<<<< HEAD
-import { NavigateFunction } from 'react-router-dom';
-=======
-import { Statement, Vote, Evaluation, Screen } from 'delib-npm';
 
 // Helpers
 import { StatementSettings, StatementType } from 'delib-npm/dist/models/statementsModels';
 import { NavigateFunction } from 'react-router';
->>>>>>> 7a423a36
 import {
 	defaultResultsSettings,
 	defaultStatementSettings,
