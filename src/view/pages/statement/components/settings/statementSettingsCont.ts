// Helpers
import { NavigateFunction } from 'react-router';
import { defaultStatementSettings } from './emptyStatementModel';
import { getEvaluations } from '@/controllers/db/evaluation/getEvaluation';
import {
	createStatement,
	resultsSettingsDefault,
	setStatementToDB,
	updateStatement,
} from '@/controllers/db/statements/setStatements';
import { getVoters } from '@/controllers/db/vote/getVotes';
import {
	StatementSettings,
	StatementType,
	Evaluation,
	Statement,
	Vote,
	Creator,
} from 'delib-npm';
import { Dispatch, SetStateAction } from 'react';

// Get users that voted on options in this statement
export async function handleGetVoters(
	parentId: string | undefined,
	setVoters: Dispatch<SetStateAction<Vote[]>>,
	setClicked: Dispatch<SetStateAction<boolean>>
) {
	if (!parentId) return;
	const voters = await getVoters(parentId);
	setVoters(voters);
	setClicked(true);
}

//Get users that did not vote on options in this statement
export async function handleGetNonVoters(
	parentId: string | undefined,
	setNonVoters: Dispatch<SetStateAction<Vote[]>>,
	setClicked: Dispatch<SetStateAction<boolean>>
) {
	if (!parentId) return;

	try {
		const voters = await getVoters(parentId);

		// Filter out users who haven't voted (those with no voter information)
		const nonVoters = voters.filter((voter) => !voter.voter);

		setNonVoters(nonVoters);

		setClicked(true);
	} catch (error) {
		console.error('Error fetching non-voters:', error);
	}
}

// Get users that evaluated on options in this statement
export async function handleGetEvaluators(
	parentId: string | undefined,
	setEvaluators: Dispatch<SetStateAction<Evaluation[]>>,
	setClicked: Dispatch<SetStateAction<boolean>>
) {
	if (!parentId) return;
	const evaluators = await getEvaluations(parentId);
	setEvaluators(evaluators);
	setClicked(true);
}

interface SetNewStatementParams {
	navigate: NavigateFunction;
	statementId: string | undefined;
	statement: Statement;
	parentStatement?: Statement | 'top';
	statementType?: StatementType;
}

export async function setNewStatement({
	statementId,
	statement,
	parentStatement = 'top',
	statementType = StatementType.group,
}: SetNewStatementParams): Promise<Statement | undefined> {
	try {
		// If statement title is empty, don't save
		if (!statement.statement) return;

		const {
			hasChildren,
			resultsBy,
			numberOfResults,
			enableAddEvaluationOption,
			enableAddVotingOption,
			enhancedEvaluation,
			showEvaluation,
			membership,
		} = getSetStatementData(statement);

		// If no statementId, user is on AddStatement page
		if (!statementId) {
			const newStatement = createStatement({
				text: statement.statement,
				description: statement.description,
				statementType,
				parentStatement: 'top',
				resultsBy,
				numberOfResults,
				hasChildren,
				enableAddEvaluationOption,
				enableAddVotingOption,
				enhancedEvaluation,
				showEvaluation,
				membership,
			});

			if (!newStatement)
				throw new Error('newStatement had error in creating');

			await setStatementToDB({
				parentStatement: 'top',
				statement: newStatement,
			});

			return newStatement;
		}

		// If statementId, user is on Settings tab in statement page
		else {
			// update statement
			if (!statement) throw new Error('statement is undefined');

			const newStatement = updateStatement({
				statement,
				text: statement.statement,
				description: statement.description ?? '',
				resultsBy,
				numberOfResults,
				hasChildren,
				enableAddEvaluationOption,
				enableAddVotingOption,
				enhancedEvaluation,
				showEvaluation,
				membership,
			});
			if (!newStatement)
				throw new Error('newStatement had not been updated');

			await setStatementToDB({
				parentStatement,
				statement: newStatement,
			});

			return newStatement;
		}
	} catch (error) {
		console.error(error);

		return undefined;
	}
}

export const getStatementSettings = (statement: Statement) => {
	const statementSettings: StatementSettings =
		statement.statementSettings ?? defaultStatementSettings;

	return {
		enableAddEvaluationOption: Boolean(
			statementSettings.enableAddEvaluationOption
		),
		enableAddVotingOption: Boolean(statementSettings.enableAddVotingOption),
		enhancedEvaluation: Boolean(statementSettings.enhancedEvaluation),
		showEvaluation: Boolean(statementSettings.showEvaluation),
		subScreens: statementSettings.subScreens ?? [],
		inVotingGetOnlyResults: Boolean(
			statementSettings.inVotingGetOnlyResults
		),
		enableSimilaritiesSearch: Boolean(
			statementSettings.enableSimilaritiesSearch
		),
		enableNavigationalElements: Boolean(
			statementSettings.enableNavigationalElements
		),
		hasChat: Boolean(statementSettings.hasChat),
		hasChildren: Boolean(statementSettings.hasChildren),
<<<<<<< HEAD
=======
		joiningEnabled: Boolean(statementSettings.joiningEnabled),
		enableAddNewSubQuestionsButton: Boolean(
			statementSettings.enableAddNewSubQuestionsButton
		)
>>>>>>> 1bcd206c
	};
};

const getSetStatementData = (statement: Statement) => {
	const { resultsBy, numberOfResults } =
		statement.resultsSettings ?? resultsSettingsDefault;
	const {
		enableAddEvaluationOption,
		enableAddVotingOption,
		enhancedEvaluation,
		showEvaluation,
	} = getStatementSettings(statement);

	return {
		hasChildren: Boolean(statement.hasChildren),

		resultsBy,
		numberOfResults,
		enableAddEvaluationOption,
		enableAddVotingOption,
		enhancedEvaluation,
		showEvaluation,
		membership: statement.membership,
	};
};

interface ToggleSubScreenParams {
	subScreens: Screen[];
	screenLink: Screen;
	statement: Statement;
}

export const toggleSubScreen = ({
	statement,
}: ToggleSubScreenParams): Statement => {
	return {
		...statement,
	};
};

interface CreateStatementFromModalParams {
	title: string;
	creator: Creator;
	description: string;
	isOptionSelected: boolean;
	parentStatement: Statement | 'top';
	isSendToStoreTemp?: boolean;
	statementType?: StatementType;
}

export async function createStatementFromModal({
	title,
	description,
	parentStatement,
	statementType,
}: CreateStatementFromModalParams) {
	try {
		if (!title) throw new Error('title is undefined');
		if (!parentStatement) throw new Error('Parent statement is missing');

		const newStatement = createStatement({
			...defaultStatementSettings,
			hasChildren: true,
			text: title,
			description,
			parentStatement,
			statementType: statementType || StatementType.group,
		});

		if (!newStatement) throw new Error('newStatement was not created');

		await setStatementToDB({
			statement: newStatement,
			parentStatement:
				parentStatement === 'top' ? 'top' : parentStatement,
		});

		await setStatementToDB({
			statement: newStatement,
			parentStatement:
				parentStatement === 'top' ? 'top' : parentStatement,
		});
	} catch (error) {
		console.error(error);
	}
}<|MERGE_RESOLUTION|>--- conflicted
+++ resolved
@@ -180,13 +180,10 @@
 		),
 		hasChat: Boolean(statementSettings.hasChat),
 		hasChildren: Boolean(statementSettings.hasChildren),
-<<<<<<< HEAD
-=======
 		joiningEnabled: Boolean(statementSettings.joiningEnabled),
 		enableAddNewSubQuestionsButton: Boolean(
 			statementSettings.enableAddNewSubQuestionsButton
 		)
->>>>>>> 1bcd206c
 	};
 };
 
