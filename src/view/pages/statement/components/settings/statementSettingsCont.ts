import {
	Statement,
	NavObject,
	Vote,
	Evaluation,
	StatementType,
	Screen,
} from "delib-npm";

// Helpers
import { getVoters } from "../../../../../controllers/db/vote/getVotes";
import { getEvaluations } from "../../../../../controllers/db/evaluation/getEvaluation";
import { navigateToStatementTab } from "../../../../../controllers/general/helpers";
import {
	createStatement,
	setStatementToDB,
	updateStatement,
} from "../../../../../controllers/db/statements/setStatements";
import {
	defaultResultsSettings,
	defaultStatementSettings,
} from "./emptyStatementModel";
import { NavigateFunction } from "react-router-dom";

// Get users that voted on options in this statement
export async function handleGetVoters(
	parentId: string | undefined,
	setVoters: React.Dispatch<React.SetStateAction<Vote[]>>,
	setClicked: React.Dispatch<React.SetStateAction<boolean>>,
) {
	if (!parentId) return;
	const voters = await getVoters(parentId);
	setVoters(voters);
	setClicked(true);
}

// Get users that evaluated on options in this statement
export async function handleGetEvaluators(
	parentId: string | undefined,
	setEvaluators: React.Dispatch<React.SetStateAction<Evaluation[]>>,
	setClicked: React.Dispatch<React.SetStateAction<boolean>>,
) {
	if (!parentId) return;
	const evaluators = await getEvaluations(parentId);
	setEvaluators(evaluators);
	setClicked(true);
}

// Check if sub-page is checked in stored statement
export function isSubPageChecked(
	statement: Statement | undefined,
	navObj: NavObject,
): boolean {
	try {
		//in case of a new statement
		if (!statement) {
			if (navObj.default === false) return false;
			else return true;
		}

		//in case of an existing statement
		const { subScreens } = statement;
		if (!subScreens) return true;
		if (subScreens.includes(navObj.link)) return true;

		return false;
	} catch (error) {
		console.error(error);

		return true;
	}
}

interface HandleSetStatementParams {
    navigate: NavigateFunction;
    statementId: string | undefined;
    statement: Statement;
    parentStatement?: Statement | "top";
}

export async function handleSetStatement({
<<<<<<< HEAD
    navigate,
    statementId,
    statement,
    parentStatement
}: HandleSetStatementParams) {
    try {
        const _statement = getStatementText(statement);

        // If statement title is empty, don't save
        if (!_statement) return;

        const {
            hasChildren,
            resultsBy,
            numberOfResults,
            enableAddEvaluationOption,
            enableAddVotingOption,
            enhancedEvaluation,
            showEvaluation,
            subScreens,
        } = getSetStatementData(statement);

        // If no statementId, user is on AddStatement page
        if (!statementId) {
            const newStatement = createStatement({
                text: _statement,
                subScreens,
                statementType: StatementType.question,
                parentStatement: "top",
                resultsBy,
                numberOfResults,
                hasChildren,
                enableAddEvaluationOption,
                enableAddVotingOption,
                enhancedEvaluation,
                showEvaluation,
            });
            if (!newStatement)
                throw new Error("newStatement had error in creating");

            await setStatementToDB({
                parentStatement: "top",
                statement: newStatement,
                addSubscription: true,
            });
            navigateToStatementTab(newStatement, navigate);

            return;
        }

        // If statementId, user is on Settings tab in statement page
        else {
            // update statement
            if (!statement) throw new Error("statement is undefined");

            const newStatement = updateStatement({
                statement,
                text: _statement,
                subScreens: subScreens,
                statementType: StatementType.question,
                resultsBy,
                numberOfResults,
                hasChildren,
                enableAddEvaluationOption,
                enableAddVotingOption,
                enhancedEvaluation,
                showEvaluation,
            });
            if (!newStatement)
                throw new Error("newStatement had not been updated");

            await setStatementToDB({
                parentStatement,
                statement: newStatement,
                addSubscription: true,
            });
            navigateToStatementTab(newStatement, navigate);

            return;
        }
    } catch (error) {
        console.error(error);
    }
=======
	navigate,
	statementId,
	statement,
}: HandleSetStatementParams) {
	try {
		const _statement = getStatementText(statement);

		// If statement title is empty, don't save
		if (!_statement) return;

		const {
			hasChildren,
			resultsBy,
			numberOfResults,
			enableAddEvaluationOption,
			enableAddVotingOption,
			enhancedEvaluation,
			showEvaluation,
			subScreens,
		} = getSetStatementData(statement);

		// If no statementId, user is on AddStatement page
		if (!statementId) {
			const newStatement = createStatement({
				text: _statement,
				subScreens,
				statementType: StatementType.question,
				parentStatement: "top",
				resultsBy,
				numberOfResults,
				hasChildren,
				enableAddEvaluationOption,
				enableAddVotingOption,
				enhancedEvaluation,
				showEvaluation,
			});
			if (!newStatement)
				throw new Error("newStatement had error in creating");

			await setStatementToDB({
				parentStatement: "top",
				statement: newStatement,
				addSubscription: true,
			});
			navigateToStatementTab(newStatement, navigate);

			return;
		}

		// If statementId, user is on Settings tab in statement page
		else {
			// update statement
			if (!statement) throw new Error("statement is undefined");

			const newStatement = updateStatement({
				statement,
				text: _statement,
				subScreens: subScreens,
				statementType: StatementType.question,
				resultsBy,
				numberOfResults,
				hasChildren,
				enableAddEvaluationOption,
				enableAddVotingOption,
				enhancedEvaluation,
				showEvaluation,
			});
			if (!newStatement)
				throw new Error("newStatement had not been updated");

			await setStatementToDB({
				parentStatement: statement,
				statement: newStatement,
				addSubscription: true,
			});
			navigateToStatementTab(newStatement, navigate);

			return;
		}
	} catch (error) {
		console.error(error);
	}
>>>>>>> b2d6c43c
}

const prefixTitle = (title: string): string => {
	if (title && !title.startsWith("*")) {
		return `*${title}`;
	}

	return title;
};

const getStatementText = (statement: Statement): string | null => {
	const titleAndDescription = statement.statement;
	const endOfTitle = titleAndDescription.indexOf("\n");
	const _title = titleAndDescription.substring(0, endOfTitle);

	// TODO: add validation for title in UI
	if (!_title || _title.length < 2) return null;

	const startOfDescription = endOfTitle + 1;
	const description = titleAndDescription.substring(startOfDescription);
	const title = prefixTitle(_title);

	return `${title}\n${description}`;
};

export const getStatementSettings = (statement: Statement) => {
	const statementSettings =
        statement.statementSettings ?? defaultStatementSettings;

	return {
		enableAddEvaluationOption: Boolean(
			statementSettings.enableAddEvaluationOption,
		),
		enableAddVotingOption: Boolean(statementSettings.enableAddVotingOption),
		enhancedEvaluation: Boolean(statementSettings.enhancedEvaluation),
		showEvaluation: Boolean(statementSettings.showEvaluation),
		subScreens: statementSettings.subScreens ?? [],
		inVotingGetOnlyResults: Boolean(
			statementSettings.inVotingGetOnlyResults,
		),
	};
};

const getStatementSubScreens = (statement: Statement) => {
	const defaultSubScreens = [Screen.CHAT, Screen.OPTIONS];
	const subScreens = statement.subScreens ?? defaultSubScreens;

	// don't allow setting sub-screens as an empty array
	return subScreens.length === 0 ? defaultSubScreens : subScreens;
};

const getSetStatementData = (statement: Statement) => {
	const { resultsBy, numberOfResults } =
        statement.resultsSettings ?? defaultResultsSettings;
	const {
		enableAddEvaluationOption,
		enableAddVotingOption,
		enhancedEvaluation,
		showEvaluation,
	} = getStatementSettings(statement);

	return {
		hasChildren: Boolean(statement.hasChildren),
		subScreens: getStatementSubScreens(statement),
		resultsBy,
		numberOfResults,
		enableAddEvaluationOption,
		enableAddVotingOption,
		enhancedEvaluation,
		showEvaluation,
	};
};

interface ToggleSubScreenParams {
    subScreens: Screen[];
    screenLink: Screen;
    statement: Statement;
}

export const toggleSubScreen = ({
	subScreens,
	screenLink,
	statement,
}: ToggleSubScreenParams): Statement => {
	const checked = subScreens.includes(screenLink) ?? false;
	const newSubScreens = checked
		? subScreens.filter((subScreen) => subScreen !== screenLink)
		: [...subScreens, screenLink];

	return {
		...statement,
		subScreens: newSubScreens,
	};
};

interface CreateStatementFromModalParams {
    title: string;
    description: string;
    isOptionSelected: boolean;
    parentStatement: Statement | "top";
    toggleAskNotifications?: VoidFunction;
}

export async function createStatementFromModal({
	title,
	description,
	isOptionSelected,
	toggleAskNotifications,
	parentStatement,
}: CreateStatementFromModalParams) {
	try {
		if (!title) throw new Error("title is undefined");

		const _title = prefixTitle(title);
		const text = `${_title}\n${description}`;

		const newStatement = createStatement({
			...defaultStatementSettings,
			hasChildren: true,
			toggleAskNotifications,
			text,
			parentStatement,
			statementType: isOptionSelected
				? StatementType.option
				: StatementType.question,
		});

		if (!newStatement) throw new Error("newStatement was not created");

		await setStatementToDB({
			statement: newStatement,
			parentStatement:
                parentStatement === "top" ? undefined : parentStatement,
			addSubscription: true,
		});
	} catch (error) {
		console.error(error);
	}
}<|MERGE_RESOLUTION|>--- conflicted
+++ resolved
@@ -79,94 +79,10 @@
 }
 
 export async function handleSetStatement({
-<<<<<<< HEAD
     navigate,
     statementId,
     statement,
     parentStatement
-}: HandleSetStatementParams) {
-    try {
-        const _statement = getStatementText(statement);
-
-        // If statement title is empty, don't save
-        if (!_statement) return;
-
-        const {
-            hasChildren,
-            resultsBy,
-            numberOfResults,
-            enableAddEvaluationOption,
-            enableAddVotingOption,
-            enhancedEvaluation,
-            showEvaluation,
-            subScreens,
-        } = getSetStatementData(statement);
-
-        // If no statementId, user is on AddStatement page
-        if (!statementId) {
-            const newStatement = createStatement({
-                text: _statement,
-                subScreens,
-                statementType: StatementType.question,
-                parentStatement: "top",
-                resultsBy,
-                numberOfResults,
-                hasChildren,
-                enableAddEvaluationOption,
-                enableAddVotingOption,
-                enhancedEvaluation,
-                showEvaluation,
-            });
-            if (!newStatement)
-                throw new Error("newStatement had error in creating");
-
-            await setStatementToDB({
-                parentStatement: "top",
-                statement: newStatement,
-                addSubscription: true,
-            });
-            navigateToStatementTab(newStatement, navigate);
-
-            return;
-        }
-
-        // If statementId, user is on Settings tab in statement page
-        else {
-            // update statement
-            if (!statement) throw new Error("statement is undefined");
-
-            const newStatement = updateStatement({
-                statement,
-                text: _statement,
-                subScreens: subScreens,
-                statementType: StatementType.question,
-                resultsBy,
-                numberOfResults,
-                hasChildren,
-                enableAddEvaluationOption,
-                enableAddVotingOption,
-                enhancedEvaluation,
-                showEvaluation,
-            });
-            if (!newStatement)
-                throw new Error("newStatement had not been updated");
-
-            await setStatementToDB({
-                parentStatement,
-                statement: newStatement,
-                addSubscription: true,
-            });
-            navigateToStatementTab(newStatement, navigate);
-
-            return;
-        }
-    } catch (error) {
-        console.error(error);
-    }
-=======
-	navigate,
-	statementId,
-	statement,
 }: HandleSetStatementParams) {
 	try {
 		const _statement = getStatementText(statement);
@@ -234,19 +150,18 @@
 			if (!newStatement)
 				throw new Error("newStatement had not been updated");
 
-			await setStatementToDB({
-				parentStatement: statement,
-				statement: newStatement,
-				addSubscription: true,
-			});
-			navigateToStatementTab(newStatement, navigate);
+            await setStatementToDB({
+                parentStatement,
+                statement: newStatement,
+                addSubscription: true,
+            });
+            navigateToStatementTab(newStatement, navigate);
 
 			return;
 		}
 	} catch (error) {
 		console.error(error);
 	}
->>>>>>> b2d6c43c
 }
 
 const prefixTitle = (title: string): string => {
