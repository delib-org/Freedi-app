import { FC, useEffect, useState } from "react";

// Third party imports
import { Statement } from "delib-npm";
import { useParams } from "react-router";
import AddIcon from "@mui/icons-material/Add";
import Modal from "../../../../components/modal/Modal";

// Custom Components
import StatementOptionsNav from "./components/StatementOptionsNav";
import StatementOptionCard from "./components/StatementOptionCard";
import { setStatementOrder } from "../../../../../model/statements/statementsSlice";
import NewSetStatementSimple from "../set/NewStatementSimple";

// Utils & Constants

// Redux Store
import { useAppDispatch } from "../../../../../functions/hooks/reduxHooks";
import { sortSubStatements } from "./statementOptionsCont";
import ScreenFadeInOut from "../../../../components/animation/ScreenFadeInOut";
import { isOptionFn } from "../../../../../functions/general/helpers";

interface Props {
    statement: Statement;
    subStatements: Statement[];
    handleShowTalker: Function;
    showNav?: boolean;
}

const StatementOptions: FC<Props> = ({
    statement,
    subStatements,
    handleShowTalker,
}) => {
    try {
<<<<<<< HEAD
        const dispatch = useAppDispatch();
        const { sort } = useParams();

        const [showModal, setShowModal] = useState(false);

        const __substatements = subStatements.filter(
            (subStatement: Statement) => isOptionFn(subStatement)
        );

        const _subStatements = sortSubStatements(__substatements, sort);

        function dispatchCB(statement: Statement, order: number) {
            dispatch(
                setStatementOrder({
                    statementId: statement.statementId,
                    order: order,
                })
            );
        }

        useEffect(() => {
            _subStatements.forEach((statement: Statement, i: number) => {
                dispatchCB(statement, i);
            });
        }, [sort]);

        let topSum = 50;
        let tops: number[] = [topSum];
=======
          
        const { sort } = useParams();

        const [showModal, setShowModal] = useState(false);
        const [sortedSubStatements, setSortedSubStatements] = useState<
            Statement[]
        >([...subStatements]);

        useEffect(() => {          
            setSortedSubStatements(() =>  sortSubStatements(subStatements, sort));
        }, [sort, subStatements]);

        let topSum = 50;
        let tops: number[] = [topSum];
      
>>>>>>> 8402c39d

        return (
            <ScreenFadeInOut className="page__main">
                <div className="wrapper">
                    {sortedSubStatements?.map(
                        (statementSub: Statement, i: number) => {
                            //get the top of the element
                            if (statementSub.elementHight) {
                                topSum += statementSub.elementHight + 10;
                                tops.push(topSum);
                            }

                            return (
                                <StatementOptionCard
                                    key={statementSub.statementId}
                                    statement={statementSub}
                                    showImage={handleShowTalker}
                                    top={tops[i]}
                                    index={i}
                                />
                            );
                        }
                    )}
                </div>
<<<<<<< HEAD
                <div
                    className="page__main__bottom"
                    style={{ marginBottom: "5vh" }}
                >
                    <StatementOptionsNav statement={statement} />
                </div>
                {/* <Fav onclick={handleAddStatment} /> */}
=======
                <StatementOptionsNav statement={statement} />
>>>>>>> 8402c39d
                {showModal && (
                    <Modal>
                        <NewSetStatementSimple
                            parentStatement={statement}
                            isOption={true}
                            setShowModal={setShowModal}
                        />
                    </Modal>
                )}
                <div
                    className="fav fav--fixed"
                    onClick={() => setShowModal(true)}
                >
                    <div>
                        <AddIcon
                            style={{
                                transform: `translate(0px,-40%) scale(1.45)`,
                            }}
                        />
                    </div>
                </div>
            </ScreenFadeInOut>
        );
    } catch (error) {
        console.error(error);
        return null;
    }
};

export default StatementOptions;<|MERGE_RESOLUTION|>--- conflicted
+++ resolved
@@ -33,37 +33,6 @@
     handleShowTalker,
 }) => {
     try {
-<<<<<<< HEAD
-        const dispatch = useAppDispatch();
-        const { sort } = useParams();
-
-        const [showModal, setShowModal] = useState(false);
-
-        const __substatements = subStatements.filter(
-            (subStatement: Statement) => isOptionFn(subStatement)
-        );
-
-        const _subStatements = sortSubStatements(__substatements, sort);
-
-        function dispatchCB(statement: Statement, order: number) {
-            dispatch(
-                setStatementOrder({
-                    statementId: statement.statementId,
-                    order: order,
-                })
-            );
-        }
-
-        useEffect(() => {
-            _subStatements.forEach((statement: Statement, i: number) => {
-                dispatchCB(statement, i);
-            });
-        }, [sort]);
-
-        let topSum = 50;
-        let tops: number[] = [topSum];
-=======
-          
         const { sort } = useParams();
 
         const [showModal, setShowModal] = useState(false);
@@ -71,14 +40,14 @@
             Statement[]
         >([...subStatements]);
 
-        useEffect(() => {          
-            setSortedSubStatements(() =>  sortSubStatements(subStatements, sort));
+        useEffect(() => {
+            setSortedSubStatements(() =>
+                sortSubStatements(subStatements, sort)
+            );
         }, [sort, subStatements]);
 
         let topSum = 50;
         let tops: number[] = [topSum];
-      
->>>>>>> 8402c39d
 
         return (
             <ScreenFadeInOut className="page__main">
@@ -103,7 +72,6 @@
                         }
                     )}
                 </div>
-<<<<<<< HEAD
                 <div
                     className="page__main__bottom"
                     style={{ marginBottom: "5vh" }}
@@ -111,9 +79,6 @@
                     <StatementOptionsNav statement={statement} />
                 </div>
                 {/* <Fav onclick={handleAddStatment} /> */}
-=======
-                <StatementOptionsNav statement={statement} />
->>>>>>> 8402c39d
                 {showModal && (
                     <Modal>
                         <NewSetStatementSimple
