import { FC, useEffect, useState } from "react";

// Third party imports
import { Statement } from "delib-npm";
import { useParams } from "react-router";
import Modal from "../../../../components/modal/Modal";

// Custom Components
import StatementEvaluationCard from "./components/StatementEvaluationCard";
import NewSetStatementSimple from "../set/NewStatementSimple";
<<<<<<< HEAD

=======
>>>>>>> 44f6d6e9

// Utils & Helpers
import { sortSubStatements } from "./statementEvaluationCont";
import { isOptionFn } from "../../../../../functions/general/helpers";
import StatementEvaluationNav from "./components/StatementEvaluationNav";

interface Props {
    statement: Statement;
    subStatements: Statement[];
    handleShowTalker: Function;
    showNav?: boolean;
}

const StatementEvaluation: FC<Props> = ({
    statement,
    subStatements,
    handleShowTalker,
}) => {
    try {
        const { sort } = useParams();

        const [showModal, setShowModal] = useState(false);
        const [sortedSubStatements, setSortedSubStatements] = useState<
            Statement[]
        >([...subStatements]);

        useEffect(() => {
            setSortedSubStatements(() =>
                sortSubStatements(subStatements, sort).filter((s) =>
                    isOptionFn(s)
                )
            );
        }, [sort, subStatements]);

        let topSum = 30;
        let tops: number[] = [topSum];

        return (
            <>
                <div className="page__main">
                    <div className="wrapper">
                        {sortedSubStatements?.map(
                            (statementSub: Statement, i: number) => {
                                //get the top of the element
                                if (statementSub.elementHight) {
                                    topSum += statementSub.elementHight + 30;
                                    tops.push(topSum);
                                }

                                return (
                                    <StatementEvaluationCard
                                        key={statementSub.statementId}
                                        parentStatement={statement}
                                        statement={statementSub}
                                        showImage={handleShowTalker}
                                        top={tops[i]}
                                    />
                                );
                            }
                        )}
                        <div
                            className="options__bottom"
                            style={{ height: `${topSum + 70}px` }}
                        ></div>
                    </div>
                </div>

<<<<<<< HEAD
                <StatementEvaluationNav
                    setShowModal={setShowModal}
                    statement={statement}
                />
=======
                <div className="page__footer">
                    <StatementEvaluationNav
                        setShowModal={setShowModal}
                        statement={statement}
                    />
                </div>
                {/* {addOption?<Fav onclick={handleAddStatement} isHome={false} />:null} */}
                {showModal && (
                    <Modal>
                        <NewSetStatementSimple
                            parentStatement={statement}
                            isOption={true}
                            setShowModal={setShowModal}
                        />
                    </Modal>
                )}
>>>>>>> 44f6d6e9
            </>
        );
    } catch (error) {
        console.error(error);
        return null;
    }
};

export default StatementEvaluation;<|MERGE_RESOLUTION|>--- conflicted
+++ resolved
@@ -8,10 +8,7 @@
 // Custom Components
 import StatementEvaluationCard from "./components/StatementEvaluationCard";
 import NewSetStatementSimple from "../set/NewStatementSimple";
-<<<<<<< HEAD
 
-=======
->>>>>>> 44f6d6e9
 
 // Utils & Helpers
 import { sortSubStatements } from "./statementEvaluationCont";
@@ -79,12 +76,6 @@
                     </div>
                 </div>
 
-<<<<<<< HEAD
-                <StatementEvaluationNav
-                    setShowModal={setShowModal}
-                    statement={statement}
-                />
-=======
                 <div className="page__footer">
                     <StatementEvaluationNav
                         setShowModal={setShowModal}
@@ -101,7 +92,6 @@
                         />
                     </Modal>
                 )}
->>>>>>> 44f6d6e9
             </>
         );
     } catch (error) {
