import { FC, useEffect, useState } from "react"

// Statment imports
import { StatementType } from "../../../../../model/statements/statementModel"
import { setStatmentToDB } from "../../../../../functions/db/statements/setStatments"
import { navArray } from "../nav/StatementNav"

// Third party imports
import { useNavigate, useParams } from "react-router-dom"
import {
    UserSchema,
    User,
    StatementSubscription,
    ResultsBy,
    Screen,
} from "delib-npm"

// Custom components
import Loader from "../../../../components/loaders/Loader"
import MembershipLine from "./MembershipLine"

// Redux Store
import {
    useAppDispatch,
    useAppSelector,
} from "../../../../../functions/hooks/reduxHooks"
import {
    removeMembership,
    setMembership,
    setStatement,
    statementMembershipSelector,
    statementSelector,
} from "../../../../../model/statements/statementsSlice"
import { userSelector } from "../../../../../model/users/userSlice"

// Firestore functions
import {
    getStatementFromDB,
    listenToMembers,
} from "../../../../../functions/db/statements/getStatement"

// Mui
import FormGroup from "@mui/material/FormGroup"
import FormControlLabel from "@mui/material/FormControlLabel"
import Checkbox from "@mui/material/Checkbox"
import { store } from "../../../../../model/store"
import {
    parseScreensCheckBoxes,
    isSubPageChecked,
} from "./statementSettingsCont"
import ScreenFadeInOut from "../../../../components/animation/ScreenFadeInOut"

interface Props {
    simple?: boolean
    new?: boolean
}

export const StatementSettings: FC<Props> = ({ simple }) => {
    const navigate = useNavigate()
    const { statementId } = useParams()

    // Redux
    const dispatch = useAppDispatch()
    const statement = useAppSelector(statementSelector(statementId))
    const membership: StatementSubscription[] = useAppSelector(
        statementMembershipSelector(statementId)
    )
    const user: User | null = useAppSelector(userSelector)

    // Use State
    const [isLoading, setIsLoading] = useState(false)

    useEffect(() => {
        let unsubscribe: Function = () => {}
        if (statementId) {
            unsubscribe = listenToMembers(
                statementId,
                setMembershipCB,
                removeMembershipCB
            )

            if (!statement)
                (async () => {
                    const statementDB = await getStatementFromDB(statementId)
                    if (statementDB) dispatch(setStatement(statementDB))
                })()
        }
        return () => {
            unsubscribe()
        }
    }, [statementId])

    //CBs
    function setMembershipCB(membership: StatementSubscription) {
        dispatch(setMembership(membership))
    }

    function removeMembershipCB(membership: StatementSubscription) {
        dispatch(removeMembership(membership.statementsSubscribeId))
    }

    async function handleSetStatment(ev: React.FormEvent<HTMLFormElement>) {
        try {
            ev.preventDefault()
            setIsLoading(true)
            const data = new FormData(ev.currentTarget)

            let title: any = data.get("statement")
            const resultsBy = data.get("resultsBy") as ResultsBy

            const description = data.get("description")
            //add to title * at the beggining
<<<<<<< HEAD
            if (title && !title.startsWith('*')) title = `*${title}`;
            const _statement = `${title}\n${description}`;

            UserSchema.parse(user);


            const newStatement: any = Object.fromEntries(data.entries());


            newStatement.subScreens = parseScreensCheckBoxes(newStatement, navArray);
            newStatement.statement = _statement;
            newStatement.statementId = statement?.statementId || crypto.randomUUID();
            newStatement.creatorId = statement?.creator.uid || store.getState().user.user?.uid;
            newStatement.parentId = statement?.parentId || statementId || "top";
            newStatement.topParentId = statement?.topParentId || statementId || "top";
            newStatement.type = statementId === undefined ? StatementType.GROUP : StatementType.STATEMENT;
            newStatement.creator = statement?.creator || user;
=======
            if (title && !title.startsWith("*")) title = `*${title}`
            const _statement = `${title}\n${description}`

            UserSchema.parse(user)

            const newStatement: any = Object.fromEntries(data.entries())

            newStatement.subScreens = parseScreensCheckBoxes(
                newStatement,
                navArray
            )
            newStatement.statement = _statement
            newStatement.statementId =
                statement?.statementId || crypto.randomUUID()
            newStatement.creatorId =
                statement?.creator.uid || store.getState().user.user?.uid
            newStatement.parentId = statement?.parentId || statementId || "top"
            newStatement.type =
                statementId === undefined
                    ? StatementType.GROUP
                    : StatementType.STATEMENT
            newStatement.creator = statement?.creator || user
>>>>>>> 5e113097
            newStatement.results = {
                resultsBy: resultsBy || ResultsBy.topVote,
                deep: 1,
                minConsensus: 0,
            }
            newStatement.hasChildren =
                newStatement.hasChildren === "on" ? true : false
            if (statement) {
                newStatement.lastUpdate = new Date().getTime()
            }
            newStatement.createdAt =
                statement?.createdAt || new Date().getTime()

            newStatement.consensus = statement?.consensus || 0

            const setSubsciption: boolean =
                statementId === undefined ? true : false

            //remove all "on" values
            for (const key in newStatement) {
                if (newStatement[key] === "on") delete newStatement[key]
            }

            const _statementId = await setStatmentToDB(
                newStatement,
                setSubsciption
            )

            setIsLoading(false)

<<<<<<< HEAD
            const _statementId = await setStatmentToDB(newStatement,statement, setSubsciption);

            setIsLoading(false);

            if (_statementId)
                navigate(`/home/statement/${_statementId}`);

            else
                throw new Error("statement not found");
=======
            if (_statementId) navigate(`/home/statement/${_statementId}`)
            else throw new Error("statement not found")
>>>>>>> 5e113097
        } catch (error) {
            console.error(error)
        }
    }

    const arrayOfStatementParagrphs = statement?.statement.split("\n") || []
    //get all elements of the array except the first one
    const description = arrayOfStatementParagrphs?.slice(1).join("\n")
    const resultsBy: ResultsBy =
        statement?.results?.resultsBy || ResultsBy.topVote
    const hasChildren: boolean = (() => {
        if (!statement) return true
        if (statement.hasChildren === undefined) return true
        return statement.hasChildren
    })()

    return (
        <ScreenFadeInOut>
            {!isLoading ? (
                <form
                    onSubmit={handleSetStatment}
                    className="setStatement__form"
                >
                    <label htmlFor="statement">
                        <input
                            type="text"
                            name="statement"
                            placeholder="כותרת הקבוצה"
                            defaultValue={arrayOfStatementParagrphs[0]}
                        />
                    </label>
                    <div>
                        <textarea
                            name="description"
                            placeholder="תיאור הקבוצה"
                            rows={3}
                            defaultValue={description}
                        ></textarea>
                    </div>
                    {!simple ? (
                        <section>
                            <label htmlFor="subPages">לשוניות</label>
                            <FormGroup>
                                {navArray
                                    .filter(
                                        (navObj) =>
                                            navObj.link !== Screen.SETTINGS
                                    )
                                    .map((navObj) => (
                                        <FormControlLabel
                                            key={navObj.id}
                                            control={
                                                <Checkbox
                                                    name={navObj.link}
                                                    defaultChecked={isSubPageChecked(
                                                        statement,
                                                        navObj
                                                    )}
                                                />
                                            }
                                            label={navObj.name}
                                        />
                                    ))}
                            </FormGroup>
                            <label htmlFor="subPages"> מתקדם</label>
                            <FormGroup>
                                <FormControlLabel
                                    key={"sub-statements"}
                                    control={
                                        <Checkbox
                                            name="hasChildren"
                                            defaultChecked={hasChildren}
                                        />
                                    }
                                    label={"לאפשר תת-שיחות"}
                                />
                            </FormGroup>
                        </section>
                    ) : null}

                    <select name="resultsBy" defaultValue={resultsBy}>
                        <option value={ResultsBy.topVote}>
                            תוצאות ההצבעה{" "}
                        </option>
                        <option value={ResultsBy.topOptions}>
                            אופציה מועדפת
                        </option>
                        {/* <option value={ResultsBy.topOne}> אופציה מועדפת או תוצאות ההצבעה </option>
            <option value={ResultsBy.checkedBy}> אושר על ידי מספר חברים </option>
            <option value={ResultsBy.consensusLevel}>מידת ההסכמה</option>
            <option value={ResultsBy.privateCheck}> סימון אישי ש אופציות מועדפות </option> */}
                    </select>

                    <div className="btnBox">
                        <button type="submit">
                            {!statementId ? "הוספה" : "עדכון"}
                        </button>
                    </div>
                    <h2>חברים בקבוצה</h2>
                    {membership && (
                        <div>
                            {membership.map((member) => (
                                <MembershipLine
                                    key={member.userId}
                                    member={member}
                                />
                            ))}
                        </div>
                    )}
                </form>
            ) : (
                <div className="center">
                    <h2>מעדכן...</h2>
                    <Loader />
                </div>
            )}
        </ScreenFadeInOut>
    )
}<|MERGE_RESOLUTION|>--- conflicted
+++ resolved
@@ -110,12 +110,12 @@
 
             const description = data.get("description")
             //add to title * at the beggining
-<<<<<<< HEAD
-            if (title && !title.startsWith('*')) title = `*${title}`;
-            const _statement = `${title}\n${description}`;
-
-            UserSchema.parse(user);
-
+            if (title && !title.startsWith("*")) title = `*${title}`
+            const _statement = `${title}\n${description}`
+
+            UserSchema.parse(user)
+
+            const newStatement: any = Object.fromEntries(data.entries())
 
             const newStatement: any = Object.fromEntries(data.entries());
 
@@ -128,30 +128,6 @@
             newStatement.topParentId = statement?.topParentId || statementId || "top";
             newStatement.type = statementId === undefined ? StatementType.GROUP : StatementType.STATEMENT;
             newStatement.creator = statement?.creator || user;
-=======
-            if (title && !title.startsWith("*")) title = `*${title}`
-            const _statement = `${title}\n${description}`
-
-            UserSchema.parse(user)
-
-            const newStatement: any = Object.fromEntries(data.entries())
-
-            newStatement.subScreens = parseScreensCheckBoxes(
-                newStatement,
-                navArray
-            )
-            newStatement.statement = _statement
-            newStatement.statementId =
-                statement?.statementId || crypto.randomUUID()
-            newStatement.creatorId =
-                statement?.creator.uid || store.getState().user.user?.uid
-            newStatement.parentId = statement?.parentId || statementId || "top"
-            newStatement.type =
-                statementId === undefined
-                    ? StatementType.GROUP
-                    : StatementType.STATEMENT
-            newStatement.creator = statement?.creator || user
->>>>>>> 5e113097
             newStatement.results = {
                 resultsBy: resultsBy || ResultsBy.topVote,
                 deep: 1,
@@ -182,7 +158,6 @@
 
             setIsLoading(false)
 
-<<<<<<< HEAD
             const _statementId = await setStatmentToDB(newStatement,statement, setSubsciption);
 
             setIsLoading(false);
@@ -192,10 +167,6 @@
 
             else
                 throw new Error("statement not found");
-=======
-            if (_statementId) navigate(`/home/statement/${_statementId}`)
-            else throw new Error("statement not found")
->>>>>>> 5e113097
         } catch (error) {
             console.error(error)
         }
