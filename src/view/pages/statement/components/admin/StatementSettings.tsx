--- conflicted
+++ resolved
@@ -117,14 +117,23 @@
 
             const newStatement: any = Object.fromEntries(data.entries())
 
-            newStatement.subScreens = parseScreensCheckBoxes(newStatement, navArray);
-            newStatement.statement = _statement;
-            newStatement.statementId = statement?.statementId || crypto.randomUUID();
-            newStatement.creatorId = statement?.creator.uid || store.getState().user.user?.uid;
-            newStatement.parentId = statement?.parentId || statementId || "top";
-            newStatement.topParentId = statement?.topParentId || statementId || "top";
-            newStatement.type = statementId === undefined ? StatementType.GROUP : StatementType.STATEMENT;
-            newStatement.creator = statement?.creator || user;
+            newStatement.subScreens = parseScreensCheckBoxes(
+                newStatement,
+                navArray
+            )
+            newStatement.statement = _statement
+            newStatement.statementId =
+                statement?.statementId || crypto.randomUUID()
+            newStatement.creatorId =
+                statement?.creator.uid || store.getState().user.user?.uid
+            newStatement.parentId = statement?.parentId || statementId || "top"
+            newStatement.topParentId =
+                statement?.topParentId || statementId || "top"
+            newStatement.type =
+                statementId === undefined
+                    ? StatementType.GROUP
+                    : StatementType.STATEMENT
+            newStatement.creator = statement?.creator || user
             newStatement.results = {
                 resultsBy: resultsBy || ResultsBy.topVote,
                 deep: 1,
@@ -148,22 +157,13 @@
                 if (newStatement[key] === "on") delete newStatement[key]
             }
 
-          
-
-            const _statementId = await setStatmentToDB(newStatement,statement, setSubsciption);
-
-            setIsLoading(false);
-
-            if (_statementId)
-                navigate(`/home/statement/${_statementId}`);
-
-<<<<<<< HEAD
-            else
-                throw new Error("statement not found");
-=======
+            const _statementId = await setStatmentToDB(
+                newStatement,
+                setSubsciption
+            )
+
             if (_statementId) navigate(`/home/statement/${_statementId}/chat`)
             else throw new Error("statement not found")
->>>>>>> 26623eef
         } catch (error) {
             console.error(error)
         }
