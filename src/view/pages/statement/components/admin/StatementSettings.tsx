import { FC, useEffect, useState } from "react";
import Slider from '@mui/material/Slider';


// Statment imports
import { StatementType } from "../../../../../model/statements/statementModel"
import { setStatmentToDB } from "../../../../../functions/db/statements/setStatments"
import { navArray } from "../nav/StatementNav"

// Third party imports
import { useNavigate, useParams } from "react-router-dom"
import {
    UserSchema,
    User,
    StatementSubscription,
    ResultsBy,
    Screen,
} from "delib-npm"

// Custom components
import Loader from "../../../../components/loaders/Loader"
import MembershipLine from "./MembershipLine"

// Redux Store
import {
    useAppDispatch,
    useAppSelector,
} from "../../../../../functions/hooks/reduxHooks"
import {
    removeMembership,
    setMembership,
    setStatement,
    statementMembershipSelector,
    statementSelector,
} from "../../../../../model/statements/statementsSlice"
import { userSelector } from "../../../../../model/users/userSlice"

// Firestore functions
import {
    getStatementFromDB,
    listenToMembers,
} from "../../../../../functions/db/statements/getStatement"

// Mui
import FormGroup from "@mui/material/FormGroup"
import FormControlLabel from "@mui/material/FormControlLabel"
import Checkbox from "@mui/material/Checkbox"
import { store } from "../../../../../model/store"
import {
    parseScreensCheckBoxes,
    isSubPageChecked,
} from "./statementSettingsCont"
import ScreenFadeInOut from "../../../../components/animation/ScreenFadeInOut"

interface Props {
    simple?: boolean
    new?: boolean
}

export const StatementSettings: FC<Props> = ({ simple }) => {
    const navigate = useNavigate()
    const { statementId } = useParams()

    // Redux
    const dispatch = useAppDispatch()
    const statement = useAppSelector(statementSelector(statementId))
    const membership: StatementSubscription[] = useAppSelector(
        statementMembershipSelector(statementId)
    )
    const user: User | null = useAppSelector(userSelector)

    // Use State
    const [isLoading, setIsLoading] = useState(false);
    const [numOfResults] = useState(statement?.resultsSettings?.numberOfResults || 1);

    useEffect(() => {
        let unsubscribe: Function = () => {}
        if (statementId) {
            unsubscribe = listenToMembers(
                statementId,
                setMembershipCB,
                removeMembershipCB
            )

            if (!statement)
                (async () => {
                    const statementDB = await getStatementFromDB(statementId)
                    if (statementDB) dispatch(setStatement(statementDB))
                })()
        }
        return () => {
            unsubscribe()
        }
    }, [statementId])

    //CBs
    function setMembershipCB(membership: StatementSubscription) {
        dispatch(setMembership(membership))
    }

    function removeMembershipCB(membership: StatementSubscription) {
        dispatch(removeMembership(membership.statementsSubscribeId))
    }

    async function handleSetStatment(ev: React.FormEvent<HTMLFormElement>) {
        try {
            ev.preventDefault()
            setIsLoading(true)
            const data = new FormData(ev.currentTarget)

            let title: any = data.get("statement")
            const resultsBy = data.get("resultsBy") as ResultsBy
            const numberOfResults:number = Number(data.get("numberOfResults"));

            const description = data.get("description")
            //add to title * at the beggining
            if (title && !title.startsWith("*")) title = `*${title}`
            const _statement = `${title}\n${description}`

            UserSchema.parse(user)

            const newStatement: any = Object.fromEntries(data.entries())

<<<<<<< HEAD
            newStatement.subScreens = parseScreensCheckBoxes(newStatement, navArray);
            newStatement.statement = _statement;
            newStatement.resultsSettings = {
                numberOfResults: numberOfResults,
                resultsBy: resultsBy || ResultsBy.topVote,
                deep: 1,
                minConsensus: 1,
            }
            newStatement.statementId = statement?.statementId || crypto.randomUUID();
            newStatement.creatorId = statement?.creator.uid || store.getState().user.user?.uid;
            newStatement.parentId = statement?.parentId || statementId || "top";
            newStatement.topParentId = statement?.topParentId || statementId || "top";
            newStatement.type = statementId === undefined ? StatementType.GROUP : StatementType.STATEMENT;
            newStatement.creator = statement?.creator || user;
=======
            newStatement.subScreens = parseScreensCheckBoxes(
                newStatement,
                navArray
            )
            newStatement.statement = _statement
            newStatement.statementId =
                statement?.statementId || crypto.randomUUID()
            newStatement.creatorId =
                statement?.creator.uid || store.getState().user.user?.uid
            newStatement.parentId = statement?.parentId || statementId || "top"
            newStatement.topParentId =
                statement?.topParentId || statementId || "top"
            newStatement.type =
                statementId === undefined
                    ? StatementType.GROUP
                    : StatementType.STATEMENT
            newStatement.creator = statement?.creator || user
            newStatement.results = {
                resultsBy: resultsBy || ResultsBy.topVote,
                deep: 1,
                minConsensus: 0,
            }
>>>>>>> 6da4a1a7
            newStatement.hasChildren =
                newStatement.hasChildren === "on" ? true : false
            if (statement) {
                newStatement.lastUpdate = new Date().getTime()
            }
            newStatement.createdAt =
                statement?.createdAt || new Date().getTime()

            newStatement.consensus = statement?.consensus || 0

            const setSubsciption: boolean =
                statementId === undefined ? true : false

            //remove all "on" values
            for (const key in newStatement) {
                if (newStatement[key] === "on") delete newStatement[key]
            }

            const _statementId = await setStatmentToDB(
                newStatement,
                setSubsciption
            )

            if (_statementId) navigate(`/home/statement/${_statementId}/chat`)
            else throw new Error("statement not found")
        } catch (error) {
            console.error(error)
        }
    }

    const arrayOfStatementParagrphs = statement?.statement.split("\n") || []
    //get all elements of the array except the first one
    const description = arrayOfStatementParagrphs?.slice(1).join("\n")
    const resultsBy: ResultsBy =
        statement?.resultsSettings?.resultsBy || ResultsBy.topVote
    const hasChildren: boolean = (() => {
        if (!statement) return true
        if (statement.hasChildren === undefined) return true
        return statement.hasChildren
    })()

    return (
        <ScreenFadeInOut>
            {!isLoading ? (
                <form
                    onSubmit={handleSetStatment}
                    className="setStatement__form"
                >
                    <label htmlFor="statement">
                        <input
                            autoFocus={true}
                            type="text"
                            name="statement"
                            placeholder="כותרת הקבוצה"
                            defaultValue={arrayOfStatementParagrphs[0]}
                        />
                    </label>
                    <div>
                        <textarea
                            name="description"
                            placeholder="תיאור הקבוצה"
                            rows={3}
                            defaultValue={description}
                        ></textarea>
                    </div>
                    {!simple ? (
                        <section>
                            <label htmlFor="subPages">לשוניות</label>
                            <FormGroup>
                                {navArray
                                    .filter(
                                        (navObj) =>
                                            navObj.link !== Screen.SETTINGS
                                    )
                                    .map((navObj) => (
                                        <FormControlLabel
                                            key={navObj.id}
                                            control={
                                                <Checkbox
                                                    name={navObj.link}
                                                    defaultChecked={isSubPageChecked(
                                                        statement,
                                                        navObj
                                                    )}
                                                />
                                            }
                                            label={navObj.name}
                                        />
                                    ))}
                            </FormGroup>
                            <label htmlFor="subPages"> מתקדם</label>
                            <FormGroup>
                                <FormControlLabel
                                    key={"sub-statements"}
                                    control={
                                        <Checkbox
                                            name="hasChildren"
                                            defaultChecked={hasChildren}
                                        />
                                    }
                                    label={"לאפשר תת-שיחות"}
                                />
                            </FormGroup>
                        </section>
                    ) : null}

                    <select name="resultsBy" defaultValue={resultsBy}>
                        <option value={ResultsBy.topVote}>
                            תוצאות ההצבעה{" "}
                        </option>
                        <option value={ResultsBy.topOptions}>
                            אופציה מועדפת
                        </option>
                    </select>
                    <br></br>
                    <label>כמה תוצאות להציג</label>
                    <Slider defaultValue={numOfResults} min={1} max={10} valueLabelDisplay="on" name={"numberOfResults"}/>

                    <div className="btnBox">
                        <button type="submit">
                            {!statementId ? "הוספה" : "עדכון"}
                        </button>
                    </div>
                    <h2>חברים בקבוצה</h2>
                    {membership && (
                        <div>
                            {membership.map((member) => (
                                <MembershipLine
                                    key={member.userId}
                                    member={member}
                                />
                            ))}
                        </div>
                    )}
                </form>
            ) : (
                <div className="center">
                    <h2>מעדכן...</h2>
                    <Loader />
                </div>
            )}
        </ScreenFadeInOut>
    )
}<|MERGE_RESOLUTION|>--- conflicted
+++ resolved
@@ -121,7 +121,6 @@
 
             const newStatement: any = Object.fromEntries(data.entries())
 
-<<<<<<< HEAD
             newStatement.subScreens = parseScreensCheckBoxes(newStatement, navArray);
             newStatement.statement = _statement;
             newStatement.resultsSettings = {
@@ -136,30 +135,6 @@
             newStatement.topParentId = statement?.topParentId || statementId || "top";
             newStatement.type = statementId === undefined ? StatementType.GROUP : StatementType.STATEMENT;
             newStatement.creator = statement?.creator || user;
-=======
-            newStatement.subScreens = parseScreensCheckBoxes(
-                newStatement,
-                navArray
-            )
-            newStatement.statement = _statement
-            newStatement.statementId =
-                statement?.statementId || crypto.randomUUID()
-            newStatement.creatorId =
-                statement?.creator.uid || store.getState().user.user?.uid
-            newStatement.parentId = statement?.parentId || statementId || "top"
-            newStatement.topParentId =
-                statement?.topParentId || statementId || "top"
-            newStatement.type =
-                statementId === undefined
-                    ? StatementType.GROUP
-                    : StatementType.STATEMENT
-            newStatement.creator = statement?.creator || user
-            newStatement.results = {
-                resultsBy: resultsBy || ResultsBy.topVote,
-                deep: 1,
-                minConsensus: 0,
-            }
->>>>>>> 6da4a1a7
             newStatement.hasChildren =
                 newStatement.hasChildren === "on" ? true : false
             if (statement) {
