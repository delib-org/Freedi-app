--- conflicted
+++ resolved
@@ -38,37 +38,6 @@
       <h1 className="similarities__title">
         {t("Similar suggestions")}
       </h1>
-      {/* <div className='similarities__titleInput activeTitle'>
-				<label
-					htmlFor='titleInput'
-				>{t("Title")}</label>
-				<input
-					type='text'
-					id='titleInput'
-					className={newStatementInput.title ? 'active' : ''}
-					placeholder={t('Suggestion title. What people would see at first sight') }
-					value={newStatementInput.title}
-					disabled
-				/>
-<<<<<<< HEAD
-			</div>
-			<h4 className='alertText'>Here are several results that were found in the following topic:</h4>
-			<section className='similarities__statementsBox'>
-				{similarStatements.map((statement, index) => (
-					<button
-						key={index}
-						className='similarities__statementsBox__similarStatement'
-						onClick={() => handleViewSimilarStatement(statement)}
-					>
-						<p className='similarities__statementsBox__statementTitle'>{statement.title}</p>
-						<p className='similarities__statementsBox__statementDescription'>{statement.description}</p>
-						<img className={`${dir === 'rtl' ? 'similarities__statementsBox__rtl__similarEyeIcon' : 'similarities__statementsBox__similarEyeIcon'}`} src={similarEyeIcon}  alt="Similar Eye Icon" />
-						<hr />
-					</button>
-				))}
-			</section>
-=======
-			</div> */}
       <h4 className="alertText">
         {t("Here are several results that were found in the following topic")}:
       </h4>
@@ -85,7 +54,7 @@
             <p className="suggestion__description">
               {statement.description}
             </p>
->>>>>>> d0d557ef
+
 
             <hr />
           </div>
