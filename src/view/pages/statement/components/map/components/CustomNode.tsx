import { useEffect, useState } from "react";

// Third party
import { Handle, NodeProps } from "reactflow";
import { useNavigate } from "react-router-dom";

// Hooks
import { useMapContext } from "@/controllers/hooks/useMap";

// Icons
import PlusIcon from "@/assets/icons/plusIcon.svg?react";

// Statements functions
import {
  calculateFontSize,
  statementTitleToDisplay,
} from "@/controllers/general/helpers";
import useStatementColor from "@/controllers/hooks/useStatementColor";
<<<<<<< HEAD
import { Statement } from "delib-npm";
=======
import { DeliberativeElement, Statement } from "delib-npm";
>>>>>>> 5bd83c77

const nodeStyle = (
  parentStatement: Statement | "top",
  statementColor: { backgroundColor: string; color: string },
  nodeTitle: string
) => {
  const style = {
    backgroundColor:
      parentStatement === "top" ? "darkblue" : statementColor.backgroundColor,
    color: statementColor.color,
    height: 40,
    width: 70,
    borderRadius: "5px",
    display: "flex",
    justifyContent: "center",
    alignItems: "center",
    padding: ".5rem",
    cursor: "pointer",
    fontSize: calculateFontSize(nodeTitle),
  };

  return style;
};

export default function CustomNode({ data }: NodeProps) {
<<<<<<< HEAD
	const navigate = useNavigate();
=======
  const navigate = useNavigate();


  const { result, parentStatement } = data;

  const { statementId, statement, deliberativeElement, isResult } = result.top as Statement;
  

  const { shortVersion: nodeTitle } = statementTitleToDisplay(statement, 80);

 
>>>>>>> 5bd83c77

  const statementColor = useStatementColor({ deliberativeElement, isResult });
  

  const { mapContext, setMapContext } = useMapContext();

  const [showBtns, setShowBtns] = useState(false);

  const handleNodeClick = () => {
    if (!showBtns) {
      setShowBtns((prev) => !prev);
    } else {
      navigate(`/statement/${statementId}/chat`, {
        state: { from: window.location.pathname },
      });
    }
  };

  const handleAddChildNode = () => {
    setMapContext((prev) => ({
      ...prev,
      showModal: true,
      parentStatement: result.top
    }));
  };

  const handleAddSiblingNode = () => {
    setMapContext((prev) => ({
      ...prev,
      showModal: true,
      parentStatement: parentStatement
    }));
  };

  useEffect(() => {
    if (!mapContext.showModal) setShowBtns(false);
  }, [mapContext.showModal]);

  return (
    <>
      <button
        onClick={handleNodeClick}
        data-id={statementId}
        style={{
          ...nodeStyle(parentStatement, statementColor, nodeTitle),
          textAlign: "center",
          wordBreak: "break-word",
        }}
        className="node__content"
      >
        {nodeTitle}
      </button>
      {showBtns && (
        <>
          <button
            className="addIcon"
            onClick={handleAddChildNode}
            aria-label="Add child node"
            style={{
              position: "absolute",
              cursor: "pointer",
              right: mapContext.direction === "TB" ? 0 : "-1.8rem",
              bottom: mapContext.direction === "TB" ? "-1.8rem" : 0,
            }}
          >
            <PlusIcon />
          </button>

          <button
            className="addIcon"
            onClick={handleAddSiblingNode}
            aria-label="Add sibling node"
            style={{
              position: "absolute",
              cursor: "pointer",
              left: mapContext.direction === "TB" ? "-1.8rem" : 0,
              top: mapContext.direction === "TB" ? 0 : "-1.8rem",
            }}
          >
            <PlusIcon />
          </button>
        </>
      )}

      <Handle type="target" position={mapContext.targetPosition} />
      <Handle type="source" position={mapContext.sourcePosition} />
    </>
  );
}<|MERGE_RESOLUTION|>--- conflicted
+++ resolved
@@ -1,152 +1,140 @@
-import { useEffect, useState } from "react";
+import { useEffect, useState } from 'react';
 
 // Third party
-import { Handle, NodeProps } from "reactflow";
-import { useNavigate } from "react-router-dom";
+import { Handle, NodeProps } from 'reactflow';
+import { useNavigate } from 'react-router-dom';
 
 // Hooks
-import { useMapContext } from "@/controllers/hooks/useMap";
+import { useMapContext } from '@/controllers/hooks/useMap';
 
 // Icons
-import PlusIcon from "@/assets/icons/plusIcon.svg?react";
+import PlusIcon from '@/assets/icons/plusIcon.svg?react';
 
 // Statements functions
 import {
-  calculateFontSize,
-  statementTitleToDisplay,
-} from "@/controllers/general/helpers";
-import useStatementColor from "@/controllers/hooks/useStatementColor";
-<<<<<<< HEAD
-import { Statement } from "delib-npm";
-=======
-import { DeliberativeElement, Statement } from "delib-npm";
->>>>>>> 5bd83c77
+	calculateFontSize,
+	statementTitleToDisplay,
+} from '@/controllers/general/helpers';
+import useStatementColor from '@/controllers/hooks/useStatementColor';
+import { Statement } from 'delib-npm';
 
 const nodeStyle = (
-  parentStatement: Statement | "top",
-  statementColor: { backgroundColor: string; color: string },
-  nodeTitle: string
+	parentStatement: Statement | 'top',
+	statementColor: { backgroundColor: string; color: string },
+	nodeTitle: string
 ) => {
-  const style = {
-    backgroundColor:
-      parentStatement === "top" ? "darkblue" : statementColor.backgroundColor,
-    color: statementColor.color,
-    height: 40,
-    width: 70,
-    borderRadius: "5px",
-    display: "flex",
-    justifyContent: "center",
-    alignItems: "center",
-    padding: ".5rem",
-    cursor: "pointer",
-    fontSize: calculateFontSize(nodeTitle),
-  };
+	const style = {
+		backgroundColor:
+			parentStatement === 'top' ? 'darkblue' : statementColor.backgroundColor,
+		color: statementColor.color,
+		height: 40,
+		width: 70,
+		borderRadius: '5px',
+		display: 'flex',
+		justifyContent: 'center',
+		alignItems: 'center',
+		padding: '.5rem',
+		cursor: 'pointer',
+		fontSize: calculateFontSize(nodeTitle),
+	};
 
-  return style;
+	return style;
 };
 
 export default function CustomNode({ data }: NodeProps) {
-<<<<<<< HEAD
 	const navigate = useNavigate();
-=======
-  const navigate = useNavigate();
 
+	const { result, parentStatement } = data;
 
-  const { result, parentStatement } = data;
+	const { statementId, statement, deliberativeElement, isResult } =
+		result.top as Statement;
 
-  const { statementId, statement, deliberativeElement, isResult } = result.top as Statement;
-  
+	const { shortVersion: nodeTitle } = statementTitleToDisplay(statement, 80);
 
-  const { shortVersion: nodeTitle } = statementTitleToDisplay(statement, 80);
+	const statementColor = useStatementColor({ deliberativeElement, isResult });
 
- 
->>>>>>> 5bd83c77
+	const { mapContext, setMapContext } = useMapContext();
 
-  const statementColor = useStatementColor({ deliberativeElement, isResult });
-  
+	const [showBtns, setShowBtns] = useState(false);
 
-  const { mapContext, setMapContext } = useMapContext();
+	const handleNodeClick = () => {
+		if (!showBtns) {
+			setShowBtns((prev) => !prev);
+		} else {
+			navigate(`/statement/${statementId}/chat`, {
+				state: { from: window.location.pathname },
+			});
+		}
+	};
 
-  const [showBtns, setShowBtns] = useState(false);
+	const handleAddChildNode = () => {
+		setMapContext((prev) => ({
+			...prev,
+			showModal: true,
+			parentStatement: result.top,
+		}));
+	};
 
-  const handleNodeClick = () => {
-    if (!showBtns) {
-      setShowBtns((prev) => !prev);
-    } else {
-      navigate(`/statement/${statementId}/chat`, {
-        state: { from: window.location.pathname },
-      });
-    }
-  };
+	const handleAddSiblingNode = () => {
+		setMapContext((prev) => ({
+			...prev,
+			showModal: true,
+			parentStatement: parentStatement,
+		}));
+	};
 
-  const handleAddChildNode = () => {
-    setMapContext((prev) => ({
-      ...prev,
-      showModal: true,
-      parentStatement: result.top
-    }));
-  };
+	useEffect(() => {
+		if (!mapContext.showModal) setShowBtns(false);
+	}, [mapContext.showModal]);
 
-  const handleAddSiblingNode = () => {
-    setMapContext((prev) => ({
-      ...prev,
-      showModal: true,
-      parentStatement: parentStatement
-    }));
-  };
+	return (
+		<>
+			<button
+				onClick={handleNodeClick}
+				data-id={statementId}
+				style={{
+					...nodeStyle(parentStatement, statementColor, nodeTitle),
+					textAlign: 'center',
+					wordBreak: 'break-word',
+				}}
+				className='node__content'
+			>
+				{nodeTitle}
+			</button>
+			{showBtns && (
+				<>
+					<button
+						className='addIcon'
+						onClick={handleAddChildNode}
+						aria-label='Add child node'
+						style={{
+							position: 'absolute',
+							cursor: 'pointer',
+							right: mapContext.direction === 'TB' ? 0 : '-1.8rem',
+							bottom: mapContext.direction === 'TB' ? '-1.8rem' : 0,
+						}}
+					>
+						<PlusIcon />
+					</button>
 
-  useEffect(() => {
-    if (!mapContext.showModal) setShowBtns(false);
-  }, [mapContext.showModal]);
+					<button
+						className='addIcon'
+						onClick={handleAddSiblingNode}
+						aria-label='Add sibling node'
+						style={{
+							position: 'absolute',
+							cursor: 'pointer',
+							left: mapContext.direction === 'TB' ? '-1.8rem' : 0,
+							top: mapContext.direction === 'TB' ? 0 : '-1.8rem',
+						}}
+					>
+						<PlusIcon />
+					</button>
+				</>
+			)}
 
-  return (
-    <>
-      <button
-        onClick={handleNodeClick}
-        data-id={statementId}
-        style={{
-          ...nodeStyle(parentStatement, statementColor, nodeTitle),
-          textAlign: "center",
-          wordBreak: "break-word",
-        }}
-        className="node__content"
-      >
-        {nodeTitle}
-      </button>
-      {showBtns && (
-        <>
-          <button
-            className="addIcon"
-            onClick={handleAddChildNode}
-            aria-label="Add child node"
-            style={{
-              position: "absolute",
-              cursor: "pointer",
-              right: mapContext.direction === "TB" ? 0 : "-1.8rem",
-              bottom: mapContext.direction === "TB" ? "-1.8rem" : 0,
-            }}
-          >
-            <PlusIcon />
-          </button>
-
-          <button
-            className="addIcon"
-            onClick={handleAddSiblingNode}
-            aria-label="Add sibling node"
-            style={{
-              position: "absolute",
-              cursor: "pointer",
-              left: mapContext.direction === "TB" ? "-1.8rem" : 0,
-              top: mapContext.direction === "TB" ? 0 : "-1.8rem",
-            }}
-          >
-            <PlusIcon />
-          </button>
-        </>
-      )}
-
-      <Handle type="target" position={mapContext.targetPosition} />
-      <Handle type="source" position={mapContext.sourcePosition} />
-    </>
-  );
+			<Handle type='target' position={mapContext.targetPosition} />
+			<Handle type='source' position={mapContext.sourcePosition} />
+		</>
+	);
 }