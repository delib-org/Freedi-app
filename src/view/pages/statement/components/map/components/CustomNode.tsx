--- conflicted
+++ resolved
@@ -88,8 +88,6 @@
 		minHeight: 'auto',
 	};
 
-<<<<<<< HEAD
-=======
 	// Apply inverse scale to buttons when zoom changes to maintain ~32px size
 	useEffect(() => {
 		if (zoom && showBtns) {
@@ -125,7 +123,6 @@
 		}
 	}, [zoom, showBtns, showMenu, mapContext.direction]);
 
->>>>>>> 0e04d639
 	//effects
 	//close menu every time a node is selected
 	useEffect(() => {
@@ -223,45 +220,19 @@
 			{showBtns && (
 				<div className={styles.nodeActions}>
 					{canAddChild && (
-<<<<<<< HEAD
 						<>
 							<button
 								className={clsx(
 									styles.nodeFab,
 									styles.addChild,
 									mapContext.direction === 'TB'
-										? styles.addChildTB
-										: styles.addChildLR
-								)}
-								onClick={handleAddChildNode}
-								aria-label='Add child node'
-								title='Add child node'
-								onMouseEnter={() => setHoveredButton('child')}
-								onMouseLeave={() => setHoveredButton(null)}
-							>
-								<AddChildIcon />
-							</button>
-							{hoveredButton === 'child' && (
-								<div className={clsx(styles.tooltip, styles.bottom, styles.visible)}>
-									Add child node
-								</div>
-							)}
-						</>
-					)}
-					<>
-						<button
-							className={clsx(
-								styles.nodeFab,
-								styles.addSibling,
-								mapContext.direction === 'TB'
-									? styles.addSiblingTB
-									: styles.addSiblingLR
-							)}
-							onClick={handleAddSiblingNode}
-							aria-label='Add sibling node'
-							title='Add sibling node'
-							onMouseEnter={() => setHoveredButton('sibling')}
-							onMouseLeave={() => setHoveredButton(null)}
+										? 'calc(50% - 16px)'
+										: '-16px',
+								bottom:
+									mapContext.direction === 'TB'
+										? '-16px'
+										: 'calc(50% - 16px)',
+							}}
 						>
 							<AddSiblingIcon />
 						</button>
@@ -271,28 +242,6 @@
 							</div>
 						)}
 					</>
-=======
-						<button
-							className='addIcon'
-							onClick={handleAddChildNode}
-							aria-label='Add child node'
-							ref={addChildRef}
-							style={{
-								position: 'absolute',
-								cursor: 'pointer',
-								right:
-									mapContext.direction === 'TB'
-										? 'calc(50% - 16px)'
-										: '-16px',
-								bottom:
-									mapContext.direction === 'TB'
-										? '-16px'
-										: 'calc(50% - 16px)',
-							}}
-						>
-							<PlusIcon />
-						</button>
-					)}
 					<button
 						className='addIcon'
 						onClick={handleAddSiblingNode}
@@ -313,16 +262,10 @@
 					>
 						<PlusIcon />
 					</button>
->>>>>>> 0e04d639
 					<button
-						aria-label='More options'
-						aria-expanded={showMenu}
-						className={styles.menuButton}
+						aria-label='open settings menu'
+						className='addIcon'
 						onClick={handleMenuClick}
-<<<<<<< HEAD
-						onMouseEnter={() => setHoveredButton('menu')}
-						onMouseLeave={() => setHoveredButton(null)}
-=======
 						ref={menuButtonRef}
 						style={{
 							position: 'absolute',
@@ -330,7 +273,6 @@
 							right: '-16px',
 							top: '-16px',
 						}}
->>>>>>> 0e04d639
 					>
 						<EllipsisIcon />
 					</button>
@@ -340,9 +282,6 @@
 						</div>
 					)}
 					{showMenu && (
-<<<<<<< HEAD
-						<div className={styles.menuContainer}>
-=======
 						<div
 							ref={menuContainerRef}
 							style={{
@@ -357,7 +296,6 @@
 								zIndex: 999, // Ensure menu appears above other elements
 							}}
 						>
->>>>>>> 0e04d639
 							<NodeMenu
 								setStatement={setLocalStatement}
 								setIsEdit={setIsEdit}
