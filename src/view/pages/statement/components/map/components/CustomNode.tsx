import React, { useEffect, useState, useRef } from 'react';
// Third party
<<<<<<< HEAD
import { useNavigate, useParams } from 'react-router';
import { Handle, NodeProps } from 'reactflow';
=======
import { useNavigate } from 'react-router';
import { Handle, NodeProps, useStore } from 'reactflow';
>>>>>>> 83ff09fa
// Hooks
// Icons
import PlusIcon from '@/assets/icons/plusIcon.svg?react';
import EllipsisIcon from '@/assets/icons/ellipsisIcon.svg?react';
// Statements functions
import { statementTitleToDisplay } from '@/controllers/general/helpers';
import { useMapContext } from '@/controllers/hooks/useMap';
import useStatementColor from '@/controllers/hooks/useStatementColor';
import { Statement } from 'delib-npm';
import NodeMenu from './nodeMenu/NodeMenu';

const nodeStyle = (statementColor: {
	backgroundColor: string;
	color: string;
}) => {
	const style = {
		backgroundColor: statementColor.backgroundColor,
		color: statementColor.color,
		minWidth: '5ch',
		maxWidth: '30ch',
		margin: '0.5rem',
		borderRadius: '5px',
		padding: '.5rem ',
		display: 'flex',
		justifyContent: 'center',
		alignItems: 'center',
		fontSize: '1rem',
		textAlign: 'center',
		whiteSpace: 'normal',
	};

	return style;
};

function CustomNode({ data }: NodeProps) {
	const navigate = useNavigate();
	const { result, parentStatement, dimensions } = data;
	const { statementId, statement } = result.top as Statement;
	const { shortVersion: nodeTitle } = statementTitleToDisplay(statement, 80);
	const statementColor = useStatementColor({ statement: result.top });
	const { mapContext, setMapContext } = useMapContext();
	const selectedId = mapContext?.selectedId ?? null;
	const showBtns = selectedId === statementId;

<<<<<<< HEAD
	const { statementId: rootStatementId } = useParams();
	const isRootNode = statementId === rootStatementId;
=======
	const [showMenu, setShowMenu] = useState(false);

	// Get zoom level from React Flow store
	const zoom = useStore((state) => state.transform[2]);

	// Create refs for buttons that need fixed sizing
	const addChildRef = useRef(null);
	const addSiblingRef = useRef(null);
	const menuButtonRef = useRef(null);
	const menuContainerRef = useRef(null);
>>>>>>> 83ff09fa

	const dynamicNodeStyle = {
		...nodeStyle(statementColor),
		width: dimensions ? `${dimensions.width}px` : 'auto',
		minHeight: 'auto',
	};

	// Apply inverse scale to buttons when zoom changes
	useEffect(() => {
		if (zoom && showBtns) {
			const scale = 1 / zoom; // Inverse scaling factor

			// Apply scaling to all button refs
			if (addChildRef.current) {
				addChildRef.current.style.transform = `scale(${scale})`;
				addChildRef.current.style.transformOrigin = 'center center';
			}

			if (addSiblingRef.current) {
				addSiblingRef.current.style.transform = `scale(${scale})`;
				addSiblingRef.current.style.transformOrigin = 'center center';
			}

			if (menuButtonRef.current) {
				menuButtonRef.current.style.transform = `scale(${scale})`;
				menuButtonRef.current.style.transformOrigin = 'center center';
			}

			if (menuContainerRef.current) {
				// Scale the menu container
				menuContainerRef.current.style.transform = `scale(${scale})`;
				// Set transform origin to bottom right to maintain position
				menuContainerRef.current.style.transformOrigin = 'bottom right';
			}
		}
	}, [zoom, showBtns, showMenu]);

	//effects
	//close menu every time a node is selected
	useEffect(() => {
		setShowMenu(false);
	}, [selectedId]);

	//handlers
	const handleNodeDoubleClick = () => {
		navigate(`/statement/${statementId}/chat`, {
			state: { from: window.location.pathname },
		});
	};

	const handleNodeClick = () => {
		if (selectedId === statementId) {
			setMapContext((prev) => ({
				...prev,
				selectedId: null,
			}));
		} else {
			setMapContext((prev) => ({
				...prev,
				selectedId: statementId,
			}));
		}
	};

	const handleAddChildNode = () => {
		setMapContext((prev) => ({
			...prev,
			selectedId: null,
		}));
		setMapContext((prev) => ({
			...prev,
			showModal: true,
			parentStatement: result.top,
		}));
	};

	const handleAddSiblingNode = () => {
		setMapContext((prev) => ({
			...prev,
			showModal: true,
			parentStatement: parentStatement,
		}));
	};

	function handleMenuClick() {
		setShowMenu((prev) => !prev);
	}

	return (
		<>
			<button
				onDoubleClick={handleNodeDoubleClick}
				onClick={handleNodeClick}
				data-id={statementId}
				style={{
					...dynamicNodeStyle,
					textAlign: 'center',
					wordBreak: 'break-word',
				}}
				className='node__content'
			>
				{nodeTitle}
			</button>
			{showBtns && (
				<>
					<button
						className='addIcon'
						onClick={handleAddChildNode}
						aria-label='Add child node'
						ref={addChildRef}
						style={{
							position: 'absolute',
							cursor: 'pointer',
							right:
								mapContext.direction === 'TB' ? "calc(50% - 0.5rem)" : "-.8rem",
							bottom:
								mapContext.direction === 'TB' ? '-.8rem' : "calc(50% - 0.5rem)",
						}}
					>
						<PlusIcon />
					</button>
<<<<<<< HEAD
					{!isRootNode && (
						<button
							className='addIcon'
							onClick={handleAddSiblingNode}
							aria-label='Add sibling node'
							style={{
								position: 'absolute',
								cursor: 'pointer',
								left:
									mapContext.direction === 'TB'
										? '-1.8rem'
										: 0,
								top:
									mapContext.direction === 'TB'
										? 0
										: '-1.8rem',
							}}
						>
							<PlusIcon />
						</button>
					)}
=======
					<button
						className='addIcon'
						onClick={handleAddSiblingNode}
						aria-label='Add sibling node'
						ref={addSiblingRef}
						style={{
							position: 'absolute',
							cursor: 'pointer',
							left: mapContext.direction === 'TB' ? '-.5rem' : "calc(50% - 0.5rem)",
							top: mapContext.direction === 'TB' ? "calc(50% - 0.5rem)" : '-.8rem',
						}}
					>
						<PlusIcon />
					</button>
					<button
						aria-label='open settings menu'
						className='addIcon'
						onClick={handleMenuClick}
						ref={menuButtonRef}
						style={{
							position: 'absolute',
							cursor: 'pointer',
							right:
								mapContext.direction === 'TB' ? "-.5rem" : '-.5rem',
							top:
								mapContext.direction === 'TB'
									? '-.5rem'
									: "-.5rem",
						}}
					>
						<EllipsisIcon />
					</button>
					{showMenu && <div
						ref={menuContainerRef}
						style={{
							position: 'absolute',
							cursor: 'pointer',
							right: '0',
							bottom: '100%',
							marginBottom: '10px', // Fixed distance regardless of zoom
							transformOrigin: 'bottom right',
							zIndex: 999, // Ensure menu appears above other elements
						}}
					>
						<NodeMenu selectedId={selectedId} />
					</div>}
>>>>>>> 83ff09fa
				</>
			)}
			<Handle type='target' position={mapContext.targetPosition} />
			<Handle type='source' position={mapContext.sourcePosition} />
		</>
	);
}
export default React.memo(CustomNode, (prevProps, nextProps) => {
	// Check if mapContext exists before accessing selectedId
	const prevMapContext = prevProps.data.mapContext ?? {};
	const nextMapContext = nextProps.data.mapContext ?? {};

	const prevId = prevProps.data.result.top.statement.statementId;
	const nextId = nextProps.data.result.top.statement.statementId;

	// Only re-render if this specific node's hover state changed
	const prevSelected = prevMapContext.selectedId === prevId;
	const nextSelected = nextMapContext.selectedId === nextId;

	return prevSelected === nextSelected;
});<|MERGE_RESOLUTION|>--- conflicted
+++ resolved
@@ -1,12 +1,7 @@
 import React, { useEffect, useState, useRef } from 'react';
 // Third party
-<<<<<<< HEAD
-import { useNavigate, useParams } from 'react-router';
-import { Handle, NodeProps } from 'reactflow';
-=======
 import { useNavigate } from 'react-router';
 import { Handle, NodeProps, useStore } from 'reactflow';
->>>>>>> 83ff09fa
 // Hooks
 // Icons
 import PlusIcon from '@/assets/icons/plusIcon.svg?react';
@@ -51,10 +46,6 @@
 	const selectedId = mapContext?.selectedId ?? null;
 	const showBtns = selectedId === statementId;
 
-<<<<<<< HEAD
-	const { statementId: rootStatementId } = useParams();
-	const isRootNode = statementId === rootStatementId;
-=======
 	const [showMenu, setShowMenu] = useState(false);
 
 	// Get zoom level from React Flow store
@@ -65,7 +56,6 @@
 	const addSiblingRef = useRef(null);
 	const menuButtonRef = useRef(null);
 	const menuContainerRef = useRef(null);
->>>>>>> 83ff09fa
 
 	const dynamicNodeStyle = {
 		...nodeStyle(statementColor),
@@ -187,29 +177,6 @@
 					>
 						<PlusIcon />
 					</button>
-<<<<<<< HEAD
-					{!isRootNode && (
-						<button
-							className='addIcon'
-							onClick={handleAddSiblingNode}
-							aria-label='Add sibling node'
-							style={{
-								position: 'absolute',
-								cursor: 'pointer',
-								left:
-									mapContext.direction === 'TB'
-										? '-1.8rem'
-										: 0,
-								top:
-									mapContext.direction === 'TB'
-										? 0
-										: '-1.8rem',
-							}}
-						>
-							<PlusIcon />
-						</button>
-					)}
-=======
 					<button
 						className='addIcon'
 						onClick={handleAddSiblingNode}
@@ -256,7 +223,6 @@
 					>
 						<NodeMenu selectedId={selectedId} />
 					</div>}
->>>>>>> 83ff09fa
 				</>
 			)}
 			<Handle type='target' position={mapContext.targetPosition} />
