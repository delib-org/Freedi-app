import { useEffect, useState } from "react";

// Third party
import { Handle, NodeProps } from "reactflow";
import { useNavigate } from "react-router-dom";

// Hooks
import { useMapContext } from "../../../../../../controllers/hooks/useMap";

// Icons
import PlusIcon from "../../../../../../assets/icons/plusIcon.svg?react";

// Statements functions
import {
    calculateFontSize,
    statementTitleToDisplay,
} from "../../../../../../controllers/general/helpers";
import useStatementColor from "../../../../../../controllers/hooks/useStatementColor";

const nodeStyle = (
    parentStatement: any,
    statementColor: { backgroundColor: string; color: string },
    nodeTitle: string,
) => {
    const style = {
        backgroundColor:
            parentStatement === "top"
                ? "darkblue"
                : statementColor.backgroundColor,
        color: statementColor.color,
        height: 40,
        width: 70,
        borderRadius: "5px",
        display: "flex",
        justifyContent: "center",
        alignItems: "center",
        padding: ".5rem",
        cursor: "pointer",
        fontSize: calculateFontSize(nodeTitle),
    };

    return style;
};

export default function CustomNode({ data }: NodeProps) {
    const navigate = useNavigate();

    const { result, parentStatement } = data;

    const { statementId, statement, statementType } = result.top;

    const { shortVersion: nodeTitle } = statementTitleToDisplay(statement, 80);

    const statementColor = useStatementColor(statementType);

    const { mapContext, setMapContext } = useMapContext();

    const [showBtns, setShowBtns] = useState(false);

    const handleNodeClick = () => {
        if (!showBtns) {
            setShowBtns((prev) => !prev);
        } else {
            navigate(`/statement/${statementId}/chat`, {
                state: { from: window.location.pathname },
            });
        }
    };

    const handleAddChildNode = () => {
        setMapContext((prev) => ({
            ...prev,
            showModal: true,
            parentStatement: result.top,
            isOption: statementType !== "option",
            isQuestion: statementType !== "question",
        }));
    };

    const handleAddSiblingNode = () => {
        setMapContext((prev) => ({
            ...prev,
            showModal: true,
            parentStatement: parentStatement,
            isOption: statementType === "option",
            isQuestion: statementType === "question",
        }));
    };

    useEffect(() => {
        if (!mapContext.showModal) setShowBtns(false);
    }, [mapContext.showModal]);

    return (
        <>
            <button
                onClick={handleNodeClick}
                data-id={statementId}
                style={{
                    ...nodeStyle(parentStatement, statementColor, nodeTitle),
                    textAlign: "center",
                    wordBreak: "break-word",
                }}
                className="node__content"
            >
                {nodeTitle}
            </button>
            {showBtns && (
                <>
                    <button
                        className="addIcon"
                        onClick={handleAddChildNode}
                        style={{
                            position: "absolute",
                            cursor: "pointer",
                            right:
                                mapContext.direction === "TB" ? 0 : "-1.8rem",
                            bottom:
                                mapContext.direction === "TB" ? "-1.8rem" : 0,
                        }}
                    >
<<<<<<< HEAD
                        <PlusIcon color="#9687F4" />
                    </button>
                    <button
=======
                        <PlusIcon />
                    </div>
                    <div
>>>>>>> 6d1ac180
                        className="addIcon"
                        onClick={handleAddSiblingNode}
                        style={{
                            position: "absolute",
                            cursor: "pointer",
                            left: mapContext.direction === "TB" ? "-1.8rem" : 0,
                            top: mapContext.direction === "TB" ? 0 : "-1.8rem",
                        }}
                    >
<<<<<<< HEAD
                        <PlusIcon color="#9687F4" />
                    </button>
=======
                        <PlusIcon />
                    </div>
>>>>>>> 6d1ac180
                </>
            )}

            <Handle type="target" position={mapContext.targetPosition} />
            <Handle type="source" position={mapContext.sourcePosition} />
        </>
    );
}<|MERGE_RESOLUTION|>--- conflicted
+++ resolved
@@ -119,15 +119,8 @@
                                 mapContext.direction === "TB" ? "-1.8rem" : 0,
                         }}
                     >
-<<<<<<< HEAD
-                        <PlusIcon color="#9687F4" />
-                    </button>
-                    <button
-=======
                         <PlusIcon />
-                    </div>
                     <div
->>>>>>> 6d1ac180
                         className="addIcon"
                         onClick={handleAddSiblingNode}
                         style={{
@@ -137,13 +130,8 @@
                             top: mapContext.direction === "TB" ? 0 : "-1.8rem",
                         }}
                     >
-<<<<<<< HEAD
-                        <PlusIcon color="#9687F4" />
-                    </button>
-=======
                         <PlusIcon />
                     </div>
->>>>>>> 6d1ac180
                 </>
             )}
 
