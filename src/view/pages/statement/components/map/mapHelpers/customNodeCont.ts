import dagre from "@dagrejs/dagre";
import { Results, Statement } from "delib-npm";
import { Edge, Node, Position } from "reactflow";

const position = { x: 0, y: 0 };

<<<<<<< HEAD
export const getLayoutElements = (
    nodes: Node[],
    edges: Edge[],
    nodeHeight: number,
    nodeWidth: number,
    direction = "TB",
=======
export const getLayoutedElements = (
	nodes: Node[],
	edges: Edge[],
	nodeHeight: number,
	nodeWidth: number,
	direction = "TB",
>>>>>>> d3bba96b
) => {
	try {
		const dagreGraph = new dagre.graphlib.Graph();
		dagreGraph.setDefaultEdgeLabel(() => ({}));
		const isHorizontal = direction === "LR";

		dagreGraph.setGraph({ rankdir: direction });

		nodes.forEach((node) => {
			dagreGraph.setNode(node.id, {
				width: nodeWidth,
				height: nodeHeight,
			});
		});

		edges.forEach((edge) => {
			dagreGraph.setEdge(edge.source, edge.target);
		});

		dagre.layout(dagreGraph);

		nodes.forEach((node) => {
			const nodeWithPosition = dagreGraph.node(node.id);

			node.targetPosition = isHorizontal ? Position.Left : Position.Top;
			node.sourcePosition = isHorizontal
				? Position.Right
				: Position.Bottom;

			node.position = {
				x: nodeWithPosition.x - nodeWidth / 2,
				y: nodeWithPosition.y - nodeHeight / 2,
			};

			return node;
		});

		return { nodes, edges };
	} catch (error) {
		console.error("getLayoutedElements() failed: ", error);

		return { nodes: [], edges: [] };
	}
};

export const edgeStyle = {
	stroke: "#000",
	strokeWidth: 1,
	strokeOpacity: 0.5,
};

export const nodeOptions = (
	result: Results,
	parentStatement: "top" | Statement,
) => {
	return {
		id: result.top.statementId,
		data: {
			result,
			parentStatement,
		},
		position,
		type: "custom",
	};
};

export const edgeOptions = (result: Results, parentId: string): Edge => {
	try {
		return {
			id: `e${parentId}-${result.top.statementId}`,
			source: parentId,
			target: result.top.statementId,
			style: edgeStyle,
		};
	} catch (error) {
		console.error("edgeOptions() failed: ", error);

		return {
			id: "",
			source: "",
			target: "",
			style: edgeStyle,
		};
	}
};

export const createInitialNodesAndEdges = (
	result: Results | undefined,
): { nodes: Node[]; edges: Edge[] } => {
	try {
		if (!result) return { nodes: [], edges: [] };
		const edges: Edge[] = [];

		const nodes: Node[] = [nodeOptions(result, "top")];

		if (!result.sub || result?.sub?.length === 0) return { nodes, edges };

		createNodes(result.sub, result.top);

		function createNodes(results: Results[], parentStatement: Statement) {
			results.forEach((sub) => {
				nodes.push(nodeOptions(sub, parentStatement));

				edges.push(edgeOptions(sub, parentStatement.statementId));

				if (sub.sub && sub.sub.length > 0) {
					createNodes(sub.sub, sub.top);
				}
			});
		}

		return { nodes, edges };
	} catch (error) {
		console.error("createInitialElements() failed: ", error);

		return { nodes: [], edges: [] };
	}
};<|MERGE_RESOLUTION|>--- conflicted
+++ resolved
@@ -4,21 +4,12 @@
 
 const position = { x: 0, y: 0 };
 
-<<<<<<< HEAD
-export const getLayoutElements = (
-    nodes: Node[],
-    edges: Edge[],
-    nodeHeight: number,
-    nodeWidth: number,
-    direction = "TB",
-=======
 export const getLayoutedElements = (
 	nodes: Node[],
 	edges: Edge[],
 	nodeHeight: number,
 	nodeWidth: number,
 	direction = "TB",
->>>>>>> d3bba96b
 ) => {
 	try {
 		const dagreGraph = new dagre.graphlib.Graph();
