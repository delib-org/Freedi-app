.react-flow__handle {
    visibility: hidden;
}

.addIcon {
    display: flex;
    align-items: center;
    justify-content: center;
<<<<<<< HEAD
    background-color: transparent;
=======

    svg {
        color: #9687f4;
        width: 20px;
        height: 20px;
    }
>>>>>>> 6d1ac180
}

.addIcon:hover {
    border-radius: 50%;
    box-shadow: 3px 3px 3px 0 rgba(0, 0, 0, 0.2);
}

.react-flow__node {
    border-radius: 5px;
}

.react-flow__node.dragging {
    .node__content {
        transform: scale(1.1);
    }
}

.highlight {
    box-shadow: 0 0 10px #00000050;
}<|MERGE_RESOLUTION|>--- conflicted
+++ resolved
@@ -6,16 +6,12 @@
     display: flex;
     align-items: center;
     justify-content: center;
-<<<<<<< HEAD
-    background-color: transparent;
-=======
 
     svg {
         color: #9687f4;
         width: 20px;
         height: 20px;
     }
->>>>>>> 6d1ac180
 }
 
 .addIcon:hover {
