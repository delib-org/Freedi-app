--- conflicted
+++ resolved
@@ -1,15 +1,3 @@
-<<<<<<< HEAD
-import { listenToDescendants } from '@/controllers/db/results/getResults';
-import {
-	statementDescendantsSelector,
-	statementSelector,
-} from '@/redux/statements/statementsSlice';
-import { useEffect, useState, useRef } from 'react';
-import { useSelector } from 'react-redux';
-import { useParams } from 'react-router';
-import { resultsByParentId } from './mapCont';
-import { Statement, Results, StatementType } from 'delib-npm';
-=======
 import { listenToDescendants } from "@/controllers/db/results/getResults";
 import { statementDescendantsSelector, statementSelector } from "@/redux/statements/statementsSlice";
 import { useEffect, useState, useRef } from "react";
@@ -18,7 +6,6 @@
 import { resultsByParentId } from "./mapCont";
 import { Statement, Results } from "delib-npm";
 import { APIEndPoint } from "@/controllers/general/helpers";
->>>>>>> 3a4bf875
 
 export function useMindMap() {
 	const { statementId } = useParams();
