import { FC, useEffect, useState } from "react";

// Third party imports
import { Statement } from "delib-npm";
import { useParams } from "react-router-dom";

// Statements components
import StatementOptionsNav from "../options/components/StatementEvaluationNav";

// Redux
import { useAppDispatch } from "../../../../../functions/hooks/reduxHooks";

// Statements helpers
import { getToVoteOnParent } from "../../../../../functions/db/vote/getVotes";
import { setVoteToStore } from "../../../../../model/vote/votesSlice";
import NewSetStatementSimple from "../set/NewStatementSimple";
import { setSelectionsToOptions } from "./setSelectionsToOptions";
import { getTotalVoters } from "./getTotalVoters";
import { sortOptionsIndex } from "./sortOptionsIndex";

// Custom components
import Modal from "../../../../components/modal/Modal";
import { OptionBar } from "./OptionBar";
import { t } from "i18next";
import { isOptionFn } from "../../../../../functions/general/helpers";
import ScreenFadeIn from "../../../../components/animation/ScreenFadeIn";

interface Props {
    statement: Statement;
    subStatements: Statement[];
}
let getVoteFromDB = false;

const StatementVote: FC<Props> = ({ statement, subStatements }) => {
    const dispatch = useAppDispatch();
    const { sort } = useParams();

    const [showModal, setShowModal] = useState(false);

    const __options = subStatements.filter((subStatement: Statement) =>
        isOptionFn(subStatement)
    );
    const _options = setSelectionsToOptions(statement, __options);
    const options = sortOptionsIndex(_options, sort);
    const totalVotes = getTotalVoters(statement);

    useEffect(() => {
        if (!getVoteFromDB) {
            getToVoteOnParent(statement.statementId, updateStoreWitehVoteCB);
            getVoteFromDB = true;
        }
    }, []);

    // useEffect(() => {
    //     setOptions(_options);
    // }, [_options]);

    function updateStoreWitehVoteCB(option: Statement) {
        dispatch(setVoteToStore(option));
    }

    return (
        <>
            <div className="page__main">
                <div className="statement">
                    <div>
                        <h2>{t("Votes")}</h2>
                        <p style={{ maxWidth: "50vw", margin: "0 auto" }}>
                            {t("Voted")}: {totalVotes}
                        </p>
                    </div>
                    <div className="statement__vote">
                        {options.map((option: Statement, i: number) => {
                            return (
                                <OptionBar
                                    key={option.statementId}
                                    order={i}
                                    option={option}
                                    totalVotes={totalVotes}
                                    statement={statement}
                                />
                            );
                        })}
                    </div>
                </div>

                {showModal && (
                    <Modal>
                        <NewSetStatementSimple
                            parentData={statement}
                            isOption={true}
                            setShowModal={setShowModal}
                        />
                    </Modal>
                )}

               
            </div>
<<<<<<< HEAD
            {showModal && (
                <Modal>
                    <NewSetStatementSimple
                        parentStatement={statement}
                        isOption={true}
=======
            <div className="page__footer">
                    <StatementOptionsNav
>>>>>>> 7c3b5f02
                        setShowModal={setShowModal}
                        statement={statement}
                    />
                </div>
        </>
    );
};

export default StatementVote;<|MERGE_RESOLUTION|>--- conflicted
+++ resolved
@@ -23,7 +23,6 @@
 import { OptionBar } from "./OptionBar";
 import { t } from "i18next";
 import { isOptionFn } from "../../../../../functions/general/helpers";
-import ScreenFadeIn from "../../../../components/animation/ScreenFadeIn";
 
 interface Props {
     statement: Statement;
@@ -87,29 +86,19 @@
                 {showModal && (
                     <Modal>
                         <NewSetStatementSimple
-                            parentData={statement}
+                            parentStatement={statement}
                             isOption={true}
                             setShowModal={setShowModal}
                         />
                     </Modal>
                 )}
-
-               
             </div>
-<<<<<<< HEAD
-            {showModal && (
-                <Modal>
-                    <NewSetStatementSimple
-                        parentStatement={statement}
-                        isOption={true}
-=======
             <div className="page__footer">
-                    <StatementOptionsNav
->>>>>>> 7c3b5f02
-                        setShowModal={setShowModal}
-                        statement={statement}
-                    />
-                </div>
+                <StatementOptionsNav
+                    setShowModal={setShowModal}
+                    statement={statement}
+                />
+            </div>
         </>
     );
 };
