import { FC, useEffect, useState } from 'react';
import { useAppSelector } from '@/controllers/hooks/reduxHooks';
import { evaluationSelector } from '@/redux/evaluations/evaluationsSlice';
import Thumb from '@/view/components/thumb/Thumb';
import './SimpleEvaluation.scss';
<<<<<<< HEAD
import { Statement } from '@/types/statement/StatementTypes';
import { useUserConfig } from '@/controllers/hooks/useUserConfig';
=======
import { Statement } from 'delib-npm';
>>>>>>> 35f02ec0

interface Props {
	statement: Statement;
	shouldDisplayScore?: boolean;
}

const SimpleEvaluation: FC<Props> = ({
	statement,
	shouldDisplayScore = true,
}) => {
	const { rowDirection } = useUserConfig();

	const initialContVotesCount = statement.con ?? 0;
	const initialProVotesCount = statement.pro ?? 0;

	// number of people who gave a bad evaluation
	const [conVotesCount, setConVotesCount] = useState(initialContVotesCount);

	// number of people who gave a good evaluation
	const [proVotesCount, setProVotesCount] = useState(initialProVotesCount);

	const evaluation = useAppSelector(
		evaluationSelector(statement.statementId)
	);

	const { consensus } = statement;
	const consensusToDisplay = consensus
		? Math.round(consensus * 100) / 100
		: 0;

	useEffect(() => {
		setConVotesCount(initialContVotesCount);
		setProVotesCount(initialProVotesCount);
	}, [statement.con, statement.pro]);

	return (
		<div className='simple-evaluation'>
			<div
				className='evaluation-box'
				style={{ flexDirection: rowDirection }}
			>
				{shouldDisplayScore && <span>{conVotesCount}</span>}
				<div className='thumb-icon'>
					<Thumb
						evaluation={evaluation || 0}
						upDown='down'
						statement={statement}
						setConVote={setConVotesCount}
						setProVote={setProVotesCount}
					/>
				</div>
				<div className='thumb-icon'>
					<Thumb
						evaluation={evaluation || 0}
						upDown='up'
						statement={statement}
						setProVote={setProVotesCount}
						setConVote={setConVotesCount}
					/>
				</div>
				{shouldDisplayScore && <span>{proVotesCount}</span>}
			</div>
			{shouldDisplayScore && (
				<div className='total-evaluations'>{consensusToDisplay}</div>
			)}
		</div>
	);
};

export default SimpleEvaluation;<|MERGE_RESOLUTION|>--- conflicted
+++ resolved
@@ -3,12 +3,8 @@
 import { evaluationSelector } from '@/redux/evaluations/evaluationsSlice';
 import Thumb from '@/view/components/thumb/Thumb';
 import './SimpleEvaluation.scss';
-<<<<<<< HEAD
-import { Statement } from '@/types/statement/StatementTypes';
+import { Statement } from 'delib-npm';
 import { useUserConfig } from '@/controllers/hooks/useUserConfig';
-=======
-import { Statement } from 'delib-npm';
->>>>>>> 35f02ec0
 
 interface Props {
 	statement: Statement;
