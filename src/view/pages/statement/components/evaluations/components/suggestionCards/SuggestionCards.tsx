<<<<<<< HEAD
import { FC, useContext, useEffect, useState } from 'react';
import { useSelector } from 'react-redux';
import { useNavigate, useParams } from 'react-router-dom';
import { sortSubStatements } from '../../statementsEvaluationCont';
import SuggestionCard from './suggestionCard/SuggestionCard';
import styles from './SuggestionCards.module.scss';
import {
	getFirstEvaluationOptions,
	getSecondEvaluationOptions,
} from '@/controllers/db/multiStageQuestion/getMultiStageStatements';
import { statementSubsSelector } from '@/model/statements/statementsSlice';
import { StatementContext } from '@/view/pages/statement/StatementCont';
import EmptyScreen from '../emptyScreen/EmptyScreen';
import { QuestionStage, QuestionType, StatementType } from '@/types/enums';
import { Statement } from '@/types/statement';
=======
import { Statement, StatementType } from "delib-npm";
import { FC, useContext, useEffect, useState } from "react";
import { useSelector } from "react-redux";
import { useParams } from "react-router";
import { sortSubStatements } from "../../statementsEvaluationCont";
import SuggestionCard from "./suggestionCard/SuggestionCard";
import styles from "./SuggestionCards.module.scss";
import { statementSubsSelector } from "@/model/statements/statementsSlice";
import { StatementContext } from "@/view/pages/statement/StatementCont";
import EmptyScreen from "../emptyScreen/EmptyScreen";
>>>>>>> 7a423a36

const SuggestionCards: FC = () => {
	const { sort } = useParams();
	const { statement } = useContext(StatementContext);

	const [totalHeight, setTotalHeight] = useState(0);

<<<<<<< HEAD
	const { questionType, currentStage } = statement?.questionSettings || {
		questionType: QuestionType.singleStep,
		currentStage: QuestionStage.suggestion,
	};
	const subStatements = useSelector(
		statementSubsSelector(statement?.statementId)
	).filter((sub: Statement) => sub.statementType === StatementType.option);
=======
	const subStatements = useSelector(statementSubsSelector(statement?.statementId)).filter((sub: Statement) => sub.statementType === StatementType.option);
>>>>>>> 7a423a36

	useEffect(() => {
		const { totalHeight: _totalHeight } = sortSubStatements(
			subStatements,
			sort,
			30
		);
		setTotalHeight(_totalHeight);
	}, [sort]);
<<<<<<< HEAD
	useEffect(() => {
		if (questionType == QuestionType.multipleSteps) {
			if (currentStage === QuestionStage.firstEvaluation)
				getFirstEvaluationOptions(statement);
			else if (currentStage === QuestionStage.secondEvaluation)
				getSecondEvaluationOptions(statement);
			else if (currentStage === QuestionStage.voting)
				navigate(`statement/${statement?.statementId}/vote`);
			else if (currentStage === QuestionStage.finished)
				getSecondEvaluationOptions(statement);
		}
	}, [currentStage, questionType]);
=======

>>>>>>> 7a423a36

	useEffect(() => {
		const _totalHeight = subStatements.reduce((acc: number, sub: Statement) => {
			return acc + (sub.elementHight ?? 200) + 30;
		}, 0);
		setTotalHeight(_totalHeight);
		sortSubStatements(subStatements, sort, 30);
	}, [subStatements.length]);

	if (!subStatements) {
		return (
			<EmptyScreen
				setShowModal={() => {
					return;
				}}
			/>
		);
	}

	return (
		<div
			className={styles['suggestions-wrapper']}
			style={{ height: `${totalHeight + 100}px` }}
		>
			{subStatements?.map((statementSub: Statement) => {
				return (
					<SuggestionCard
						key={statementSub.statementId}
						parentStatement={statement}
						siblingStatements={subStatements}
						statement={statementSub}
					/>
				);
			})}
		</div>
	);
};

export default SuggestionCards;<|MERGE_RESOLUTION|>--- conflicted
+++ resolved
@@ -1,20 +1,3 @@
-<<<<<<< HEAD
-import { FC, useContext, useEffect, useState } from 'react';
-import { useSelector } from 'react-redux';
-import { useNavigate, useParams } from 'react-router-dom';
-import { sortSubStatements } from '../../statementsEvaluationCont';
-import SuggestionCard from './suggestionCard/SuggestionCard';
-import styles from './SuggestionCards.module.scss';
-import {
-	getFirstEvaluationOptions,
-	getSecondEvaluationOptions,
-} from '@/controllers/db/multiStageQuestion/getMultiStageStatements';
-import { statementSubsSelector } from '@/model/statements/statementsSlice';
-import { StatementContext } from '@/view/pages/statement/StatementCont';
-import EmptyScreen from '../emptyScreen/EmptyScreen';
-import { QuestionStage, QuestionType, StatementType } from '@/types/enums';
-import { Statement } from '@/types/statement';
-=======
 import { Statement, StatementType } from "delib-npm";
 import { FC, useContext, useEffect, useState } from "react";
 import { useSelector } from "react-redux";
@@ -25,7 +8,6 @@
 import { statementSubsSelector } from "@/model/statements/statementsSlice";
 import { StatementContext } from "@/view/pages/statement/StatementCont";
 import EmptyScreen from "../emptyScreen/EmptyScreen";
->>>>>>> 7a423a36
 
 const SuggestionCards: FC = () => {
 	const { sort } = useParams();
@@ -33,17 +15,7 @@
 
 	const [totalHeight, setTotalHeight] = useState(0);
 
-<<<<<<< HEAD
-	const { questionType, currentStage } = statement?.questionSettings || {
-		questionType: QuestionType.singleStep,
-		currentStage: QuestionStage.suggestion,
-	};
-	const subStatements = useSelector(
-		statementSubsSelector(statement?.statementId)
-	).filter((sub: Statement) => sub.statementType === StatementType.option);
-=======
 	const subStatements = useSelector(statementSubsSelector(statement?.statementId)).filter((sub: Statement) => sub.statementType === StatementType.option);
->>>>>>> 7a423a36
 
 	useEffect(() => {
 		const { totalHeight: _totalHeight } = sortSubStatements(
@@ -53,22 +25,7 @@
 		);
 		setTotalHeight(_totalHeight);
 	}, [sort]);
-<<<<<<< HEAD
-	useEffect(() => {
-		if (questionType == QuestionType.multipleSteps) {
-			if (currentStage === QuestionStage.firstEvaluation)
-				getFirstEvaluationOptions(statement);
-			else if (currentStage === QuestionStage.secondEvaluation)
-				getSecondEvaluationOptions(statement);
-			else if (currentStage === QuestionStage.voting)
-				navigate(`statement/${statement?.statementId}/vote`);
-			else if (currentStage === QuestionStage.finished)
-				getSecondEvaluationOptions(statement);
-		}
-	}, [currentStage, questionType]);
-=======
 
->>>>>>> 7a423a36
 
 	useEffect(() => {
 		const _totalHeight = subStatements.reduce((acc: number, sub: Statement) => {
