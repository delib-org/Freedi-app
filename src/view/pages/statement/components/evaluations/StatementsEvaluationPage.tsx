--- conflicted
+++ resolved
@@ -1,23 +1,3 @@
-<<<<<<< HEAD
-import { FC, useEffect, useState } from 'react';
-import { useNavigate } from 'react-router-dom';
-import CreateStatementModalSwitch from '../createStatementModalSwitch/CreateStatementModalSwitch';
-import StatementBottomNav from '../nav/bottom/StatementBottomNav';
-import { getStepsInfo } from '../settings/components/QuestionSettings/QuestionStageRadioBtn/QuestionStageRadioBtn';
-import StatementInfo from '../vote/components/info/StatementInfo';
-import Description from './components/description/Description';
-import SuggestionCards from './components/suggestionCards/SuggestionCards';
-import styles from './statementEvaluationsPage.module.scss';
-import LightBulbIcon from '@/assets/icons/lightBulbIcon.svg?react';
-import X from '@/assets/icons/x.svg?react';
-import { useLanguage } from '@/controllers/hooks/useLanguages';
-import Button from '@/view/components/buttons/button/Button';
-import Modal from '@/view/components/modal/Modal';
-import Toast from '@/view/components/toast/Toast';
-import { QuestionType, StatementType } from '@/types/enums';
-import { Statement } from '@/types/statement';
-import { QuestionStep } from '@/types/question';
-=======
 import { QuestionStage, Statement, StatementType } from "delib-npm";
 import { FC, useEffect, useState } from "react";
 
@@ -40,7 +20,6 @@
 import Button from "@/view/components/buttons/button/Button";
 import Modal from "@/view/components/modal/Modal";
 import Toast from "@/view/components/toast/Toast";
->>>>>>> 7a423a36
 
 interface StatementEvaluationPageProps {
 	statement: Statement;
@@ -55,93 +34,6 @@
 }) => {
 
 	// Hooks
-<<<<<<< HEAD
-	const navigate = useNavigate();
-	const { t } = useLanguage();
-
-	const isMultiStage =
-		statement.questionSettings?.questionType === QuestionType.multipleSteps;
-
-	const currentStep = statement.questionSettings?.currentStep;
-	const stageInfo = getStepsInfo(currentStep);
-	const useSearchForSimilarStatements =
-		statement.statementSettings?.enableSimilaritiesSearch || false;
-
-	// Use States
-	const [showModal, setShowModal] = useState(false);
-	const [showToast, setShowToast] = useState(false);
-	const [showExplanation, setShowExplanation] = useState(
-		currentStep === QuestionStep.explanation && isMultiStage && !questions
-	);
-
-	useEffect(() => {
-		if (questions) {
-			setShowToast(false);
-		}
-	}, [questions]);
-
-	useEffect(() => {
-		if (!showToast && !questions) {
-			setShowToast(true);
-		}
-		if (
-			currentStep === QuestionStep.explanation &&
-			isMultiStage &&
-			!questions
-		) {
-			setShowExplanation(true);
-		}
-		if (currentStep === QuestionStep.voting && !questions) {
-			//redirect us react router dom to voting page
-			navigate(`/statement/${statement.statementId}/vote`);
-		}
-	}, [statement.questionSettings?.currentStage, questions]);
-
-	const message = stageInfo ? stageInfo.message : false;
-
-	const CloseButton = ({
-		setShowToast,
-	}: {
-		setShowToast: (show: boolean) => void;
-	}) => (
-		<Button
-			text={t('Close')}
-			iconOnRight={false}
-			onClick={() => setShowToast(false)}
-			icon={<X />}
-		/>
-	);
-
-	try {
-
-		function getToastButtons(
-			questionStep: QuestionStep | undefined,
-			setShowToast: (show: boolean) => void,
-			setShowModal: (show: boolean) => void
-		) {
-			if (!questionStep) return <CloseButton setShowToast={setShowToast} />;
-
-			// Only suggestion stage needs additional button
-			if (questionStep === QuestionStep.suggestion) {
-				return (
-					<>
-						<CloseButton setShowToast={setShowToast} />
-						<Button
-							text={t('Add a solution')}
-							iconOnRight={true}
-							onClick={() => {
-								setShowToast(false);
-								setShowModal(true);
-							}}
-							icon={<LightBulbIcon />}
-						/>
-					</>
-				);
-			}
-
-			return <CloseButton setShowToast={setShowToast} />;
-		}
-=======
 
 	const navigate = useNavigate();
 	const { t } = useLanguage();
@@ -183,7 +75,6 @@
 	}, [statement.questionSettings?.currentStage, questions]);
 	try {
 		const message = stageInfo ? stageInfo.message : false;
->>>>>>> 7a423a36
 
 		return (
 			<>
@@ -226,8 +117,6 @@
 				)}
 			</>
 		);
-<<<<<<< HEAD
-=======
 
 		function getToastButtons(questionStage: QuestionStage | undefined) {
 			try {
@@ -277,7 +166,6 @@
 				return null;
 			}
 		}
->>>>>>> 7a423a36
 	} catch (error) {
 		console.error(error);
 
