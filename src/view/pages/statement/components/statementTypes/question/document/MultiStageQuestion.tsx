--- conflicted
+++ resolved
@@ -19,11 +19,8 @@
 import { updateStatementsOrderToDB } from '@/controllers/db/statements/setStatements';
 import { Statement, StatementType } from 'delib-npm';
 import { useUserConfig } from '@/controllers/hooks/useUserConfig';
-<<<<<<< HEAD
 import MultiStageQuestionsBar from '../../../multiStageQuestionsBar/MultiStageQuestionsBar';
-=======
 import StagePage from '../../stage/StagePage';
->>>>>>> 73dcce81
 
 const MultiStageQuestion: FC = () => {
 	const { statement } = useContext(StatementContext);
@@ -99,47 +96,41 @@
 					<AddStage setShowAddStage={setShowAddStage} />
 				</Modal>
 			)}
-<<<<<<< HEAD
 
 			<div className={styles.stagesWrapper}>
-				<MultiStageQuestionsBar />
 				<h2 className={styles.title}>
 					{t('Document')}: {statement.statement}
 				</h2>
 				<div className={styles.description}>
 					{statement?.description}
 				</div>
-				{initialStages.map((stage, index) => {
-					console.log(stage.evaluationSettings?.evaluationUI);
-
-					return (
+				{initialStages.map((stage, index) => (
+					<div
+						key={stage.statementId}
+						className={`${styles.stageContainer} ${draggedIndex === index ? styles.dragging : ''}`}
+						draggable
+						onDragStart={(e) => handleDragStart(e, index)}
+						onDragOver={(e) => handleDragOver(e)}
+						onDrop={(e) => handleDrop(e, index)}
+						onDragEnd={handleDragEnd}
+						aria-label={`Draggable stage ${index + 1}`}
+					>
 						<div
-							key={stage.statementId}
-							className={`${styles.stageContainer} ${draggedIndex === index ? styles.dragging : ''}`}
-							draggable
-							onDragStart={(e) => handleDragStart(e, index)}
-							onDragOver={(e) => handleDragOver(e)}
-							onDrop={(e) => handleDrop(e, index)}
-							onDragEnd={handleDragEnd}
-							aria-label={`Draggable stage ${index + 1}`}
-						>
-							<div
-								className={styles.dragHandle}
-								aria-hidden='true'
-							></div>
-							<StageCard statement={stage} />
-						</div>
-					)
-				})}
+							className={styles.dragHandle}
+							aria-hidden='true'
+						></div>
+						<StageCard statement={stage} />
+					</div>
+				))}
 				{draggedItem && (
 					<div
 						className={styles.ghostItem}
 						style={{
-							top: `${draggedItem.y}px`,
-							position: "absolute",
-							transform: "translateX(-20%)",
-							opacity: 0.5,
-							pointerEvents: "none",
+						top: `${draggedItem.y}px`,
+						position: "absolute",
+						transform: "translateX(-20%)",
+						opacity: 0.5,
+						pointerEvents: "none",
 						}}
 					>
 						<StageCard statement={initialStages[draggedItem.index]} />
@@ -147,8 +138,6 @@
 				)}
 				<StageCard statement={statement} isSuggestions={true} />
 			</div>
-=======
->>>>>>> 73dcce81
 			<div className={`btns ${styles['add-stage']}`}>
 				<Button
 					text={t('Add sub-question')}
