import React, { FC, useContext, useState } from 'react';
import { useUserConfig } from '@/controllers/hooks/useUserConfig';
import styles from './AddStage.module.scss';
import Button, { ButtonType } from '@/view/components/buttons/button/Button';
import { saveStatementToDB } from '@/controllers/db/statements/setStatements';
import { StatementContext } from '@/view/pages/statement/StatementCont';
import { StatementType } from '@/types/TypeEnums';
<<<<<<< HEAD
import { StageType } from '@/types/stage/Stage';
import { useAuthentication } from '@/controllers/hooks/useAuthentication';
=======
import { StageSelectionType } from '@/types/stage/stageTypes';
>>>>>>> a6181be1

interface AddStageProps {
	setShowAddStage: (showAddStage: boolean) => void;
}

const AddStage: FC<AddStageProps> = ({ setShowAddStage }) => {
	const { t } = useUserConfig();
	const { statement } = useContext(StatementContext);
<<<<<<< HEAD
	const { creator } = useAuthentication();

	const [defaultStageName, setDefaultStageName] = useState<string>('');
	const [userEnteredStageName, setUserEnteredStageName] =
		useState<boolean>(false);
=======
	const [isShaking, setIsShaking] = useState(false);
>>>>>>> a6181be1

	function handleCloseModal() {
		setShowAddStage(false);
	}

	async function handleAddStage(ev: React.FormEvent<HTMLFormElement>) {
		ev.preventDefault();
		const data = new FormData(ev.target as HTMLFormElement);
		const stageSelectionType = data.get(
			'stageSelectionType'
		) as StageSelectionType;
		if (!stageSelectionType) {
			setIsShaking(true);

			return;
		}
		setIsShaking(false);

		const name = data.get('stageName') as string;
		const description = (data.get('stageDescription') as string) || '';

		if (!statement || !stageSelectionType) return;
		await saveStatementToDB({
			creator,
			text: name,
			description,
			stageSelectionType,
			parentStatement: statement,
			statementType: StatementType.question,
		});

		setShowAddStage(false);
	}

	return (
		<div className={styles.box}>
			<form onSubmit={handleAddStage}>
				<select
					name='stageSelectionType'
					id='stageSelectionType'
					defaultValue=''
					className={isShaking ? styles.shake : ''}
				>
					<option value='' disabled>
						{t('Define how to select top options')}
					</option>
					<option value={StageSelectionType.consensus}>
						{t('Consensus')}
					</option>
					<option value={StageSelectionType.voting}>
						{t('Voting')}
					</option>
					<option value={StageSelectionType.checkbox}>
						{t('Checkbox')}
					</option>
				</select>
				<label htmlFor='stageName'>{t('Stage Name')}</label>
				<input
					type='text'
					id='stageName'
					name='stageName'
					placeholder={t('Stage Name')}
					required
				/>
				<label htmlFor='stageDescription'>
					{t('Stage Description')}
				</label>
				<textarea
					id='stageDescription'
					name='stageDescription'
					placeholder={t('Stage Description')}
				/>
				<div className='btns'>
					<Button
						text={t('Add Stage')}
						type='submit'
						buttonType={ButtonType.PRIMARY}
					/>
					<Button
						text={t('Cancel')}
						type='reset'
						buttonType={ButtonType.SECONDARY}
						onClick={handleCloseModal}
					/>
				</div>
			</form>
		</div>
	);
};

export default AddStage;<|MERGE_RESOLUTION|>--- conflicted
+++ resolved
@@ -5,12 +5,8 @@
 import { saveStatementToDB } from '@/controllers/db/statements/setStatements';
 import { StatementContext } from '@/view/pages/statement/StatementCont';
 import { StatementType } from '@/types/TypeEnums';
-<<<<<<< HEAD
-import { StageType } from '@/types/stage/Stage';
+import { StageSelectionType } from '@/types/stage/stageTypes';
 import { useAuthentication } from '@/controllers/hooks/useAuthentication';
-=======
-import { StageSelectionType } from '@/types/stage/stageTypes';
->>>>>>> a6181be1
 
 interface AddStageProps {
 	setShowAddStage: (showAddStage: boolean) => void;
@@ -19,15 +15,8 @@
 const AddStage: FC<AddStageProps> = ({ setShowAddStage }) => {
 	const { t } = useUserConfig();
 	const { statement } = useContext(StatementContext);
-<<<<<<< HEAD
 	const { creator } = useAuthentication();
-
-	const [defaultStageName, setDefaultStageName] = useState<string>('');
-	const [userEnteredStageName, setUserEnteredStageName] =
-		useState<boolean>(false);
-=======
 	const [isShaking, setIsShaking] = useState(false);
->>>>>>> a6181be1
 
 	function handleCloseModal() {
 		setShowAddStage(false);
