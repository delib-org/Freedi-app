--- conflicted
+++ resolved
@@ -2,16 +2,12 @@
 import styles from './StageCard.module.scss';
 import Button, { ButtonType } from '@/view/components/buttons/button/Button';
 import { NavLink, useNavigate } from 'react-router';
-<<<<<<< HEAD
-import { Statement } from '@/types/statement/StatementTypes';
-=======
-import { useLanguage } from '@/controllers/hooks/useLanguages';
->>>>>>> 35f02ec0
 import {
-	Statement, SimpleStatement,
+	Statement,
+	SimpleStatement,
 	statementToSimpleStatement,
 	maxKeyInObject,
-	EvaluationUI
+	EvaluationUI,
 } from 'delib-npm';
 import { useSelector } from 'react-redux';
 import { statementSelectorById } from '@/redux/statements/statementsSlice';
@@ -24,24 +20,14 @@
 }
 
 const StageCard: FC<Props> = ({ statement, isDescription, isSuggestions }) => {
-<<<<<<< HEAD
-	const { t, dir } = useUserConfig();
-=======
-
-	const { dir, t } = useLanguage();
->>>>>>> 35f02ec0
+	const { dir, t } = useUserConfig();
 
 	const navigate = useNavigate();
-	const stageUrl = `/stage/${statement.statementId}`
-	const isVoting = statement.evaluationSettings?.evaluationUI === EvaluationUI.voting;
+	const stageUrl = `/stage/${statement.statementId}`;
+	const isVoting =
+		statement.evaluationSettings?.evaluationUI === EvaluationUI.voting;
 	const topVotedId =
-<<<<<<< HEAD
-		statement.stageSelectionType === StageSelectionType.voting &&
-		statement.selections
-=======
-		isVoting &&
-			statement.selections
->>>>>>> 35f02ec0
+		isVoting && statement.selections
 			? maxKeyInObject(statement.selections)
 			: '';
 
@@ -52,10 +38,9 @@
 		: undefined;
 
 	const votingResults = simpleTopVoted ? [simpleTopVoted] : [];
-	const chosen: SimpleStatement[] =
-		isVoting
-			? votingResults
-			: statement.results;
+	const chosen: SimpleStatement[] = isVoting
+		? votingResults
+		: statement.results;
 
 	function suggestNewSuggestion(ev: MouseEvent<HTMLButtonElement>) {
 		ev.stopPropagation();
@@ -69,31 +54,19 @@
 		return statement.statement;
 	};
 
-<<<<<<< HEAD
-	const description =
-		statement?.evaluationSettings?.evaluationUI === 'voting'
-			? 'Solution selected by vote'
-			: 'Solutions selected for discussed issue';
-
-=======
->>>>>>> 35f02ec0
 	const title = getTitle();
 
-	const direction = dir === "rtl" ? "card--rtl" : "card--ltr";
+	const direction = dir === 'rtl' ? 'card--rtl' : 'card--ltr';
 	let suggestionsClass = '';
 	if (isSuggestions) {
-		suggestionsClass = dir === "ltr" ? "card--suggestions" : "card--suggestions-rtl";
+		suggestionsClass =
+			dir === 'ltr' ? 'card--suggestions' : 'card--suggestions-rtl';
 	}
 
 	return (
-<<<<<<< HEAD
 		<div
-			className={styles.card}
-			style={{ paddingRight: isSuggestions ? '36px' : '0px' }}
+			className={`${styles.card} ${styles[direction]} ${styles[suggestionsClass]}`}
 		>
-=======
-		<div className={`${styles.card} ${styles[direction]} ${styles[suggestionsClass]}`}>
->>>>>>> 35f02ec0
 			<h3>{t(title)}</h3>
 			{chosen.length === 0 ? (
 				<p>{t('No suggestion so far')}</p>
@@ -122,13 +95,15 @@
 							</NavLink>
 						))}
 					</ul>
-					{!isSuggestions && <NavLink to={`/statement/${statement.statementId}`}>
-						<p
-							className={`${styles.seeMore} ${dir === 'ltr' ? styles.rtl : styles.ltr}`}
-						>
-							{t('Read more...')}
-						</p>{' '}
-					</NavLink>}
+					{!isSuggestions && (
+						<NavLink to={`/statement/${statement.statementId}`}>
+							<p
+								className={`${styles.seeMore} ${dir === 'ltr' ? styles.rtl : styles.ltr}`}
+							>
+								{t('Read more...')}
+							</p>{' '}
+						</NavLink>
+					)}
 				</>
 			)}
 
