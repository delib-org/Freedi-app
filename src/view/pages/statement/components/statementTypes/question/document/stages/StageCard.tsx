--- conflicted
+++ resolved
@@ -29,11 +29,7 @@
 		: `/statement/${statement.statementId}`;
 	const topVotedId =
 		statement.stageSelectionType === StageSelectionType.voting &&
-<<<<<<< HEAD
-		statement.selections
-=======
 			statement.selections
->>>>>>> 15c9ece8
 			? maxKeyInObject(statement.selections)
 			: '';
 
@@ -61,11 +57,7 @@
 	};
 
 	const description =
-<<<<<<< HEAD
-		statement?.evaluationSettings.evaluationUI === 'voting'
-=======
 		statement?.evaluationSettings?.evaluationUI === 'voting'
->>>>>>> 15c9ece8
 			? 'Choosing a suggestion in a vote'
 			: 'Possible solutions for discussed issue';
 
