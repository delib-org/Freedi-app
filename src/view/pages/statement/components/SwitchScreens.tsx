// Custom components
import StatementMain from "./StatementMain";
import StatmentRooms from "./rooms/Rooms";
import StatementVote from "./vote/StatementVote";
import StatementEvaluation from "./evaluations/StatementEvaluation";
import Map from "./map/Map";

// Third party imports
import { Screen, Statement } from "delib-npm";
import { StatementSettings } from "./settings/StatementSettings";
import MassQuestions from "./massQuestions/MassQuestions";

interface SwitchScreensProps {
    screen: string | undefined;
    statement: Statement | undefined;
    subStatements: Statement[];
    handleShowTalker: Function;
}

export default function SwitchScreens({
    screen,
    statement,
    subStatements,
    handleShowTalker,
}: SwitchScreensProps) {
    if (!statement) return null;

    switch (screen) {
        case Screen.DOC:
            return <Map statement={statement} />;
        //TODO: Delete? Not used.
        // case Screen.HOME:
        //     return (
        //         <StatementMain
        //             statement={statement}
        //             subStatements={subStatements}
        //             handleShowTalker={handleShowTalker}
        //         />
        //     );
        case Screen.CHAT:
            return (
                <StatementMain
                    statement={statement}
                    subStatements={subStatements}
                    handleShowTalker={handleShowTalker}
                />
            );
        case Screen.OPTIONS:
            return (
                <StatementEvaluation
                    statement={statement}
                    subStatements={subStatements}
                    handleShowTalker={handleShowTalker}
                />
            );
        case Screen.VOTE:
            return (
                <StatementVote
                    statement={statement}
                    subStatements={subStatements}
                />
            );
        case Screen.MASS_QUESTIONS:
            return (
                <MassQuestions
                    statement={statement}
                    subStatements={subStatements}
                />
            );
        case Screen.GROUPS:
            return (
                <StatmentRooms
                    statement={statement}
                    subStatements={subStatements}
                />
            );
        case Screen.SETTINGS:
<<<<<<< HEAD
            return <AdminPage />;
        case Screen.QUESTIONS:
        case Screen.QUESTIONS_CONSENSUS:
        case Screen.QUESTIONS_NEW:
        case Screen.QUESTIONS_RANDOM:
        case Screen.QUESTIONS_UPDATED:
            return (
                <StatementEvaluation
                    statement={statement}
                    subStatements={subStatements}
                    handleShowTalker={handleShowTalker}
                    questions={true}
                />
            );
=======
            return <StatementSettings />;
>>>>>>> c01427c9
        default:
            return (
                <StatementMain
                    statement={statement}
                    subStatements={subStatements}
                    handleShowTalker={handleShowTalker}
                />
            );
    }
}<|MERGE_RESOLUTION|>--- conflicted
+++ resolved
@@ -75,8 +75,6 @@
                 />
             );
         case Screen.SETTINGS:
-<<<<<<< HEAD
-            return <AdminPage />;
         case Screen.QUESTIONS:
         case Screen.QUESTIONS_CONSENSUS:
         case Screen.QUESTIONS_NEW:
@@ -90,9 +88,7 @@
                     questions={true}
                 />
             );
-=======
             return <StatementSettings />;
->>>>>>> c01427c9
         default:
             return (
                 <StatementMain
