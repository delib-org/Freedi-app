// Third party imports
import { Link, useParams } from "react-router-dom";
import { t } from "i18next";

// Custom components
import { StatementSettings } from "../admin/StatementSettings";
import ArrowBackIosIcon from "../../../../icons/ArrowBackIosIcon";
import ScreenSlide from "../../../../components/animation/ScreenSlide";
import useDirection from "../../../../../functions/hooks/useDirection";

export const SetStatement = () => {
<<<<<<< HEAD
    const { statementId } = useParams()
    const direction =
        document.body.style.direction === "rtl" ? "row-reverse" : "row"
=======
    const { statementId } = useParams();

    const direction = useDirection();

>>>>>>> 4ddb09a3
    return (
        <ScreenSlide toSubStatement={true}>
            <div className="setStatement">
                <div
                    className="setStatement__header"
                    style={{ flexDirection: direction }}
                >
                    <Link to={"/home"} className="setStatement__back">
                        {" "}
                        <ArrowBackIosIcon />
                    </Link>
                    <h1>{statementId ? t("Update") : t("Add New Group")}</h1>
                    <span></span>
                </div>
                <div className="page__main">
                    <StatementSettings />
                </div>
            </div>
        </ScreenSlide>
    );
};

export default SetStatement;<|MERGE_RESOLUTION|>--- conflicted
+++ resolved
@@ -9,16 +9,10 @@
 import useDirection from "../../../../../functions/hooks/useDirection";
 
 export const SetStatement = () => {
-<<<<<<< HEAD
-    const { statementId } = useParams()
-    const direction =
-        document.body.style.direction === "rtl" ? "row-reverse" : "row"
-=======
     const { statementId } = useParams();
 
     const direction = useDirection();
 
->>>>>>> 4ddb09a3
     return (
         <ScreenSlide toSubStatement={true}>
             <div className="setStatement">
