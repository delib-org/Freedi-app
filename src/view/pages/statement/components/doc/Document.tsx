--- conflicted
+++ resolved
@@ -1,8 +1,4 @@
-<<<<<<< HEAD
-import { useState, FC } from "react"
-=======
 import { useState, FC, useEffect } from "react";
->>>>>>> 4ddb09a3
 
 // Third party imports
 import {
@@ -25,18 +21,11 @@
     FilterType,
     filterByStatementType,
     sortStatementsByHirarrchy,
-<<<<<<< HEAD
-} from "../../../main/mainCont"
-import { getStatementDepth } from "../../../../../functions/db/statements/getStatement"
-import { setStatement } from "../../../../../model/statements/statementsSlice"
-import { useAppDispatch } from "../../../../../functions/hooks/reduxHooks"
-
-=======
 } from "../../../main/mainCont";
 import { getStatementDepth } from "../../../../../functions/db/statements/getStatement";
 import { setStatement } from "../../../../../model/statements/statementsSlice";
 import { useAppDispatch } from "../../../../../functions/hooks/reduxHooks";
->>>>>>> 4ddb09a3
+
 
 interface Props {
     statement: Statement;
