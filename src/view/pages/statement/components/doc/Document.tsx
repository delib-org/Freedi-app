--- conflicted
+++ resolved
@@ -22,11 +22,6 @@
     filterByStatementType,
     sortStatementsByHirarrchy,
 } from "../../../main/mainCont";
-<<<<<<< HEAD
-import { getStatementDepth } from "../../../../../functions/db/statements/getStatement";
-import { setStatement } from "../../../../../model/statements/statementsSlice";
-import { useAppDispatch } from "../../../../../functions/hooks/reduxHooks";
-=======
 import {
     getChildStatements,
     getStatementDepth,
@@ -40,7 +35,6 @@
     useAppDispatch,
     useAppSelector,
 } from "../../../../../functions/hooks/reduxHooks";
->>>>>>> 6ff82fd1
 
 interface Props {
     statement: Statement;
@@ -90,79 +84,9 @@
             <div className="wrapper" style={{ height: "85svh" }}>
                 <section className={styles.resultsWrapper}>
                     <h2>{t("Discussion Results")}</h2>
-<<<<<<< HEAD
-                    <form
-                        onSubmit={handleGetResults}
-                        className={styles.inputWrapper}
-                    >
-                        <div>
-                            <label htmlFor="resultsId">
-                                {t("Display Results According To")}
-                            </label>
-                            <select
-                                name="results"
-                                defaultValue={resultsBy}
-                                id="resultsId"
-                                onChange={(ev: any) =>
-                                    setResultsBy(ev.target.value)
-                                }
-                            >
-                                <option value={ResultsBy.topOptions}>
-                                    {t("Maximum Options")}
-                                </option>
-                                <option value={ResultsBy.topVote}>
-                                    {t("Votes")}
-                                </option>
-                            </select>
-                        </div>
-                        {resultsBy === ResultsBy.topOptions && (
-                            <div>
-                                <label htmlFor="numberOfResults">
-                                    {
-                                        (t(
-                                            "Number of Solutions in Each Level:"
-                                        ),
-                                        numberOfResults)
-                                    }
-                                </label>
-                                <Slider
-                                    defaultValue={numberOfResults || 2}
-                                    min={1}
-                                    max={10}
-                                    aria-label="Default"
-                                    valueLabelDisplay="on"
-                                    name="numberOfResults"
-                                    id="numberOfResults"
-                                    onChange={(ev: any) =>
-                                        setNumberOfResults(
-                                            Number(ev.target.value)
-                                        )
-                                    }
-                                />
-                            </div>
-                        )}
-                        <section style={{ width: "80%" }}>
-                            <label>{t("Depth")}</label>
-                            <Slider
-                                aria-label="Small steps"
-                                defaultValue={1}
-                                step={1}
-                                marks
-                                min={1}
-                                max={5}
-                                valueLabelDisplay="on"
-                                name="depth"
-                            />
-                        </section>
-
-                        <button type="submit">{t("Display Results")}</button>
-                    </form>
-
-=======
                     <div className="btns">
                         <button onClick={handleGetResults}>{t("Display Results")}</button>
                     </div>
->>>>>>> 6ff82fd1
                     <MainCard results={results} resultsType={resultsType} />
                 </section>
             </div>
