--- conflicted
+++ resolved
@@ -1,15 +1,11 @@
 import { useState, FC } from "react";
 
 // Third party imports
-<<<<<<< HEAD
 import {
     Results,
     Statement,
     StatementType,
 } from "delib-npm";
-=======
-import { Results, Statement, StatementType } from "delib-npm";
->>>>>>> c8e25f00
 
 // Styles
 import styles from "./Document.module.scss";
@@ -25,12 +21,6 @@
 } from "../../../main/mainCont";
 import { getChildStatements } from "../../../../../functions/db/statements/getStatement";
 import {
-<<<<<<< HEAD
-    getChildStatements
-} from "../../../../../functions/db/statements/getStatement";
-import {
-=======
->>>>>>> c8e25f00
     setStatements,
     statementsChildSelector,
 } from "../../../../../model/statements/statementsSlice";
