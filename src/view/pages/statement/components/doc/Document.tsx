--- conflicted
+++ resolved
@@ -1,265 +1,251 @@
-<<<<<<< HEAD
-import { ResultsBy, Statement } from "delib-npm"
-import { useState, FC } from "react"
-import Text from "../../../../components/text/Text"
+import { Results, ResultsBy, Statement } from "delib-npm"
+import { useState, FC, useEffect } from "react"
+
 import styles from "./Document.module.scss"
-import { updateResults } from "../../../../../functions/db/results/setResults"
-import { motion as m } from "framer-motion"
-=======
-import { Results, ResultsBy, Statement } from 'delib-npm';
-import { useState, FC, useEffect } from 'react';
-
-import styles from './Document.module.scss';
-import { updateResultsSettings } from '../../../../../functions/db/results/setResults';
-
-import { maxKeyInObject } from '../../../../../functions/general/helpers';
-import { getResultsDB } from '../../../../../functions/db/results/getResults';
-import Slider from '@mui/material/Slider';
-import ResultsComp from './results/Results';
-
-
-
-
-
-
-
->>>>>>> 6b674047
+import { updateResultsSettings } from "../../../../../functions/db/results/setResults"
+
+import { maxKeyInObject } from "../../../../../functions/general/helpers"
+import { getResultsDB } from "../../../../../functions/db/results/getResults"
+import Slider from "@mui/material/Slider"
+import ResultsComp from "./results/Results"
 
 interface Props {
-    statement: Statement,
+    statement: Statement
     subStatements: Statement[]
 }
 
-
-<<<<<<< HEAD
-    const description = statement.statement.split("\n").slice(1).join("\n")
-=======
 const Document: FC<Props> = ({ statement, subStatements }) => {
-    const [resultsBy, setResultsBy] = useState<ResultsBy>(statement.results?.resultsBy || ResultsBy.topOptions)
-    const [numberOfResults, setNumberOfResults] = useState<number>(statement.results?.numberOfResults || 2);
-    const [results, setResults] = useState<Results>({ top: statement });
->>>>>>> 6b674047
+    const [resultsBy, setResultsBy] = useState<ResultsBy>(
+        statement.results?.resultsBy || ResultsBy.topOptions
+    )
+    const [numberOfResults, setNumberOfResults] = useState<number>(
+        statement.results?.numberOfResults || 2
+    )
+    const [results, setResults] = useState<Results>({ top: statement })
 
     useEffect(() => {
-        if (!subStatements) return;
-
-        (async () => {
-            const _results = await getResults(statement, subStatements, resultsBy, numberOfResults);
-
-            setResults(_results);
-
-        })();
+        if (!subStatements) return
+
+        ;(async () => {
+            const _results = await getResults(
+                statement,
+                subStatements,
+                resultsBy,
+                numberOfResults
+            )
+
+            setResults(_results)
+        })()
     }, [subStatements])
 
     async function handleGetResults(ev: any) {
         try {
-
             //get form data with formData
-            ev.preventDefault();
-
-            const data = new FormData(ev.target);
-            const _resultsBy = data.get('results') as ResultsBy;
+            ev.preventDefault()
+
+            const data = new FormData(ev.target)
+            const _resultsBy = data.get("results") as ResultsBy
             console.log(_resultsBy)
-            const numberOfResults = Number(data.get('numberOfResults'));
-
+            const numberOfResults = Number(data.get("numberOfResults"))
 
             setResultsBy(_resultsBy)
 
-<<<<<<< HEAD
+            updateResultsSettings(
+                statement.statementId,
+                _resultsBy,
+                numberOfResults
+            )
+
+            const _results = await getResults(
+                statement,
+                subStatements,
+                _resultsBy,
+                numberOfResults
+            )
+            // setResults(top);
+
+            setResults(_results)
+        } catch (error) {
+            console.error(error)
+        }
+    }
+
     return (
-        <m.main
-            initial={{ x: "100%" }}
-            animate={{ x: "0%" }}
-            transition={{ duration: 1, ease: "easeInOut" }}
-            exit={{ x: "-100%" }}
-            style={{ height: "100%" }}
-        >
-            <div className="page__main">
-                <div className="wrapper">
-                    <section className={styles.document}>
-                        <h2>
-                            <Text text={statement.statement} onlyTitle={true} />
-                        </h2>
-                        <Text text={description} />
-                    </section>
-                    <section className={styles.results}>
-                        <h2>תוצאות</h2>
-                        <div className="btns">
-                            <button onClick={handleGetResults}>
-                                הצגת תוצאות
-                            </button>
-                        </div>
-                        <select
-                            name="results"
-                            id="results"
-                            defaultValue={resultsBy}
-                            onChange={(ev) =>
-                                setResultsBy(ev.target.value as ResultsBy)
-                            }
-                        >
-                            <option value={ResultsBy.topOption}>
-                                אופציות מקסימליות
-                            </option>
-                            <option value={ResultsBy.topVote}>הצבעות</option>
-                        </select>
-                    </section>
-                </div>
-=======
-            updateResultsSettings(statement.statementId, _resultsBy, numberOfResults);
-
-            const _results = await getResults(statement, subStatements, _resultsBy, numberOfResults);
-            // setResults(top);
-
-            setResults(_results);
-        } catch (error) {
-            console.error(error);
-        }
-
-    }
-
-
-    return (
-        <div className='page__main'>
+        <div className="page__main">
             <div className="wrapper">
-
                 <section className={styles.resultsWrapper}>
                     <h2>תוצאות הדיון</h2>
                     <form onSubmit={handleGetResults}>
-
                         <div className={styles.inputWrapper}>
                             <div>
-                                <label htmlFor="resultsId">הצגת תוצאות לפי</label>
-                                <select name="results" defaultValue={resultsBy} id="resultsId" onChange={(ev: any) => setResultsBy(ev.target.value)}>
-                                    <option value={ResultsBy.topOptions}>אופציות מקסימליות</option>
-                                    <option value={ResultsBy.topVote}>הצבעות</option>
+                                <label htmlFor="resultsId">
+                                    הצגת תוצאות לפי
+                                </label>
+                                <select
+                                    name="results"
+                                    defaultValue={resultsBy}
+                                    id="resultsId"
+                                    onChange={(ev: any) =>
+                                        setResultsBy(ev.target.value)
+                                    }
+                                >
+                                    <option value={ResultsBy.topOptions}>
+                                        אופציות מקסימליות
+                                    </option>
+                                    <option value={ResultsBy.topVote}>
+                                        הצבעות
+                                    </option>
                                 </select>
                             </div>
-                            {resultsBy === ResultsBy.topOptions ? <div>
-                                <label htmlFor="numberOfResults">כמות פתרונות בכל רמה: {numberOfResults}</label>
-                                <Slider defaultValue={numberOfResults || 2} min={1} max={10} aria-label="Default" valueLabelDisplay="on" name="numberOfResults" id="numberOfResults" onChange={(ev: any) => setNumberOfResults(Number(ev.target.value))} />
-                            </div> : null}
+                            {resultsBy === ResultsBy.topOptions ? (
+                                <div>
+                                    <label htmlFor="numberOfResults">
+                                        כמות פתרונות בכל רמה: {numberOfResults}
+                                    </label>
+                                    <Slider
+                                        defaultValue={numberOfResults || 2}
+                                        min={1}
+                                        max={10}
+                                        aria-label="Default"
+                                        valueLabelDisplay="on"
+                                        name="numberOfResults"
+                                        id="numberOfResults"
+                                        onChange={(ev: any) =>
+                                            setNumberOfResults(
+                                                Number(ev.target.value)
+                                            )
+                                        }
+                                    />
+                                </div>
+                            ) : null}
                         </div>
                         <div className="btns">
                             <button type="submit">הצגת תוצאות</button>
                         </div>
                     </form>
-                    {results.sub ? <ResultsComp results={results} /> : <h2>לא נבחרו עדיין אפשרויות</h2>}
+                    {results.sub ? (
+                        <ResultsComp results={results} />
+                    ) : (
+                        <h2>לא נבחרו עדיין אפשרויות</h2>
+                    )}
                 </section>
->>>>>>> 6b674047
             </div>
-        </m.main>
+        </div>
     )
 }
 
-export default Document;
-
-
-
-
-async function getResults(statement: Statement, subStatements: Statement[], resultsBy: ResultsBy, numberOfResults: number): Promise<Results> {
-    try {
-
+export default Document
+
+async function getResults(
+    statement: Statement,
+    subStatements: Statement[],
+    resultsBy: ResultsBy,
+    numberOfResults: number
+): Promise<Results> {
+    try {
         // const { results } = statement;
 
-        console.log('resultsBy', resultsBy, 'numberOfResults', numberOfResults)
-
-        const result: Results = { top: statement };
-
-
-
+        console.log("resultsBy", resultsBy, "numberOfResults", numberOfResults)
+
+        const result: Results = { top: statement }
 
         switch (resultsBy) {
             case ResultsBy.topOne:
             case ResultsBy.topVote:
-                result.sub = [...getResultsByVotes(statement, subStatements)];
-                break;
-            case ResultsBy.topOptions:
-                result.sub = [...getResultsByOptions(subStatements, numberOfResults)];
+                result.sub = [...getResultsByVotes(statement, subStatements)]
+                break
+            case ResultsBy.topOption:
+                result.sub = [
+                    ...getResultsByOptions(subStatements, numberOfResults),
+                ]
                 break
             default:
-                result.sub = [];
+                result.sub = []
         }
 
-
-        const subResultsPromises = result.sub.map(async (subResult: Results) => {
-            const subStatement = subResult.top;
-            const subResults: Statement[] = await getResultsDB(subStatement);
-            console.log(`subResults ${subResult.top.statement}:`, subResults)
-            return subResults;
+        const subResultsPromises = result.sub.map(
+            async (subResult: Results) => {
+                const subStatement = subResult.top
+                const subResults: Statement[] = await getResultsDB(subStatement)
+                console.log(
+                    `subResults ${subResult.top.statement}:`,
+                    subResults
+                )
+                return subResults
+            }
+        )
+
+        const resultsStatements = await Promise.all(subResultsPromises)
+
+        result.sub.forEach((_: Results, index: number) => {
+            if (!result.sub) return
+            result.sub[index].sub = [
+                ...resultsStatements[index].map((subStatement: Statement) => ({
+                    top: subStatement,
+                })),
+            ]
         })
 
-        const resultsStatements = await Promise.all(subResultsPromises);
-
-        result.sub.forEach((_: Results, index: number) => {
-            if (!result.sub) return;
-            result.sub[index].sub = [...resultsStatements[index].map((subStatement: Statement) => ({ top: subStatement }))]
-
-        });
-
-
-        return result;
-    } catch (error) {
-        console.error(error);
+        return result
+    } catch (error) {
+        console.error(error)
         return { top: statement }
     }
 }
 
-
-
-
-
-
-function getResultsByVotes(statement: Statement, subStatements: Statement[]): Results[] {
-    try {
-
-
-
-        const maxVoteKey = getTopVoteStatementId(statement);
-        if (!maxVoteKey) return [];
-        const maxVoteStatement: Statement | undefined = subStatements.find(subStatement => subStatement.statementId === maxVoteKey);
-        if (!maxVoteStatement) return [];
+function getResultsByVotes(
+    statement: Statement,
+    subStatements: Statement[]
+): Results[] {
+    try {
+        const maxVoteKey = getTopVoteStatementId(statement)
+        if (!maxVoteKey) return []
+        const maxVoteStatement: Statement | undefined = subStatements.find(
+            (subStatement) => subStatement.statementId === maxVoteKey
+        )
+        if (!maxVoteStatement) return []
         const result: Results = { top: maxVoteStatement }
 
-        return [result];
-
-
-    } catch (error) {
-        console.error(error);
+        return [result]
+    } catch (error) {
+        console.error(error)
         return []
     }
 }
 
-
-
-function getResultsByOptions(subStatements: Statement[], numberOfResults: number): Results[] {
+function getResultsByOptions(
+    subStatements: Statement[],
+    numberOfResults: number
+): Results[] {
     try {
         console.log(subStatements)
         console.log(numberOfResults)
-        const maxOptions: Statement[] = subStatements.filter(s => s.isOption).sort((b, a) => a.consensus - b.consensus)
-            .slice(0, numberOfResults || 1);
-
-        const _maxOptions = maxOptions.map((topStatement: Statement) => ({ top: topStatement, sub: [] }))
-
-        return _maxOptions;
-
-
-    }
-    catch (error) {
-        console.error(error);
+        const maxOptions: Statement[] = subStatements
+            .filter((s) => s.isOption)
+            .sort((b, a) => a.consensus - b.consensus)
+            .slice(0, numberOfResults || 1)
+
+        const _maxOptions = maxOptions.map((topStatement: Statement) => ({
+            top: topStatement,
+            sub: [],
+        }))
+
+        return _maxOptions
+    } catch (error) {
+        console.error(error)
         return []
     }
 }
 
 function getTopVoteStatementId(statement: Statement): string | undefined {
     try {
-        const { selections } = statement;
-        if (!selections) return undefined;
+        const { selections } = statement
+        if (!selections) return undefined
 
         const maxVoteKey = maxKeyInObject(selections)
-        return maxVoteKey;
-
-    } catch (error) {
-        console.error(error);
-        return undefined;
+        return maxVoteKey
+    } catch (error) {
+        console.error(error)
+        return undefined
     }
 }