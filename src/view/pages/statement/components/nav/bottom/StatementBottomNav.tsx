--- conflicted
+++ resolved
@@ -36,13 +36,6 @@
 	const { dir, learning, t } = useUserConfig();
 	const decreaseLearning = useDecreaseLearningRemain();
 
-<<<<<<< HEAD
-	const timesRemainToLearnAddOption = learning.addOptions;
-	const canAddOptionSuggestions = statement.statementSettings?.enableAddEvaluationOption ?? false;
-	const canAddOptionVoting = statement.statementSettings?.enableAddVotingOption ?? false;
-	const evaluatingSettings: EvaluationUI = statement.evaluationSettings?.evaluationUI || EvaluationUI.suggestions;
-	const canAddOption = (canAddOptionSuggestions && evaluatingSettings === EvaluationUI.suggestions) || (canAddOptionVoting && evaluatingSettings === EvaluationUI.voting);
-=======
 	// Learning counter → pill text while > 0
 	const timesRemainToLearnAddOption = Number(learning?.addOptions ?? 0);
 
@@ -53,7 +46,6 @@
 	const canAddOption =
 		(canAddOptionSuggestions && evaluatingSettings === EvaluationUI.suggestions) ||
 		(canAddOptionVoting && evaluatingSettings === EvaluationUI.voting);
->>>>>>> 24c412d6
 
 	const [showSorting, setShowSorting] = useState(false);
 
