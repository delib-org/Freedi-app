import { FC, useContext, useState, useEffect } from 'react';
import { Link } from 'react-router';

// Icons
import AgreementIcon from '@/assets/icons/agreementIcon.svg?react';
import NewestIcon from '@/assets/icons/newIcon.svg?react';
import PlusIcon from '@/assets/icons/plusIcon.svg?react';
import RandomIcon from '@/assets/icons/randomIcon.svg?react';
import SortIcon from '@/assets/icons/sort.svg?react';
import UpdateIcon from '@/assets/icons/updateIcon.svg?react';
import useStatementColor from '@/controllers/hooks/useStatementColor';
import './StatementBottomNav.scss';
import StartHere from '@/view/components/startHere/StartHere';
import { StatementContext } from '../../../StatementCont';
import { sortItems } from './StatementBottomNavModal';
import { SortType, StatementType } from 'delib-npm';
import { useUserConfig } from '@/controllers/hooks/useUserConfig';
import { useDecreaseLearningRemain } from '@/controllers/hooks/useDecreaseLearningRemain';
import { useDispatch } from 'react-redux';
import { setNewStatementModal } from '@/redux/statements/newStatementSlice';

interface Props {
	showNav?: boolean;
}

const StatementBottomNav: FC<Props> = () => {
<<<<<<< HEAD
	const { statement, setNewStatementType, handleSetNewStatement } =
=======
	const dispatch = useDispatch();
	const { sort } = useParams();
	const { statement } =
>>>>>>> 6ecbef37
		useContext(StatementContext);
	const { dir, learning } = useUserConfig();
	const decreaseLearning = useDecreaseLearningRemain();

	const timesRemainToLearnAddOption = learning.addOptions;

	const [showSorting, setShowSorting] = useState(false);
	const [showStartHere, setShowStartHere] = useState(
		timesRemainToLearnAddOption > 0
	);

	// Update showStartHere when learning.addOptions changes
	useEffect(() => {
		setShowStartHere(timesRemainToLearnAddOption > 0);
	}, [timesRemainToLearnAddOption]);

	const statementColor = useStatementColor({ statement });

	function handleCreateNewOption() {
		dispatch(setNewStatementModal({
			parentStatement: statement,
			newStatement: {
				statementType: StatementType.option,
			},
			showModal: true,
			isLoading: false,
			error: null,
		}))
	}

	const handleAddOption = () => {
		handleCreateNewOption();
		setShowStartHere(false);
		decreaseLearning({
			addOption: true,
		});
	};

	function handleSortingClick() {
		setShowSorting(!showSorting);
	}

	function getBaseRoute() {
		const path = window.location.pathname;

		return path.includes('/stage/') ? 'stage' : 'statement';
}

	return (
		<>
			{showStartHere && <StartHere setShow={setShowStartHere} />}
			<div
				className={
					showSorting
						? 'statement-bottom-nav statement-bottom-nav--show'
						: 'statement-bottom-nav'
				}
			>
				<div
					className={`add-option-button-wrapper ${dir === 'ltr' ? 'add-option-button-wrapper--ltr' : ''}`}
				>
					<button
						className='add-option-button'
						aria-label='Add option'
						style={statementColor}
						onClick={handleAddOption}
						data-cy='bottom-nav-mid-icon'
					>
						<PlusIcon style={{ color: statementColor.color }} />
					</button>
					<div className='sort-menu'>
						{sortItems.map((navItem, i) => (
							<div
								key={`item-id-${i}`}
								className={`sort-menu__item  ${showSorting ? 'active' : ''}`}
							>
								<Link
									className={`open-nav-icon ${showSorting ? 'active' : ''}`}
									to={`/${getBaseRoute()}/${statement?.statementId}/${navItem.link}`}
									aria-label='Sorting options'
									key={navItem.id}
									onClick={() => setShowSorting(false)}
								>
									<NavIcon
										name={navItem.id}
										color={statementColor.backgroundColor}
									/>
								</Link>
								<span className='button-name'>
									{navItem.name}
								</span>
							</div>
						))}
						<button
							className='sort-button'
							onClick={handleSortingClick}
							aria-label='Sort items'
						>
							<SortIcon />
						</button>
					</div>
				</div>
			</div>
		</>
	);
};

export default StatementBottomNav;

interface NavIconProps {
	name: string;
	color: string;
}

const NavIcon: FC<NavIconProps> = ({ name, color }) => {
	const props = { style: { color } };
	switch (name) {
		case SortType.newest:
			return <NewestIcon {...props} />;
		case SortType.mostUpdated:
			return <UpdateIcon {...props} />;
		case SortType.random:
			return <RandomIcon {...props} />;
		case SortType.accepted:
			return <AgreementIcon {...props} />;
		default:
			return null;
	}
};<|MERGE_RESOLUTION|>--- conflicted
+++ resolved
@@ -24,13 +24,9 @@
 }
 
 const StatementBottomNav: FC<Props> = () => {
-<<<<<<< HEAD
 	const { statement, setNewStatementType, handleSetNewStatement } =
-=======
 	const dispatch = useDispatch();
-	const { sort } = useParams();
 	const { statement } =
->>>>>>> 6ecbef37
 		useContext(StatementContext);
 	const { dir, learning } = useUserConfig();
 	const decreaseLearning = useDecreaseLearningRemain();
