--- conflicted
+++ resolved
@@ -18,11 +18,7 @@
 import { useSelector } from 'react-redux';
 import { statementSubscriptionSelector } from '@/redux/statements/statementsSlice';
 import LanguagesIcon from '@/assets/icons/languagesIcon.svg?react';
-<<<<<<< HEAD
 import OnlineUsersDropdown from '../online/OnlineUsers';
-=======
-import { useAuthentication } from '@/controllers/hooks/useAuthentication';
->>>>>>> 9579f1ea
 
 interface Props {
 	statement?: Statement;
@@ -100,12 +96,9 @@
 			<div
 				className={`${styles.wrapper} ${currentLanguage === 'he' ? styles.rtl : styles.ltr}`}
 			>
-<<<<<<< HEAD
 				<OnlineUsersDropdown
 					statementId={statement?.statementId}
 				></OnlineUsersDropdown>
-=======
->>>>>>> 9579f1ea
 				{allowNavigation && statement && (
 					<HeaderMenu
 						setIsHeaderMenuOpen={setIsHeaderMenuOpen}
