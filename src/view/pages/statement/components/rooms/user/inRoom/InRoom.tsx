--- conflicted
+++ resolved
@@ -1,111 +1,30 @@
-<<<<<<< HEAD
-// import { FC, useEffect, useState } from "react";
-=======
 import { FC, useEffect } from "react";
->>>>>>> dff14af8
 
 // // Third Party Libraries
-// import { Participant, RoomTimer, Statement } from "delib-npm";
-// import { t } from "i18next";
+import { Participant, RoomTimer, Statement } from "delib-npm";
+import { t } from "i18next";
 
-<<<<<<< HEAD
-// // Redux
-// import { useAppSelector } from "../../../../../../../functions/hooks/reduxHooks";
-// import { userSelectedTopicSelector } from "../../../../../../../model/rooms/roomsSlice";
-=======
 // Redux
 import {
     useAppDispatch,
     useAppSelector,
 } from "../../../../../../../functions/hooks/reduxHooks";
 import { userSelectedTopicSelector } from "../../../../../../../model/rooms/roomsSlice";
->>>>>>> dff14af8
 
 // // Styles
-// import  "./inRoom.scss";
+import  "./inRoom.scss";
 
-<<<<<<< HEAD
-// // Custom Components
-// import Text from "../../../../../../components/text/Text";
-// import Timers from "../../timer/Timers";
-// import { listenToRoomTimers } from "../../../../../../../functions/db/timer/getTimer";
-// import { Unsubscribe } from "firebase/firestore";
-=======
 // Custom Components
 import Text from "../../../../../../components/text/Text";
 import RoomTimers from "../../timer/RoomTimers";
 import { listenToRoomTimers } from "../../../../../../../functions/db/timer/getTimer";
 import { Unsubscribe } from "firebase/firestore";
 import { selectRoomTimers } from "../../../../../../../model/timers/timersSlice";
->>>>>>> dff14af8
 
-// interface Props {
-//     statement: Statement;
-// }
+interface Props {
+    statement: Statement;
+}
 
-<<<<<<< HEAD
-// const InRoom: FC<Props> = ({ statement }) => {
-//     const userTopic: Participant | undefined = useAppSelector(
-//         userSelectedTopicSelector(statement.statementId),
-//     );
-
-//     const [timers, setTimers] = useState<RoomTimer|null>(null);
-
-//     useEffect(() => {
-//         // eslint-disable-next-line @typescript-eslint/no-empty-function
-//         let unsub:Unsubscribe = () => {};
-//         if (userTopic?.roomNumber) {
-//             unsub = listenToRoomTimers(
-//                 statement.statementId,
-//                 userTopic?.roomNumber,
-//                 setTimers,
-//             );
-//         }
-        
-// return () => {
-//             unsub();
-//         };
-//     }, [userTopic?.roomNumber]);
-
-//     try {
-//         return (
-//             <>
-//                 <h1>{t("Room Allocation")}</h1>
-//                 {/* {userTopic && userTopic.approved ? */}
-//                 <div className="message">
-//                     {userTopic && userTopic.statement ? (
-//                         <>
-//                             <h2>
-//                                 <Text
-//                                     text={`${
-//                                         (t("Discussion Topic:"),
-//                                         userTopic.statement.statement)
-//                                     }`}
-//                                     onlyTitle={true}
-//                                 />
-//                             </h2>
-//                             <div className="text">
-//                                 {t("Welcome to Room Number")}
-//                                 <span>{userTopic.roomNumber}</span>
-//                                 {t("In Zoom")}
-//                             </div>
-//                         </>
-//                     ) : (
-//                         <h2>{t("No Topic Chosen by You")}</h2>
-//                     )}
-//                 </div>
-//                 <Timers
-//                     statement={statement}
-//                     roomNumber={userTopic?.roomNumber}
-//                     timers={timers}
-//                 />
-//             </>
-//         );
-//     } catch (error: any) {
-//         return <div>error: {error.message}</div>;
-//     }
-// };
-=======
 const InRoom: FC<Props> = ({ statement }) => {
     const userTopic: Participant | undefined = useAppSelector(
         userSelectedTopicSelector(statement.statementId),
@@ -168,6 +87,5 @@
         return <div>error: {error.message}</div>;
     }
 };
->>>>>>> dff14af8
 
-// export default InRoom;+export default InRoom;