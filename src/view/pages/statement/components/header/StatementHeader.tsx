--- conflicted
+++ resolved
@@ -68,15 +68,9 @@
 	const title = getTitle(statement);
 
 	const token = useToken();
-<<<<<<< HEAD
-	const headerColor = useStatementColor(
-		statement?.statementType ?? StatementType.statement
-	);
-=======
 	const deliberativeElement = statement?.deliberativeElement;
 	const isResult = statement?.isResult;
 	const headerColor = useStatementColor({deliberativeElement, isResult});
->>>>>>> 8ea3a551
 	const permission = useNotificationPermission(token);
 	const [isHeaderMenuOpen, setIsHeaderMenuOpen] = useState(false);
 	const [showInvitationPanel, setShowInvitationPanel] = useState(false);
