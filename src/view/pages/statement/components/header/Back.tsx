import { FC } from 'react';
import { useNavigate } from 'react-router';
import BackArrowIcon from '@/assets/icons/chevronLeftIcon.svg?react';
import { StyleProps } from '@/controllers/hooks/useStatementColor';
<<<<<<< HEAD
import { useAuthentication } from '@/controllers/hooks/useAuthentication';
import { Statement } from '@/types/statement/StatementTypes';
=======
import { historySelect, HistoryTracker } from '@/redux/history/HistorySlice';
import { Statement } from 'delib-npm';
>>>>>>> 35f02ec0

interface Props {
	statement: Statement | undefined;
	headerColor: StyleProps;
}

const Back: FC<Props> = ({ statement, headerColor }) => {
	const navigate = useNavigate();
	const { initialRoute } = useAuthentication();

	function handleBack() {
		try {
			if (location.pathname.includes('stage')) {
				return navigate(`/statement/${statement?.parentId}`, {
					state: { from: window.location.pathname },
				});
			}
			if (statement?.parentId === 'top' || !statement?.parentId) {
				return navigate('/home', {
					state: { from: window.location.pathname },
				});
			}

			if (initialRoute === undefined) {
				return navigate(`/statement/${statement?.parentId}/chat`, {
					state: { from: window.location.pathname },
				});
			}

			if (!initialRoute || !statement)
				return navigate('/home', {
					state: { from: window.location.pathname },
				});

			return navigate(initialRoute, {
				state: { from: window.location.pathname },
			});
		} catch (error) {
			console.error(error);
		}
	}

	return (
		<button
			className='page__header__wrapper__actions__iconButton'
			aria-label='Back Button'
			onClick={handleBack}
			style={{ cursor: 'pointer' }}
			data-cy='back-icon-header'
		>
			<BackArrowIcon
				className='back-arrow-icon'
				style={{
					color: headerColor.color,
				}}
			/>
		</button>
	);
};

export default Back;<|MERGE_RESOLUTION|>--- conflicted
+++ resolved
@@ -2,13 +2,8 @@
 import { useNavigate } from 'react-router';
 import BackArrowIcon from '@/assets/icons/chevronLeftIcon.svg?react';
 import { StyleProps } from '@/controllers/hooks/useStatementColor';
-<<<<<<< HEAD
+import { Statement } from 'delib-npm';
 import { useAuthentication } from '@/controllers/hooks/useAuthentication';
-import { Statement } from '@/types/statement/StatementTypes';
-=======
-import { historySelect, HistoryTracker } from '@/redux/history/HistorySlice';
-import { Statement } from 'delib-npm';
->>>>>>> 35f02ec0
 
 interface Props {
 	statement: Statement | undefined;
