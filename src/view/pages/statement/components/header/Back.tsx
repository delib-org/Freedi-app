<<<<<<< HEAD
import { Screen, Statement } from "delib-npm";
import { logEvent } from "firebase/analytics";
import { analytics } from "../../../../../controllers/db/config";
import { FC } from "react";
import { useNavigate } from "react-router-dom";
import BackArrowIcon from "../../../../../assets/icons/chevronLeftIcon.svg?react";
import { getFirstScreen } from "../../../../../controllers/general/helpers";
import { StyleProps } from "../../../../../controllers/hooks/useStatementColor";
import { historySelect } from "../../../../../model/history/HistorySlice";
import { useAppSelector } from "../../../../../controllers/hooks/reduxHooks";
=======
import { Screen, Statement } from 'delib-npm';
import { logEvent } from 'firebase/analytics';
import { analytics } from '../../../../../controllers/db/config';
import { FC } from 'react';
import { useNavigate } from 'react-router-dom';
import BackArrowIcon from '../../../../../assets/icons/chevronLeftIcon.svg?react';
import { getFirstScreen } from '../../../../../controllers/general/helpers';
import { StyleProps } from '../../../../../controllers/hooks/useStatementColor';
import { historySelect } from '../../../../../model/history/HistorySlice';
import { useAppSelector } from '../../../../../controllers/hooks/reduxHooks';
>>>>>>> d3bba96b

interface Props {
	parentStatement: Statement | undefined;
	statement: Statement | undefined;
	headerColor: StyleProps;
}

const Back: FC<Props> = ({ parentStatement, statement, headerColor }) => {
	const navigate = useNavigate();

<<<<<<< HEAD
    const parentStatementLastSubScreen = useAppSelector(
        historySelect(parentStatement?.statementId ?? ""),
    );
=======
	const parentStatementLastSubScreen = useAppSelector(
		historySelect(parentStatement?.statementId || '')
	);
>>>>>>> d3bba96b

	const parentStatementScreens = parentStatement?.subScreens || [
		Screen.QUESTIONS,
		Screen.CHAT,
		Screen.HOME,
		Screen.VOTE,
		Screen.OPTIONS,
	];
	function handleBack() {
		try {
			//google analytics log
			logEvent(analytics, 'statement_back_button', {
				button_category: 'buttons',
				button_label: 'back_button',
			});

<<<<<<< HEAD
            //rules: if history exits --> go back in history
=======
			//rules: if history exits --> go back in history

			//in case the back should direct to home
			if (statement?.parentId === 'top') {
				return navigate('/home', {
					state: { from: window.location.pathname },
				});
			}
>>>>>>> d3bba96b

			if (parentStatementLastSubScreen) {
				console.info(
					`Navigate to ${parentStatement?.statement} sub screen: ${parentStatementLastSubScreen}`
				);

<<<<<<< HEAD
            if (parentStatementLastSubScreen) {
                console.info(
                    `Navigate to ${parentStatement?.statement} sub screen: ${parentStatementLastSubScreen}`,
                );

                return navigate(
                    `/statement/${statement?.parentId}/${parentStatementLastSubScreen}`,
                    {
                        state: { from: window.location.pathname },
                    },
                );
            }

            //in case the back should direct to the parent statement, go to the parent statement in the order of the parentStatementScreens: home, questions, options, chat, vote
            const firstScreen: Screen = getFirstScreen(parentStatementScreens);

            return navigate(
                `/statement/${statement?.parentId}/${firstScreen}`,
                {
                    state: { from: window.location.pathname },
                },
            );
        } catch (error) {
            console.error(error);
        }
    }

    return (
        <button
            className="page__header__wrapper__actions__iconButton"
            onClick={handleBack}
            style={{ cursor: "pointer" }}
            data-cy="back-icon-header"
        >
            <BackArrowIcon
                className="back-arrow-icon"
                style={{
                    color: headerColor.color,
                }}
            />
        </button>
    );
=======
				return navigate(
					`/statement/${statement?.parentId}/${parentStatementLastSubScreen}`,
					{
						state: { from: window.location.pathname },
					}
				);
			}

			//in case the back should direct to the parent statement, go to the parent statement in the order of the parentStatementScreens: home, questions, options, chat, vote
			const firstScreen: Screen = getFirstScreen(parentStatementScreens);

			return navigate(`/statement/${statement?.parentId}/${firstScreen}`, {
				state: { from: window.location.pathname },
			});
		} catch (error) {
			console.error(error);
		}
	}

	return (
		<button
			className='page__header__wrapper__actions__iconButton'
			onClick={handleBack}
			style={{ cursor: 'pointer' }}
			data-cy='back-icon-header'
		>
			<BackArrowIcon
				className='back-arrow-icon'
				style={{
					color: headerColor.color,
				}}
			/>
		</button>
	);
>>>>>>> d3bba96b
};

export default Back;<|MERGE_RESOLUTION|>--- conflicted
+++ resolved
@@ -1,15 +1,3 @@
-<<<<<<< HEAD
-import { Screen, Statement } from "delib-npm";
-import { logEvent } from "firebase/analytics";
-import { analytics } from "../../../../../controllers/db/config";
-import { FC } from "react";
-import { useNavigate } from "react-router-dom";
-import BackArrowIcon from "../../../../../assets/icons/chevronLeftIcon.svg?react";
-import { getFirstScreen } from "../../../../../controllers/general/helpers";
-import { StyleProps } from "../../../../../controllers/hooks/useStatementColor";
-import { historySelect } from "../../../../../model/history/HistorySlice";
-import { useAppSelector } from "../../../../../controllers/hooks/reduxHooks";
-=======
 import { Screen, Statement } from 'delib-npm';
 import { logEvent } from 'firebase/analytics';
 import { analytics } from '../../../../../controllers/db/config';
@@ -20,7 +8,6 @@
 import { StyleProps } from '../../../../../controllers/hooks/useStatementColor';
 import { historySelect } from '../../../../../model/history/HistorySlice';
 import { useAppSelector } from '../../../../../controllers/hooks/reduxHooks';
->>>>>>> d3bba96b
 
 interface Props {
 	parentStatement: Statement | undefined;
@@ -31,15 +18,9 @@
 const Back: FC<Props> = ({ parentStatement, statement, headerColor }) => {
 	const navigate = useNavigate();
 
-<<<<<<< HEAD
-    const parentStatementLastSubScreen = useAppSelector(
-        historySelect(parentStatement?.statementId ?? ""),
-    );
-=======
 	const parentStatementLastSubScreen = useAppSelector(
 		historySelect(parentStatement?.statementId || '')
 	);
->>>>>>> d3bba96b
 
 	const parentStatementScreens = parentStatement?.subScreens || [
 		Screen.QUESTIONS,
@@ -56,9 +37,6 @@
 				button_label: 'back_button',
 			});
 
-<<<<<<< HEAD
-            //rules: if history exits --> go back in history
-=======
 			//rules: if history exits --> go back in history
 
 			//in case the back should direct to home
@@ -67,57 +45,12 @@
 					state: { from: window.location.pathname },
 				});
 			}
->>>>>>> d3bba96b
 
 			if (parentStatementLastSubScreen) {
 				console.info(
 					`Navigate to ${parentStatement?.statement} sub screen: ${parentStatementLastSubScreen}`
 				);
 
-<<<<<<< HEAD
-            if (parentStatementLastSubScreen) {
-                console.info(
-                    `Navigate to ${parentStatement?.statement} sub screen: ${parentStatementLastSubScreen}`,
-                );
-
-                return navigate(
-                    `/statement/${statement?.parentId}/${parentStatementLastSubScreen}`,
-                    {
-                        state: { from: window.location.pathname },
-                    },
-                );
-            }
-
-            //in case the back should direct to the parent statement, go to the parent statement in the order of the parentStatementScreens: home, questions, options, chat, vote
-            const firstScreen: Screen = getFirstScreen(parentStatementScreens);
-
-            return navigate(
-                `/statement/${statement?.parentId}/${firstScreen}`,
-                {
-                    state: { from: window.location.pathname },
-                },
-            );
-        } catch (error) {
-            console.error(error);
-        }
-    }
-
-    return (
-        <button
-            className="page__header__wrapper__actions__iconButton"
-            onClick={handleBack}
-            style={{ cursor: "pointer" }}
-            data-cy="back-icon-header"
-        >
-            <BackArrowIcon
-                className="back-arrow-icon"
-                style={{
-                    color: headerColor.color,
-                }}
-            />
-        </button>
-    );
-=======
 				return navigate(
 					`/statement/${statement?.parentId}/${parentStatementLastSubScreen}`,
 					{
@@ -152,7 +85,6 @@
 			/>
 		</button>
 	);
->>>>>>> d3bba96b
 };
 
 export default Back;