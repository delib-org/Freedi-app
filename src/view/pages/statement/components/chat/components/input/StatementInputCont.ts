--- conflicted
+++ resolved
@@ -1,15 +1,10 @@
-import { StatementType, Statement } from 'delib-npm';
+import { StatementType, Statement, User } from 'delib-npm';
 import { defaultStatementSettings } from './../../../settings/emptyStatementModel';
 import {
 	createStatement,
 	setStatementToDB,
 } from '@/controllers/db/statements/setStatements';
-<<<<<<< HEAD
-import { User } from 'firebase/auth';
 import { convertFirebaseUserToCreator } from '@/types/user/userUtils';
-=======
-import { User } from 'delib-npm';
->>>>>>> 35f02ec0
 
 export function handleAddStatement(
 	message: string,
