.newMessages {
    width: fit-content;
    padding: .5rem .9rem;
    position: fixed;
<<<<<<< HEAD
    bottom: 5rem;
=======
    bottom: 8rem;
>>>>>>> dff14af8
    right: 2vw;
    background-color: #787fff;
    color: #fff;
    font-weight: 500;
    box-shadow: 0px 2px 6px -1px rgba(112, 115, 168, 0.8);
    border-radius: 5rem;
    user-select: none;
    cursor: pointer;

<<<<<<< HEAD
    @media (min-width: 1200px) {
        right: 33vw;
        bottom: 6rem;
    }

=======
    @media only screen and (max-device-width: 400px) {
        right: 2vw;
    }

    @media only screen and (min-width: 700px) {
        right: 9vw;
    }

    @media only screen and (min-width: 800px) {
        right: 17vw;
    }

    @media only screen and (min-width: 960px) {
        right: 19vw;
    }

    @media only screen and (min-width: 1100px) {
        right: 24vw;
    }

    @media only screen and (min-width: 1200px) {
        right: 25vw;
    }

    @media only screen and (min-width: 1300px) {
        right: 28vw;
    }

    @media only screen and (min-width: 1440px) {
        right: 33vw;
    }

    @media only screen and (min-width: 2000px) {
        right: 34vw;
    }
>>>>>>> dff14af8
}<|MERGE_RESOLUTION|>--- conflicted
+++ resolved
@@ -2,11 +2,7 @@
     width: fit-content;
     padding: .5rem .9rem;
     position: fixed;
-<<<<<<< HEAD
-    bottom: 5rem;
-=======
     bottom: 8rem;
->>>>>>> dff14af8
     right: 2vw;
     background-color: #787fff;
     color: #fff;
@@ -16,13 +12,6 @@
     user-select: none;
     cursor: pointer;
 
-<<<<<<< HEAD
-    @media (min-width: 1200px) {
-        right: 33vw;
-        bottom: 6rem;
-    }
-
-=======
     @media only screen and (max-device-width: 400px) {
         right: 2vw;
     }
@@ -58,5 +47,4 @@
     @media only screen and (min-width: 2000px) {
         right: 34vw;
     }
->>>>>>> dff14af8
 }