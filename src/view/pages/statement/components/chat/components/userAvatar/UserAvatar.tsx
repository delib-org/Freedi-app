import { FC, useContext } from 'react';
import {
	generateRandomLightColor,
	getInitials,
} from '@/controllers/general/helpers';
import './UserAvatar.scss';
import { StatementContext } from '@/view/pages/statement/StatementCont';
<<<<<<< HEAD
import { Creator } from '@/types/user/User';
=======
import { User } from 'delib-npm';
>>>>>>> 35f02ec0

interface UserAvatarProps {
	user: Creator;
}

const UserAvatar: FC<UserAvatarProps> = ({ user }) => {
	const { photoURL, displayName, uid } = user;
	const { handleShowTalker } = useContext(StatementContext);

	const initials = getInitials(displayName);
	const color = generateRandomLightColor(uid);

	return (
		<button
			className='user-avatar'
			onClick={() => handleShowTalker(user)}
			style={
				photoURL
					? { backgroundImage: `url(${photoURL})` }
					: { backgroundColor: color }
			}
		>
			{!photoURL && <span>{initials}</span>}
		</button>
	);
};

export default UserAvatar;<|MERGE_RESOLUTION|>--- conflicted
+++ resolved
@@ -5,14 +5,10 @@
 } from '@/controllers/general/helpers';
 import './UserAvatar.scss';
 import { StatementContext } from '@/view/pages/statement/StatementCont';
-<<<<<<< HEAD
-import { Creator } from '@/types/user/User';
-=======
 import { User } from 'delib-npm';
->>>>>>> 35f02ec0
 
 interface UserAvatarProps {
-	user: Creator;
+	user: User;
 }
 
 const UserAvatar: FC<UserAvatarProps> = ({ user }) => {
