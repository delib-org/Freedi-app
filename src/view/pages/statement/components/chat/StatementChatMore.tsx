import { FC } from "react"

// Icons
import ChatOutlinedIcon from "@mui/icons-material/ChatOutlined"

// Statements functions
import { statementSubscriptionSelector } from "../../../../../model/statements/statementsSlice"

// Third party
import { Statement, StatementSubscription, StatementType } from "delib-npm"
import { NavigateFunction, useNavigate } from "react-router-dom"
import { t } from "i18next"

// Redux
import { useAppSelector } from "../../../../../functions/hooks/reduxHooks"

// Helpers
import { navigateToStatementTab } from "../../../../../functions/general/helpers"

interface Props {
    statement: Statement
    page?: any
}

const StatementChatMore: FC<Props> = ({ statement }) => {
    const statementSubscription: StatementSubscription | undefined =
        useAppSelector(statementSubscriptionSelector(statement.statementId))
    let messagesRead = 0
    if (statementSubscription)
        messagesRead = statementSubscription.totalSubStatementsRead || 0
    const messages = statement.totalSubStatements || 0
<<<<<<< HEAD

    const navigate = useNavigate()

=======

    const navigate = useNavigate()

>>>>>>> 4ddb09a3
    const { statementType } = statement
    if (statementType === StatementType.statement) return null

    return (
        <div
            className="more clickable"
            onClick={() => handleCreateSubStatements(statement, navigate)}
        >
            <div className="icon">
                {messages - messagesRead > 0 ? (
                    <div className="redCircle">
                        {messages - messagesRead < 10
                            ? messages - messagesRead
                            : `9+`}
                    </div>
                ) : null}
                <ChatOutlinedIcon />
            </div>
            <div className="text">
                {statement.lastMessage
                    ? statement.lastMessage
                    : t("Conversations")}
            </div>
        </div>
    )
}

export default StatementChatMore

export function handleCreateSubStatements(
    statement: Statement,
    navigate: NavigateFunction
) {
    try {
        // setStatmentGroupToDB(statement)
<<<<<<< HEAD
        navigateToStatementTab(statement, navigate)
=======
        navigate(`/statement/${statement.statementId}/chat`, {
            state: { from: window.location.pathname },
        })
>>>>>>> 4ddb09a3
    } catch (error) {
        console.error(error)
    }
}<|MERGE_RESOLUTION|>--- conflicted
+++ resolved
@@ -29,15 +29,9 @@
     if (statementSubscription)
         messagesRead = statementSubscription.totalSubStatementsRead || 0
     const messages = statement.totalSubStatements || 0
-<<<<<<< HEAD
 
     const navigate = useNavigate()
 
-=======
-
-    const navigate = useNavigate()
-
->>>>>>> 4ddb09a3
     const { statementType } = statement
     if (statementType === StatementType.statement) return null
 
@@ -73,13 +67,9 @@
 ) {
     try {
         // setStatmentGroupToDB(statement)
-<<<<<<< HEAD
-        navigateToStatementTab(statement, navigate)
-=======
         navigate(`/statement/${statement.statementId}/chat`, {
             state: { from: window.location.pathname },
         })
->>>>>>> 4ddb09a3
     } catch (error) {
         console.error(error)
     }
