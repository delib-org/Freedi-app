--- conflicted
+++ resolved
@@ -20,7 +20,6 @@
     page?: any
 }
 
-<<<<<<< HEAD
 const StatementChatMore: FC<Props> = ({ statement }) => {
     const statementSubscription: StatementSubscription | undefined = useAppSelector(statementSubscriptionSelector(statement.statementId))
     let messagesRead = 0;
@@ -31,20 +30,11 @@
    
     const {statementType} = statement;
     if(!(statementType === StatementType.option || statementType === StatementType.question)) return null;
-=======
-const StatementChatMore: FC<Props> = ({ statement, page }) => {
-    const statementSubscription: StatementSubscription | undefined =
-        useAppSelector(statementSubscriptionSelector(statement.statementId))
-    let messagesRead = 0
-    if (statementSubscription)
-        messagesRead = statementSubscription.totalSubStatementsRead || 0
-    const messages = statement.totalSubStatements || 0
 
     const navigate = useNavigate()
 
     const { isOption, isQuestion } = statement
     if (!(isOption || isQuestion)) return null
->>>>>>> e585a655
 
     return (
         <div
