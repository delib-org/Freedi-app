--- conflicted
+++ resolved
@@ -19,13 +19,6 @@
 import { useAppSelector } from "../../../../../functions/hooks/reduxHooks"
 import { store } from "../../../../../model/store"
 import { statementSubscriptionSelector } from "../../../../../model/statements/statementsSlice"
-<<<<<<< HEAD
-=======
-
-// Helpers
-import { isAuthorized } from "../../../../../functions/general/helpers"
-import _ from "lodash"
->>>>>>> 6da4a1a7
 import { bubbleclass } from "./StatementChatCont"
 import StatementChatSetEdit from "./components/StatementChatSetEdit"
 
@@ -36,11 +29,7 @@
 
 const StatementChat: FC<Props> = ({ statement, showImage }) => {
     const navigate = useNavigate()
-<<<<<<< HEAD
     
-=======
-
->>>>>>> 6da4a1a7
     const statementubscription = useAppSelector(
         statementSubscriptionSelector(statement.parentId)
     )
