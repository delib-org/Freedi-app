import { FC, useEffect, useState, useRef, useContext } from 'react';
import { useLocation, useParams } from 'react-router';
import useSlideAndSubStatement from '../../../../../controllers/hooks/useSlideAndSubStatement';
import { StatementContext } from '../../StatementCont';
import styles from './Chat.module.scss';
import ChatMessageCard from './components/chatMessageCard/ChatMessageCard';
import ChatInput from './components/input/ChatInput';
import NewMessages from './components/newMessages/NewMessages';
import { listenToSubStatements } from '@/controllers/db/statements/listenToStatements';
import { useAppSelector } from '@/controllers/hooks/reduxHooks';
import { statementSubsSelector } from '@/redux/statements/statementsSlice';
import Description from '../evaluations/components/description/Description';
<<<<<<< HEAD
import { StatementType } from '@/types/TypeEnums';
import { Statement } from '@/types/statement/Statement';
import { useAuthentication } from '@/controllers/hooks/useAuthentication';
=======
import { Statement } from '@/types/statement/StatementTypes';
>>>>>>> a6181be1

let firstTime = true;
let numberOfSubStatements = 0;

const Chat: FC = () => {
	const chatRef = useRef<HTMLDivElement>(null);
	const { statementId } = useParams();
	const { statement } = useContext(StatementContext);
	const subStatements = useAppSelector(
		statementSubsSelector(statementId)
<<<<<<< HEAD
	).filter((s) => s.statementType !== StatementType.stage);
	const { user } = useAuthentication();
=======
	)
	const user = useAppSelector(userSelector);
>>>>>>> a6181be1
	const messagesEndRef = useRef<HTMLDivElement>(null);
	const location = useLocation();

	const [numberOfNewMessages, setNumberOfNewMessages] = useState<number>(0);

	const { toSlide, slideInOrOut } = useSlideAndSubStatement(
		statement?.parentId
	);

	function scrollToHash() {
		if (location.hash) {
			const element = document.querySelector(location.hash);

			if (element) {
				element.scrollIntoView();
				firstTime = false;

				return;
			}
		}
	}

	useEffect(() => {
		// const updateChatHeight = () => {
		// 	if (chatRef.current) {
		// 		chatRef.current.style.height = `${window.innerHeight - chatRef.current.getBoundingClientRect().top}px`;
		// 	}
		// };

		// updateChatHeight();
		// window.addEventListener('resize', updateChatHeight);

		// return () => {
		// 	window.removeEventListener('resize', updateChatHeight);
		// };
	}, []);

	//scroll to bottom
	const scrollToBottom = () => {
		if (!messagesEndRef) return;
		if (!messagesEndRef.current) return;
		if (location.hash) return;
		if (firstTime) {
			messagesEndRef.current.scrollIntoView({ behavior: 'auto' });
			firstTime = false;
		} else {
			messagesEndRef.current.scrollIntoView({ behavior: 'smooth' });
		}
	};

	useEffect(() => {
		firstTime = true;

		const unsubscribe = listenToSubStatements(statementId);

		return () => {
			unsubscribe();
		};
	}, []);

	//effects
	useEffect(() => {
		if (!firstTime) return;

		if (location.hash) {
			scrollToHash();
		} else {
			scrollToBottom();
		}
		firstTime = false;
	}, [subStatements]);

	useEffect(() => {
		//if new sub-statement was not created by the user, then set numberOfNewMessages to the number of new subStatements
		const lastMessage = subStatements[subStatements.length - 1];
		if (lastMessage?.creator.uid !== user.uid) {
			const isNewMessages =
				subStatements.length - numberOfSubStatements > 0;
			numberOfSubStatements = subStatements.length;
			if (isNewMessages) {
				setNumberOfNewMessages((n) => n + 1);
			}
		} else {
			scrollToBottom();
		}
	}, [subStatements.length]);

	return (
		<div className={styles.chat} ref={chatRef}>
			<div
				className={`${styles.wrapper} ${toSlide && slideInOrOut}`}
				id={`msg-${statement?.statementId}`}
			>
				{statement.description && <div className='wrapper'>
					<Description />
				</div>}
				{subStatements?.map((statementSub: Statement, index) => (
					<div key={statementSub.statementId}>
						<ChatMessageCard
							parentStatement={statement}
							statement={statementSub}
							previousStatement={subStatements[index - 1]}
						/>
					</div>
				))}

				<div ref={messagesEndRef} />
			</div>
			{statement && (
				<div className={styles.input}>
					<ChatInput statement={statement} />
				</div>
			)}
			<div>
				<NewMessages
					newMessages={numberOfNewMessages}
					setNewMessages={setNumberOfNewMessages}
					scrollToBottom={scrollToBottom}
				/>
			</div>
		</div>
	);
};

export default Chat;<|MERGE_RESOLUTION|>--- conflicted
+++ resolved
@@ -10,13 +10,8 @@
 import { useAppSelector } from '@/controllers/hooks/reduxHooks';
 import { statementSubsSelector } from '@/redux/statements/statementsSlice';
 import Description from '../evaluations/components/description/Description';
-<<<<<<< HEAD
-import { StatementType } from '@/types/TypeEnums';
-import { Statement } from '@/types/statement/Statement';
+import { Statement } from '@/types/statement/StatementTypes';
 import { useAuthentication } from '@/controllers/hooks/useAuthentication';
-=======
-import { Statement } from '@/types/statement/StatementTypes';
->>>>>>> a6181be1
 
 let firstTime = true;
 let numberOfSubStatements = 0;
@@ -25,15 +20,8 @@
 	const chatRef = useRef<HTMLDivElement>(null);
 	const { statementId } = useParams();
 	const { statement } = useContext(StatementContext);
-	const subStatements = useAppSelector(
-		statementSubsSelector(statementId)
-<<<<<<< HEAD
-	).filter((s) => s.statementType !== StatementType.stage);
+	const subStatements = useAppSelector(statementSubsSelector(statementId));
 	const { user } = useAuthentication();
-=======
-	)
-	const user = useAppSelector(userSelector);
->>>>>>> a6181be1
 	const messagesEndRef = useRef<HTMLDivElement>(null);
 	const location = useLocation();
 
@@ -62,10 +50,8 @@
 		// 		chatRef.current.style.height = `${window.innerHeight - chatRef.current.getBoundingClientRect().top}px`;
 		// 	}
 		// };
-
 		// updateChatHeight();
 		// window.addEventListener('resize', updateChatHeight);
-
 		// return () => {
 		// 	window.removeEventListener('resize', updateChatHeight);
 		// };
@@ -127,9 +113,11 @@
 				className={`${styles.wrapper} ${toSlide && slideInOrOut}`}
 				id={`msg-${statement?.statementId}`}
 			>
-				{statement.description && <div className='wrapper'>
-					<Description />
-				</div>}
+				{statement.description && (
+					<div className='wrapper'>
+						<Description />
+					</div>
+				)}
 				{subStatements?.map((statementSub: Statement, index) => (
 					<div key={statementSub.statementId}>
 						<ChatMessageCard
