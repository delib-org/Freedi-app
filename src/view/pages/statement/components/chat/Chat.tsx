--- conflicted
+++ resolved
@@ -9,12 +9,8 @@
 import { useAppSelector } from '@/controllers/hooks/reduxHooks';
 import { statementSubsSelector } from '@/redux/statements/statementsSlice';
 import Description from '../evaluations/components/description/Description';
-<<<<<<< HEAD
-import { Statement } from '@/types/statement/StatementTypes';
+import { Statement } from 'delib-npm';
 import { useAuthentication } from '@/controllers/hooks/useAuthentication';
-=======
-import { Statement } from 'delib-npm';
->>>>>>> 35f02ec0
 
 let firstTime = true;
 let numberOfSubStatements = 0;
@@ -108,33 +104,11 @@
 
 	return (
 		<div className={styles.chat} ref={chatRef}>
-<<<<<<< HEAD
-			<div
-				className={`${styles.wrapper} ${toSlide && slideInOrOut}`}
-				id={`msg-${statement?.statementId}`}
-			>
-				{statement.description && (
-					<div className='wrapper'>
-						<Description />
-					</div>
-				)}
-				{subStatements?.map((statementSub: Statement, index) => (
-					<div key={statementSub.statementId}>
-						<ChatMessageCard
-							parentStatement={statement}
-							statement={statementSub}
-							previousStatement={subStatements[index - 1]}
-						/>
-					</div>
-				))}
-
-				<div ref={messagesEndRef} />
-			</div>
-=======
-
-			{statement.description && <div className='wrapper'>
-				<Description />
-			</div>}
+			{statement.description && (
+				<div className='wrapper'>
+					<Description />
+				</div>
+			)}
 			{subStatements?.map((statementSub: Statement, index) => (
 				<div key={statementSub.statementId}>
 					<ChatMessageCard
@@ -147,7 +121,6 @@
 
 			<div ref={messagesEndRef} />
 
->>>>>>> 35f02ec0
 			{statement && (
 				<div className={styles.input}>
 					<ChatInput statement={statement} />
