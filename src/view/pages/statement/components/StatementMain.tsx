--- conflicted
+++ resolved
@@ -43,24 +43,7 @@
         scrollToBottom()
     }, [subStatements])
 
-<<<<<<< HEAD
     
-
-    return (
-        <>
-            <div className="page__main">
-
-                <div className="wrapper wrapper--chat">
-                    {subStatements?.map((statementSub: Statement) => (
-                        <div key={statementSub.statementId} >
-                            <StatementChat statement={statementSub} showImage={handleShowTalker} page={page}/>
-                        </div>
-                    ))
-                    }
-                    <div ref={messagesEndRef} />
-                </div>
-=======
-    const { hasChildren = false } = statement
 
     return (
         <ScreenFadeInOut>
@@ -74,7 +57,6 @@
                     </div>
                 ))}
                 <div ref={messagesEndRef} />
->>>>>>> 5e113097
             </div>
             <div style={{ marginTop: "auto" }}>
                 {statement && <StatementInput statement={statement} />}
