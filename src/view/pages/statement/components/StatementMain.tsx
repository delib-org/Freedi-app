import { FC, useEffect, useRef, useState } from "react"

// Third Party Imports
import { Statement } from "delib-npm"
import { useLocation } from "react-router-dom"

// Custom Components
import StatementChat from "./chat/StatementChat"
import StatementInput from "./StatementInput"
import ScreenFadeInOut from "../../../components/animation/ScreenFadeInOut"
import ScreenSlide from "../../../components/animation/ScreenSlide"

interface Props {
    statement: Statement
    subStatements: Statement[]
    handleShowTalker: Function
}

let firstTime = true

const StatementMain: FC<Props> = ({
    statement,
    subStatements,
    handleShowTalker,
}) => {
    const messagesEndRef = useRef(null)
    const location = useLocation()

    // Use State
    const [toSlide, setToSlide] = useState(false)
    const [toSubStatement, setToSubStatement] = useState(false)

    useEffect(() => {
        const testToSlide = location.state
            ? location.state.from.split("/").length === 5
            : false

        const previousStateId = location.state
            ? location.state.from.split("/")[3]
            : null

        if (previousStateId === statement.parentId) {
            setToSubStatement(true)
        } else {
            setToSubStatement(false)
        }

        setToSlide(testToSlide)
    }, [statement.statementId])

    //scroll to bottom
    const scrollToBottom = () => {
        if (!messagesEndRef) return
        if (!messagesEndRef.current) return
        if (firstTime) {
            //@ts-ignore
            messagesEndRef.current.scrollIntoView({ behavior: "auto" })
            firstTime = false
        } else {
            //@ts-ignore
            messagesEndRef.current.scrollIntoView({ behavior: "smooth" })
        }
    }

    //effects
    useEffect(() => {
        firstTime = true
    }, [])

    useEffect(() => {
        scrollToBottom()
    }, [subStatements])

<<<<<<< HEAD
    

    return (
=======
    return !toSlide ? (
>>>>>>> 26623eef
        <ScreenFadeInOut>
            <div className="wrapper wrapper--chat">
                {subStatements?.map((statementSub: Statement) => (
                    <div key={statementSub.statementId}>
                        <StatementChat
                            statement={statementSub}
                            showImage={handleShowTalker}
                        />
                    </div>
                ))}
                <div ref={messagesEndRef} />
            </div>
            <div style={{ marginTop: "auto" }}>
                {statement && <StatementInput statement={statement} />}
            </div>
        </ScreenFadeInOut>
    ) : (
        <ScreenSlide toSubStatement={toSubStatement}>
            <div className="wrapper wrapper--chat">
                {subStatements?.map((statementSub: Statement) => (
                    <div key={statementSub.statementId}>
                        <StatementChat
                            statement={statementSub}
                            showImage={handleShowTalker}
                        />
                    </div>
                ))}
                <div ref={messagesEndRef} />
            </div>
            <div style={{ marginTop: "auto" }}>
                {statement && <StatementInput statement={statement} />}
            </div>
        </ScreenSlide>
    )
}

export default StatementMain<|MERGE_RESOLUTION|>--- conflicted
+++ resolved
@@ -71,13 +71,7 @@
         scrollToBottom()
     }, [subStatements])
 
-<<<<<<< HEAD
-    
-
-    return (
-=======
     return !toSlide ? (
->>>>>>> 26623eef
         <ScreenFadeInOut>
             <div className="wrapper wrapper--chat">
                 {subStatements?.map((statementSub: Statement) => (
