--- conflicted
+++ resolved
@@ -85,14 +85,9 @@
                 ))}
                 <div ref={messagesEndRef} />
             </div>
-<<<<<<< HEAD
             <div className="page__main__bottom">
                 {statement && <StatementInput statement={statement} />}
             </div>
-=======
-            {statement && <StatementInput statement={statement} />}
-           
->>>>>>> 6ff82fd1
         </ScreenSlide>
     );
 };
