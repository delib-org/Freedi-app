import { FC, useEffect, useRef } from "react";

// Third Party Imports
import { Statement } from "delib-npm";

// Custom Components
import StatementChat from "./chat/StatementChatCard";
import StatementInput from "./StatementInput";
import ScreenSlide from "../../../components/animation/ScreenSlide";
import useSlideAndSubStatement from "../../../../functions/hooks/useSlideAndSubStatement";

interface Props {
    statement: Statement;
    subStatements: Statement[];
    handleShowTalker: Function;
}

let firstTime = true;

const StatementMain: FC<Props> = ({
    statement,
    subStatements,
    handleShowTalker,
}) => {
    const messagesEndRef = useRef(null);

    const { toSlide, slideInOrOut } = useSlideAndSubStatement(
        statement.parentId
    );

    //scroll to bottom
    const scrollToBottom = () => {
        if (!messagesEndRef) return;
        if (!messagesEndRef.current) return;
        if (firstTime) {
            //@ts-ignore
            messagesEndRef.current.scrollIntoView({ behavior: "auto" });
            firstTime = false;
        } else {
            //@ts-ignore
            messagesEndRef.current.scrollIntoView({ behavior: "smooth" });
        }
    };

    //effects
    useEffect(() => {
        firstTime = true;
    }, []);

    useEffect(() => {
        scrollToBottom();
    }, [subStatements]);

    return (
        <>
<<<<<<< HEAD
            <div className="page__main">
                {subStatements?.map((statementSub: Statement, index) => (
                    <div key={statementSub.statementId}>
                        <StatementChat
                            parentStatement={statement}
                            statement={statementSub}
                            showImage={handleShowTalker}
                            index={index}
                            previousStatement={subStatements[index - 1]}
                        />
                    </div>
                ))}
                <div ref={messagesEndRef} />
            </div>
            <div className="page__footer">
                {statement && <StatementInput statement={statement} />}
            </div>
        </>
    ) : (
        <>
            <ScreenSlide className={"page__main" + " " + slideInOrOut}>
=======
            <ScreenSlide className={`page__main ${toSlide && slideInOrOut}`}>
>>>>>>> c01427c9
                {subStatements?.map((statementSub: Statement, index) => (
                    <div key={statementSub.statementId}>
                        <StatementChat
                            parentStatement={statement}
                            statement={statementSub}
                            showImage={handleShowTalker}
                            index={index}
                            previousStatement={subStatements[index - 1]}
                        />
                    </div>
                ))}
                <div ref={messagesEndRef} />
            </ScreenSlide>
            <div className="page__footer">
                {statement && <StatementInput statement={statement} />}
            </div>
        </>
    );
};

export default StatementMain;<|MERGE_RESOLUTION|>--- conflicted
+++ resolved
@@ -53,31 +53,7 @@
 
     return (
         <>
-<<<<<<< HEAD
-            <div className="page__main">
-                {subStatements?.map((statementSub: Statement, index) => (
-                    <div key={statementSub.statementId}>
-                        <StatementChat
-                            parentStatement={statement}
-                            statement={statementSub}
-                            showImage={handleShowTalker}
-                            index={index}
-                            previousStatement={subStatements[index - 1]}
-                        />
-                    </div>
-                ))}
-                <div ref={messagesEndRef} />
-            </div>
-            <div className="page__footer">
-                {statement && <StatementInput statement={statement} />}
-            </div>
-        </>
-    ) : (
-        <>
-            <ScreenSlide className={"page__main" + " " + slideInOrOut}>
-=======
             <ScreenSlide className={`page__main ${toSlide && slideInOrOut}`}>
->>>>>>> c01427c9
                 {subStatements?.map((statementSub: Statement, index) => (
                     <div key={statementSub.statementId}>
                         <StatementChat
