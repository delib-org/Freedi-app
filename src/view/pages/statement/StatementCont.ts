--- conflicted
+++ resolved
@@ -6,14 +6,9 @@
 
 interface StatementContextProps {
 	statement: Statement | undefined;
-<<<<<<< HEAD
+	stage: Statement | undefined;
 	talker: Creator | null;
 	handleShowTalker: (talker: Creator | null) => void;
-=======
-	stage: Statement | undefined;
-	talker: User | null;
-	handleShowTalker: (talker: User | null) => void;
->>>>>>> a6181be1
 	handleSetNewStatement: (showPopup?: boolean) => void;
 	role: Role | undefined;
 	setNewStatementType: (newStatementType: StatementType) => void;
