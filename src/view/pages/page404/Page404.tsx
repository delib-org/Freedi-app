--- conflicted
+++ resolved
@@ -13,7 +13,7 @@
 		navigate("/", { state: { from: window.location.pathname } });
 	}
 
-<<<<<<< HEAD
+
     return (
         <div className="page404">
             <img
@@ -61,29 +61,7 @@
             </button>
         </div>
     );
-=======
-	return (
-		<div className={styles.page}>
-			<div className={styles.box}>
-				<img src={img404} alt="404" />
-				<div className="btns">
-					<button
-						className="btn btn--large btn--add"
-						onClick={handleGoHome}
-					>
-                        Go Home
-					</button>
-				</div>
-				<div className={styles.credit}>
-					<span>Image by</span>
-					<a href="https://www.freepik.com/free-vector/404-error-web-template-with-funny-monster_2548710.htm#query=404%20page&position=6&from_view=keyword&track=ais&uuid=d49b3627-e951-464f-b780-aa6012b5ed9e">
-                        Freepik
-					</a>
-				</div>
-			</div>
-		</div>
-	);
->>>>>>> 15bf73e0
+
 };
 
 export default Page404;