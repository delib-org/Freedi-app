import { setStatements } from '@/redux/statements/statementsSlice';
import { userSelector } from '@/redux/users/userSlice';
<<<<<<< HEAD
import { MassConsensusPageUrls } from '@/types/enums';
import { Statement } from '@/types/statement';
import { useEffect, useState } from 'react';
import { useDispatch, useSelector } from 'react-redux';
import { useNavigate, useParams } from 'react-router';
import { SelectionFunction } from '@/types/evaluation';
import { functionConfig } from '@/types/firebase/configFunctions';
import firebaseConfig from '@/controllers/db/configKey';
=======
import { MassConsensusPageUrls } from '@/types/TypeEnums';
import { SelectionFunction } from '@/types/evaluation/Evaluation';
import { Statement } from '@/types/statement/Statement';
import { useEffect, useState } from 'react';
import { useDispatch, useSelector } from 'react-redux';
import { useNavigate, useParams } from 'react-router';
>>>>>>> bb844267

const useTopSuggestions = () => {
	const navigate = useNavigate();
	const dispatch = useDispatch();
	const user = useSelector(userSelector);
	const { statementId } = useParams<{ statementId: string }>();
	const [suggestions, setSuggestions] = useState<Statement[]>([]);

	useEffect(() => {
		fetch(
<<<<<<< HEAD
			`http://localhost:5001/${firebaseConfig.projectId}/${functionConfig.region}/getTopStatements?parentId=${statementId}&limit=2`
=======
			`http://localhost:5001/delib-v3-dev/us-central1/getTopStatements?parentId=${statementId}&limit=2`
>>>>>>> bb844267
		)
			.then((response) => response.json())
			.then((data) => {
				const options = data.statements.map((st: Statement) => ({
					...st,
					evaluation: {
						...st.evaluation,
						selectionFunction: SelectionFunction.top,
					},
				}));
				setSuggestions(options);
				dispatch(setStatements(options));
			})
			.catch((error) => console.error('Error:', error));
	}, [statementId]);

	useEffect(() => {
		if (!user)
			navigate(
				`/mass-consensus/${statementId}/${MassConsensusPageUrls.introduction}`
			);
	}, [user]);

	return { suggestions, statementId };
};

export default useTopSuggestions;<|MERGE_RESOLUTION|>--- conflicted
+++ resolved
@@ -1,22 +1,13 @@
+import firebaseConfig from '@/controllers/db/configKey';
 import { setStatements } from '@/redux/statements/statementsSlice';
 import { userSelector } from '@/redux/users/userSlice';
-<<<<<<< HEAD
-import { MassConsensusPageUrls } from '@/types/enums';
-import { Statement } from '@/types/statement';
-import { useEffect, useState } from 'react';
-import { useDispatch, useSelector } from 'react-redux';
-import { useNavigate, useParams } from 'react-router';
-import { SelectionFunction } from '@/types/evaluation';
-import { functionConfig } from '@/types/firebase/configFunctions';
-import firebaseConfig from '@/controllers/db/configKey';
-=======
+import { functionConfig } from '@/types/ConfigFunctions';
 import { MassConsensusPageUrls } from '@/types/TypeEnums';
 import { SelectionFunction } from '@/types/evaluation/Evaluation';
 import { Statement } from '@/types/statement/Statement';
 import { useEffect, useState } from 'react';
 import { useDispatch, useSelector } from 'react-redux';
 import { useNavigate, useParams } from 'react-router';
->>>>>>> bb844267
 
 const useTopSuggestions = () => {
 	const navigate = useNavigate();
@@ -27,11 +18,7 @@
 
 	useEffect(() => {
 		fetch(
-<<<<<<< HEAD
 			`http://localhost:5001/${firebaseConfig.projectId}/${functionConfig.region}/getTopStatements?parentId=${statementId}&limit=2`
-=======
-			`http://localhost:5001/delib-v3-dev/us-central1/getTopStatements?parentId=${statementId}&limit=2`
->>>>>>> bb844267
 		)
 			.then((response) => response.json())
 			.then((data) => {
