import firebaseConfig from '@/controllers/db/configKey';
import { listenToEvaluation } from '@/controllers/db/evaluation/getEvaluation';
<<<<<<< HEAD
import { useAuthentication } from '@/controllers/hooks/useAuthentication';
import {
	setStatement,
	setStatements,
	statementSelectorById,
} from '@/redux/statements/statementsSlice';
import { functionConfig } from '@/types/ConfigFunctions';
import { MassConsensusPageUrls } from '@/types/TypeEnums';
import { SelectionFunction } from '@/types/evaluation/Evaluation';
import { Statement } from '@/types/statement/StatementTypes';
=======
import { setStatement, setStatements, statementSelectorById } from '@/redux/statements/statementsSlice';
import { userSelector } from '@/redux/users/userSlice';
import { functionConfig, Statement, MassConsensusPageUrls, SelectionFunction } from 'delib-npm';
>>>>>>> 35f02ec0
import { useEffect, useState } from 'react';
import { useDispatch, useSelector } from 'react-redux';
import { useNavigate, useParams } from 'react-router';

const useTopSuggestions = () => {
	const navigate = useNavigate();
	const dispatch = useDispatch();
	const { statementId } = useParams<{ statementId: string }>();
	const statement = useSelector(statementSelectorById(statementId));
	const { user } = useAuthentication();

	const [topStatements, setTopStatements] = useState<Statement[]>([]);

	const navigateToVoting = () => navigate(`/mass-consensus/${statementId}/${MassConsensusPageUrls.voting}`);

	const fetchStatements = () => {
		const endPoint =
			location.hostname === 'localhost'
				? `http://localhost:5001/${firebaseConfig.projectId}/${functionConfig.region}/getTopStatements?parentId=${statementId}&limit=6`
				: import.meta.env.VITE_APP_TOP_STATEMENTS_ENDPOINT;

		fetch(endPoint)
			.then((response) => response.json())
			.then((data) => {
				const options = data.statements.map((st: Statement) => ({
					...st,
					evaluation: {
						...st.evaluation,
						selectionFunction: SelectionFunction.top,
					},
				}));
				dispatch(setStatements(options));
				setTopStatements(options);
			})
			.catch((error) => console.error('Error:', error));
	};

	useEffect(() => {
		if (!user)
			navigate(
				`/mass-consensus/${statementId}/${MassConsensusPageUrls.introduction}`
			);
	}, []);

	useEffect(() => {
		if (statement) {
			if (
				statement.statementSettings.showEvaluation === undefined ||
				statement.statementSettings.showEvaluation === null ||
				statement.statementSettings.showEvaluation === true
			) {
				const statementDontShowEvaluation = {
					...statement,
					statementSettings: {
						...statement.statementSettings,
						showEvaluation: false,
					},
				};

				dispatch(setStatement(statementDontShowEvaluation));
			}
		}
	}, [statement]);

	useEffect(() => {
		fetchStatements();
	}, [statementId, user.uid]);

	useEffect(() => {
		const unSubscribes = topStatements.map((statement) => {
			return listenToEvaluation(statement.statementId, user.uid);
		});

		return () => {
			unSubscribes.forEach((unSubscribe) => unSubscribe());
		};
	}, [topStatements.length]);

	return { navigateToVoting };
};

export default useTopSuggestions;<|MERGE_RESOLUTION|>--- conflicted
+++ resolved
@@ -1,21 +1,17 @@
 import firebaseConfig from '@/controllers/db/configKey';
 import { listenToEvaluation } from '@/controllers/db/evaluation/getEvaluation';
-<<<<<<< HEAD
 import { useAuthentication } from '@/controllers/hooks/useAuthentication';
 import {
 	setStatement,
 	setStatements,
 	statementSelectorById,
 } from '@/redux/statements/statementsSlice';
-import { functionConfig } from '@/types/ConfigFunctions';
-import { MassConsensusPageUrls } from '@/types/TypeEnums';
-import { SelectionFunction } from '@/types/evaluation/Evaluation';
-import { Statement } from '@/types/statement/StatementTypes';
-=======
-import { setStatement, setStatements, statementSelectorById } from '@/redux/statements/statementsSlice';
-import { userSelector } from '@/redux/users/userSlice';
-import { functionConfig, Statement, MassConsensusPageUrls, SelectionFunction } from 'delib-npm';
->>>>>>> 35f02ec0
+import {
+	functionConfig,
+	Statement,
+	MassConsensusPageUrls,
+	SelectionFunction,
+} from 'delib-npm';
 import { useEffect, useState } from 'react';
 import { useDispatch, useSelector } from 'react-redux';
 import { useNavigate, useParams } from 'react-router';
@@ -29,7 +25,10 @@
 
 	const [topStatements, setTopStatements] = useState<Statement[]>([]);
 
-	const navigateToVoting = () => navigate(`/mass-consensus/${statementId}/${MassConsensusPageUrls.voting}`);
+	const navigateToVoting = () =>
+		navigate(
+			`/mass-consensus/${statementId}/${MassConsensusPageUrls.voting}`
+		);
 
 	const fetchStatements = () => {
 		const endPoint =
