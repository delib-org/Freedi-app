<<<<<<< HEAD
import { MassConsensusPageUrls, SortType } from '@/types/TypeEnums';
import SuggestionCards from '../../statement/components/evaluations/components/suggestionCards/SuggestionCards';
import HeaderMassConsensus from '../headerMassConsensus/HeaderMassConsensus';
import useTopSuggestions from './TopSuggestionVM';
import { Link } from 'react-router';
import { useParamsLanguage } from '../useParamsLang/UseParamsLanguge';
=======
import { MassConsensusPageUrls, SortType } from "@/types/enums";
import SuggestionCards from "../../statement/components/evaluations/components/suggestionCards/SuggestionCards";
import HeaderMassConsensus from "../headerMassConsensus/HeaderMassConsensus";
import useTopSuggestions from "./TopSuggestionVM";
import { Link } from "react-router";
import { useParamsLanguage } from "../useParamsLang/UseParamsLanguge";
import TitleMassConsensus from "../TitleMassConsensus/TitleMassConsensus";
>>>>>>> 0b86b649

const TopSuggestions = () => {
	const { statementId } = useTopSuggestions();
	const { lang } = useParamsLanguage();

<<<<<<< HEAD
	return (
		<div>
			<HeaderMassConsensus
				backTo={MassConsensusPageUrls.randomSuggestions}
			/>
			<h2>please rate the top suggestions</h2>
			<SuggestionCards propSort={SortType.random} />
			<div className='btns'>
				<Link
					to={`/mass-consensus/${statementId}/${MassConsensusPageUrls.voting}?lang=${lang}`}
				>
					<button className='btn btn--agree'>skip</button>
				</Link>
				<Link
					to={`/mass-consensus/${statementId}/${MassConsensusPageUrls.voting}?lang=${lang}`}
				>
					<button className='btn btn--agree'>next</button>
				</Link>
			</div>
		</div>
	);
};
=======
    return (
        <div>
            <HeaderMassConsensus title="leading suggestion evaluation" backTo={MassConsensusPageUrls.randomSuggestions} />
            <TitleMassConsensus title="please rate the top suggestions" />
            <SuggestionCards propSort={SortType.random} />
            <div className="btns">
                <Link to={`/mass-consensus/${statementId}/${MassConsensusPageUrls.voting}?lang=${lang}`}>
                    <button className="btn btn--agree">skip</button>
                </Link>
                <Link to={`/mass-consensus/${statementId}/${MassConsensusPageUrls.voting}?lang=${lang}`}>
                    <button className="btn btn--agree">next</button>
                </Link>
            </div>
        </div>
    )
}
>>>>>>> 0b86b649

export default TopSuggestions;<|MERGE_RESOLUTION|>--- conflicted
+++ resolved
@@ -1,11 +1,3 @@
-<<<<<<< HEAD
-import { MassConsensusPageUrls, SortType } from '@/types/TypeEnums';
-import SuggestionCards from '../../statement/components/evaluations/components/suggestionCards/SuggestionCards';
-import HeaderMassConsensus from '../headerMassConsensus/HeaderMassConsensus';
-import useTopSuggestions from './TopSuggestionVM';
-import { Link } from 'react-router';
-import { useParamsLanguage } from '../useParamsLang/UseParamsLanguge';
-=======
 import { MassConsensusPageUrls, SortType } from "@/types/enums";
 import SuggestionCards from "../../statement/components/evaluations/components/suggestionCards/SuggestionCards";
 import HeaderMassConsensus from "../headerMassConsensus/HeaderMassConsensus";
@@ -13,36 +5,11 @@
 import { Link } from "react-router";
 import { useParamsLanguage } from "../useParamsLang/UseParamsLanguge";
 import TitleMassConsensus from "../TitleMassConsensus/TitleMassConsensus";
->>>>>>> 0b86b649
 
 const TopSuggestions = () => {
 	const { statementId } = useTopSuggestions();
 	const { lang } = useParamsLanguage();
 
-<<<<<<< HEAD
-	return (
-		<div>
-			<HeaderMassConsensus
-				backTo={MassConsensusPageUrls.randomSuggestions}
-			/>
-			<h2>please rate the top suggestions</h2>
-			<SuggestionCards propSort={SortType.random} />
-			<div className='btns'>
-				<Link
-					to={`/mass-consensus/${statementId}/${MassConsensusPageUrls.voting}?lang=${lang}`}
-				>
-					<button className='btn btn--agree'>skip</button>
-				</Link>
-				<Link
-					to={`/mass-consensus/${statementId}/${MassConsensusPageUrls.voting}?lang=${lang}`}
-				>
-					<button className='btn btn--agree'>next</button>
-				</Link>
-			</div>
-		</div>
-	);
-};
-=======
     return (
         <div>
             <HeaderMassConsensus title="leading suggestion evaluation" backTo={MassConsensusPageUrls.randomSuggestions} />
@@ -59,6 +26,5 @@
         </div>
     )
 }
->>>>>>> 0b86b649
 
 export default TopSuggestions;