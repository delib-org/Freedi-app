import { MassConsensusPageUrls, SortType } from "@/types/TypeEnums";
import SuggestionCards from "../../statement/components/evaluations/components/suggestionCards/SuggestionCards";
import HeaderMassConsensus from "../headerMassConsensus/HeaderMassConsensus";
import useTopSuggestions from "./TopSuggestionVM";
import TitleMassConsensus from "../TitleMassConsensus/TitleMassConsensus";
import FooterMassConsensus from "../footerMassConsensus/FooterMassConsensus";
import { SelectionFunction } from "@/types/evaluation/Evaluation";
import { useLanguage } from "@/controllers/hooks/useLanguages";

const TopSuggestions = () => {
<<<<<<< HEAD
	const { t } = useLanguage();
	useTopSuggestions();

	return (
		<div>
			<HeaderMassConsensus title={t("leading suggestion evaluation")} backTo={MassConsensusPageUrls.randomSuggestions} />
			<TitleMassConsensus title={t("please rate the following suggestions")} />
			<div className="wrapper">
				<SuggestionCards selectionFunction={SelectionFunction.top} propSort={SortType.random} />
			</div>
			<FooterMassConsensus goTo={MassConsensusPageUrls.voting} />
		</div>
	)
=======
    const { t } = useLanguage();
	const { navigateToVoting } = useTopSuggestions();

    return (
        <div>
            <HeaderMassConsensus title={t("leading suggestion evaluation")} backTo={MassConsensusPageUrls.randomSuggestions} />
            <TitleMassConsensus title={t("please rate the following suggestions")} />
            <div className="wrapper">
                <SuggestionCards selectionFunction={SelectionFunction.top} propSort={SortType.random}  />
            </div>
            <FooterMassConsensus isNextActive={true} onNext={navigateToVoting} goTo={MassConsensusPageUrls.voting}/>
        </div>
    )
>>>>>>> d8ba3cf5
}

export default TopSuggestions;<|MERGE_RESOLUTION|>--- conflicted
+++ resolved
@@ -8,21 +8,6 @@
 import { useLanguage } from "@/controllers/hooks/useLanguages";
 
 const TopSuggestions = () => {
-<<<<<<< HEAD
-	const { t } = useLanguage();
-	useTopSuggestions();
-
-	return (
-		<div>
-			<HeaderMassConsensus title={t("leading suggestion evaluation")} backTo={MassConsensusPageUrls.randomSuggestions} />
-			<TitleMassConsensus title={t("please rate the following suggestions")} />
-			<div className="wrapper">
-				<SuggestionCards selectionFunction={SelectionFunction.top} propSort={SortType.random} />
-			</div>
-			<FooterMassConsensus goTo={MassConsensusPageUrls.voting} />
-		</div>
-	)
-=======
     const { t } = useLanguage();
 	const { navigateToVoting } = useTopSuggestions();
 
@@ -36,7 +21,6 @@
             <FooterMassConsensus isNextActive={true} onNext={navigateToVoting} goTo={MassConsensusPageUrls.voting}/>
         </div>
     )
->>>>>>> d8ba3cf5
 }
 
 export default TopSuggestions;