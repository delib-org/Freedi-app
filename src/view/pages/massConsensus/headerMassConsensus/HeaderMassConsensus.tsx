import { Link, useParams } from 'react-router';
import BackIcon from '@/assets/icons/chevronLeftIcon.svg?react';
import HomeIcon from '@/assets/icons/homeIcon.svg?react';
import styles from './HeaderMassConsensus.module.scss';
<<<<<<< HEAD
import { useLanguageParams } from '../useParamsLang/useLanguageParams';
import { MassConsensusPageUrls } from '@/types/TypeEnums';
=======
import { useParamsLanguage } from '../useParamsLang/UseParamsLanguge';
import { MassConsensusPageUrls } from 'delib-npm';
>>>>>>> 35f02ec0

const HeaderMassConsensus = ({
	backTo,
	backToApp,
	title,
	isIntro,
}: {
	backTo: MassConsensusPageUrls;
	backToApp?: boolean;
	title?: string;
	isIntro?: boolean;
}) => {
	const { statementId } = useParams<{ statementId: string }>();
	const { dir, lang } = useLanguageParams();

	return (
		<div className={styles.headerMC} style={{ direction: dir }}>
<<<<<<< HEAD
			{isIntro ? (
				''
			) : (
				<Link
=======
			{isIntro ? ""
				: <Link
>>>>>>> 35f02ec0
					className={
						dir === 'ltr'
							? styles.icon
							: `${styles.icon} ${styles['icon--ltr']}`
					}
					to={
						backToApp
							? `/statement/${statementId}`
							: `/mass-consensus/${statementId}/${backTo}?lang=${lang}`
					}
				>
					<BackIcon />
				</Link>
			)}
			<div
				className={styles['title-container']}
				style={{ direction: dir }}
			>
				<h1 className={styles.title}>{title}</h1>
			</div>

<<<<<<< HEAD
			{isIntro ? (
				''
			) : (
				<Link
=======
			{isIntro ? ""
				: <Link
>>>>>>> 35f02ec0
					className={styles.icon}
					to={`/mass-consensus/${statementId}/${MassConsensusPageUrls.introduction}?lang=${lang}`}
				>
					<HomeIcon />
				</Link>
			)}
		</div>
	);
};

export default HeaderMassConsensus;<|MERGE_RESOLUTION|>--- conflicted
+++ resolved
@@ -2,13 +2,8 @@
 import BackIcon from '@/assets/icons/chevronLeftIcon.svg?react';
 import HomeIcon from '@/assets/icons/homeIcon.svg?react';
 import styles from './HeaderMassConsensus.module.scss';
-<<<<<<< HEAD
-import { useLanguageParams } from '../useParamsLang/useLanguageParams';
-import { MassConsensusPageUrls } from '@/types/TypeEnums';
-=======
-import { useParamsLanguage } from '../useParamsLang/UseParamsLanguge';
 import { MassConsensusPageUrls } from 'delib-npm';
->>>>>>> 35f02ec0
+import { useUserConfig } from '@/controllers/hooks/useUserConfig';
 
 const HeaderMassConsensus = ({
 	backTo,
@@ -22,19 +17,14 @@
 	isIntro?: boolean;
 }) => {
 	const { statementId } = useParams<{ statementId: string }>();
-	const { dir, lang } = useLanguageParams();
+	const { dir, currentLanguage } = useUserConfig();
 
 	return (
 		<div className={styles.headerMC} style={{ direction: dir }}>
-<<<<<<< HEAD
 			{isIntro ? (
 				''
 			) : (
 				<Link
-=======
-			{isIntro ? ""
-				: <Link
->>>>>>> 35f02ec0
 					className={
 						dir === 'ltr'
 							? styles.icon
@@ -43,7 +33,7 @@
 					to={
 						backToApp
 							? `/statement/${statementId}`
-							: `/mass-consensus/${statementId}/${backTo}?lang=${lang}`
+							: `/mass-consensus/${statementId}/${backTo}?lang=${currentLanguage}`
 					}
 				>
 					<BackIcon />
@@ -56,15 +46,10 @@
 				<h1 className={styles.title}>{title}</h1>
 			</div>
 
-<<<<<<< HEAD
 			{isIntro ? (
 				''
 			) : (
 				<Link
-=======
-			{isIntro ? ""
-				: <Link
->>>>>>> 35f02ec0
 					className={styles.icon}
 					to={`/mass-consensus/${statementId}/${MassConsensusPageUrls.introduction}?lang=${lang}`}
 				>
