import { Link, useParams } from 'react-router';
import BackIcon from '../../../../assets/icons/chevronLeftIcon.svg?react';
import styles from './HeaderMassConsensus.module.scss';
import { useParamsLanguage } from '../useParamsLang/UseParamsLanguge';
<<<<<<< HEAD
import { MassConsensusPageUrls } from '@/types/TypeEnums';

const HeaderMassConsensus = ({
	backTo,
	backToApp,
}: {
	backTo: MassConsensusPageUrls;
	backToApp?: boolean;
}) => {
=======
import { MassConsensusPageUrls } from '@/types/enums';
import { HomeIcon } from 'lucide-react';

const HeaderMassConsensus = ({ backTo, backToApp, title, isIntro }: { backTo: MassConsensusPageUrls, backToApp?: boolean, title?: string, isIntro?: boolean }) => {
>>>>>>> 0b86b649
	const { statementId } = useParams<{ statementId: string }>();
	const { dir, lang } = useParamsLanguage();

	return (
		<div className={styles.headerMC} style={{ direction: dir }}>
			<Link
				className={
					dir === 'ltr'
						? styles.back
						: `${styles.back} ${styles['back--ltr']}`
				}
				to={
					backToApp
						? `/statement/${statementId}`
						: `/mass-consensus/${statementId}/${backTo}?lang=${lang}`
				}
			>
				<BackIcon />
			</Link>
<<<<<<< HEAD
		</div>
	);
};

export default HeaderMassConsensus;
=======
			<h1 className={styles.title}>{title}</h1>
			{isIntro? "":<Link className={`${styles.home}`}
						to={backToApp ? `/statement/${statementId}` : `/mass-consensus/${statementId}/${backTo}?lang=${lang}`}>
					<HomeIcon />
				</Link>
			}
		</div >
	)
}

export default HeaderMassConsensus
>>>>>>> 0b86b649
<|MERGE_RESOLUTION|>--- conflicted
+++ resolved
@@ -2,22 +2,10 @@
 import BackIcon from '../../../../assets/icons/chevronLeftIcon.svg?react';
 import styles from './HeaderMassConsensus.module.scss';
 import { useParamsLanguage } from '../useParamsLang/UseParamsLanguge';
-<<<<<<< HEAD
-import { MassConsensusPageUrls } from '@/types/TypeEnums';
-
-const HeaderMassConsensus = ({
-	backTo,
-	backToApp,
-}: {
-	backTo: MassConsensusPageUrls;
-	backToApp?: boolean;
-}) => {
-=======
 import { MassConsensusPageUrls } from '@/types/enums';
 import { HomeIcon } from 'lucide-react';
 
 const HeaderMassConsensus = ({ backTo, backToApp, title, isIntro }: { backTo: MassConsensusPageUrls, backToApp?: boolean, title?: string, isIntro?: boolean }) => {
->>>>>>> 0b86b649
 	const { statementId } = useParams<{ statementId: string }>();
 	const { dir, lang } = useParamsLanguage();
 
@@ -37,13 +25,6 @@
 			>
 				<BackIcon />
 			</Link>
-<<<<<<< HEAD
-		</div>
-	);
-};
-
-export default HeaderMassConsensus;
-=======
 			<h1 className={styles.title}>{title}</h1>
 			{isIntro? "":<Link className={`${styles.home}`}
 						to={backToApp ? `/statement/${statementId}` : `/mass-consensus/${statementId}/${backTo}?lang=${lang}`}>
@@ -54,5 +35,4 @@
 	)
 }
 
-export default HeaderMassConsensus
->>>>>>> 0b86b649
+export default HeaderMassConsensus