<<<<<<< HEAD
import HeaderMassConsensus from '../headerMassConsensus/HeaderMassConsensus';
import SuggestionCards from '../../statement/components/evaluations/components/suggestionCards/SuggestionCards';
import { SelectionFunction } from '@/types/evaluation/Evaluation';
import { MassConsensusPageUrls } from '@/types/TypeEnums';
=======
import HeaderMassConsensus from '../headerMassConsensus/HeaderMassConsensus'
import SuggestionCards from '../../statement/components/evaluations/components/suggestionCards/SuggestionCards'

import { MassConsensusPageUrls, SelectionFunction } from 'delib-npm';
import FooterMassConsensus from '../footerMassConsensus/FooterMassConsensus';
>>>>>>> 35f02ec0
import TitleMassConsensus from '../TitleMassConsensus/TitleMassConsensus';
import { useRandomSuggestions } from './RandomSuggestionsVM';
import { useUserConfig } from '@/controllers/hooks/useUserConfig';
import MassConsensusFooter from '../MassConsensusFooter/MassConsensusFooter';

const RandomSuggestions = () => {
<<<<<<< HEAD
	useRandomSuggestions();
	const { t } = useUserConfig();
=======
	const { navigateToTop } = useRandomSuggestions();
	const { t } = useLanguage();
>>>>>>> 35f02ec0

	return (
		<>
			<HeaderMassConsensus
				backTo={MassConsensusPageUrls.initialQuestion}
				title={t('General suggestion evaluation')}
			/>
			<TitleMassConsensus
				title={t('please rate the following suggestions')}
			/>
<<<<<<< HEAD
			<SuggestionCards selectionFunction={SelectionFunction.random} />
			<MassConsensusFooter goTo={MassConsensusPageUrls.topSuggestions} />
=======
			<TitleMassConsensus title={t("please rate the following suggestions")} />
			<div className="wrapper">
				<SuggestionCards selectionFunction={SelectionFunction.random} />
			</div>
			<FooterMassConsensus isNextActive={true} onNext={navigateToTop} goTo={MassConsensusPageUrls.topSuggestions} />
>>>>>>> 35f02ec0
		</>
	);
};

export default RandomSuggestions;<|MERGE_RESOLUTION|>--- conflicted
+++ resolved
@@ -1,28 +1,15 @@
-<<<<<<< HEAD
 import HeaderMassConsensus from '../headerMassConsensus/HeaderMassConsensus';
 import SuggestionCards from '../../statement/components/evaluations/components/suggestionCards/SuggestionCards';
-import { SelectionFunction } from '@/types/evaluation/Evaluation';
-import { MassConsensusPageUrls } from '@/types/TypeEnums';
-=======
-import HeaderMassConsensus from '../headerMassConsensus/HeaderMassConsensus'
-import SuggestionCards from '../../statement/components/evaluations/components/suggestionCards/SuggestionCards'
 
 import { MassConsensusPageUrls, SelectionFunction } from 'delib-npm';
 import FooterMassConsensus from '../footerMassConsensus/FooterMassConsensus';
->>>>>>> 35f02ec0
 import TitleMassConsensus from '../TitleMassConsensus/TitleMassConsensus';
 import { useRandomSuggestions } from './RandomSuggestionsVM';
 import { useUserConfig } from '@/controllers/hooks/useUserConfig';
-import MassConsensusFooter from '../MassConsensusFooter/MassConsensusFooter';
 
 const RandomSuggestions = () => {
-<<<<<<< HEAD
-	useRandomSuggestions();
+	const { navigateToTop } = useRandomSuggestions();
 	const { t } = useUserConfig();
-=======
-	const { navigateToTop } = useRandomSuggestions();
-	const { t } = useLanguage();
->>>>>>> 35f02ec0
 
 	return (
 		<>
@@ -33,16 +20,17 @@
 			<TitleMassConsensus
 				title={t('please rate the following suggestions')}
 			/>
-<<<<<<< HEAD
-			<SuggestionCards selectionFunction={SelectionFunction.random} />
-			<MassConsensusFooter goTo={MassConsensusPageUrls.topSuggestions} />
-=======
-			<TitleMassConsensus title={t("please rate the following suggestions")} />
-			<div className="wrapper">
+			<TitleMassConsensus
+				title={t('please rate the following suggestions')}
+			/>
+			<div className='wrapper'>
 				<SuggestionCards selectionFunction={SelectionFunction.random} />
 			</div>
-			<FooterMassConsensus isNextActive={true} onNext={navigateToTop} goTo={MassConsensusPageUrls.topSuggestions} />
->>>>>>> 35f02ec0
+			<FooterMassConsensus
+				isNextActive={true}
+				onNext={navigateToTop}
+				goTo={MassConsensusPageUrls.topSuggestions}
+			/>
 		</>
 	);
 };
