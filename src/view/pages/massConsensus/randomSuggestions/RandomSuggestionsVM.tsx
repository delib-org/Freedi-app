--- conflicted
+++ resolved
@@ -2,15 +2,12 @@
 import { listenToEvaluation } from '@/controllers/db/evaluation/getEvaluation';
 import { useAuthentication } from '@/controllers/hooks/useAuthentication';
 import { setMassConsensusStatements } from '@/redux/statements/statementsSlice';
-<<<<<<< HEAD
-import { functionConfig } from '@/types/ConfigFunctions';
-import { SelectionFunction } from '@/types/evaluation/Evaluation';
-import { Statement } from '@/types/statement/StatementTypes';
-import { MassConsensusPageUrls } from '@/types/TypeEnums';
-=======
-import { userSelector } from '@/redux/users/userSlice';
-import { Statement, MassConsensusPageUrls, functionConfig, SelectionFunction } from 'delib-npm';
->>>>>>> 35f02ec0
+import {
+	Statement,
+	MassConsensusPageUrls,
+	functionConfig,
+	SelectionFunction,
+} from 'delib-npm';
 
 import { useEffect, useState } from 'react';
 import { useDispatch } from 'react-redux';
@@ -23,7 +20,10 @@
 	const [subStatements, setSubStatements] = useState<Statement[]>([]);
 	const { statementId } = useParams<{ statementId: string }>();
 
-	const navigateToTop = () => navigate(`/mass-consensus/${statementId}/${MassConsensusPageUrls.topSuggestions}`);
+	const navigateToTop = () =>
+		navigate(
+			`/mass-consensus/${statementId}/${MassConsensusPageUrls.topSuggestions}`
+		);
 
 	useEffect(() => {
 		if (!user)
