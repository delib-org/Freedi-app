--- conflicted
+++ resolved
@@ -16,22 +16,14 @@
 	const statement = useSelector(statementSelector(statementId));
 	const [loading, setLoading] = useState(true);
 	const [error, setError] = useState<string | null>(null);
-<<<<<<< HEAD
-=======
-	const user = useSelector(userSelector);
 
-	useEffect(() => {
-		listenToAuth(
-			navigate,
-			true,
-			`/mass-consensus/${statementId}/introduction?lang=he`
-		);
-	}, []);
-
-	useEffect(() => {
-		if (!user) signAnonymously();
-	}, [user]);
->>>>>>> 458c7fd4
+	// useEffect(() => {
+	// 	listenToAuth(
+	// 		navigate,
+	// 		true,
+	// 		`/mass-consensus/${statementId}/introduction?lang=he`
+	// 	);
+	// }, []);
 
 	useEffect(() => {
 		if (!statementId) return;
