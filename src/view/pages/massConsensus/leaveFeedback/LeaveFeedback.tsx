import { MassConsensusPageUrls } from 'delib-npm';
import { MailIcon } from 'lucide-react';
<<<<<<< HEAD
import React, { useEffect, useState } from 'react';
=======
>>>>>>> 8f2d4b78
import TitleMassConsensus from '../TitleMassConsensus/TitleMassConsensus';
import FooterMassConsensus from '../footerMassConsensus/FooterMassConsensus';
import styles from './LeaveFeedback.module.scss';
import { useUserConfig } from '@/controllers/hooks/useUserConfig';
<<<<<<< HEAD
import { useHeader } from '../headerMassConsensus/HeaderContext';

function LeaveFeedback() {
	const { t } = useUserConfig();
	const [email, setEmail] = useState('');

	const { setHeader } = useHeader();

	useEffect(() => {
		setHeader({
			title: t('Sign up'),
			backTo: MassConsensusPageUrls.voting,
			backToApp: false,
			isIntro: false,
			setHeader,
		});
	}, []);

	const handleSendButton = () => {
		return email;
	};

	const handleEmailChange = (event: React.ChangeEvent<HTMLInputElement>) => {
		const value = event.target.value;
		setEmail(value);
	};
=======
import { useLeaveFeedback } from './LeaveFeedbackVM';

function LeaveFeedback() {
	const { t } = useUserConfig();
	const { handleSendButton, handleEmailChange, MailStatus } = useLeaveFeedback();
>>>>>>> 8f2d4b78

	return (
		<div>
			<TitleMassConsensus
				title={t('Thank you for your participation')}
			/>
			<div className={styles.feedback}>
				<h3>{t('Please leave your email to receive updates')}</h3>
				<div className={styles.input}>
					{/* <Input
						placeholder={t('Mail')}
						name='email'
						label=''
						onChange={handleEmailChange}
<<<<<<< HEAD
					/> */}
					<input placeholder={t('Mail')} type='email' name='email' onChange={handleEmailChange} />

=======
					/>
					<span> {MailStatus === "invalid"? t('Invalid email'): null} </span>
>>>>>>> 8f2d4b78
					<MailIcon />
				</div>
			</div>
			<FooterMassConsensus
				isNextActive={true}
				onNext={handleSendButton}
				isFeedback={true}
			/>
			<div style={{ textAlign: 'center', marginTop: '1rem' }}>
				<a
					href='https://freedi.co'
					target='_blank'
					style={{ color: 'var(--text-blue)' }}
				>
					{t('Yours FreeDi')}
				</a>
			</div>
		</div>
	);
}

export default LeaveFeedback;<|MERGE_RESOLUTION|>--- conflicted
+++ resolved
@@ -1,19 +1,16 @@
 import { MassConsensusPageUrls } from 'delib-npm';
 import { MailIcon } from 'lucide-react';
-<<<<<<< HEAD
 import React, { useEffect, useState } from 'react';
-=======
->>>>>>> 8f2d4b78
 import TitleMassConsensus from '../TitleMassConsensus/TitleMassConsensus';
 import FooterMassConsensus from '../footerMassConsensus/FooterMassConsensus';
 import styles from './LeaveFeedback.module.scss';
 import { useUserConfig } from '@/controllers/hooks/useUserConfig';
-<<<<<<< HEAD
+import { useLeaveFeedback } from './LeaveFeedbackVM';
 import { useHeader } from '../headerMassConsensus/HeaderContext';
 
 function LeaveFeedback() {
 	const { t } = useUserConfig();
-	const [email, setEmail] = useState('');
+	const { handleSendButton, handleEmailChange, MailStatus } = useLeaveFeedback();
 
 	const { setHeader } = useHeader();
 
@@ -35,13 +32,6 @@
 		const value = event.target.value;
 		setEmail(value);
 	};
-=======
-import { useLeaveFeedback } from './LeaveFeedbackVM';
-
-function LeaveFeedback() {
-	const { t } = useUserConfig();
-	const { handleSendButton, handleEmailChange, MailStatus } = useLeaveFeedback();
->>>>>>> 8f2d4b78
 
 	return (
 		<div>
@@ -56,14 +46,10 @@
 						name='email'
 						label=''
 						onChange={handleEmailChange}
-<<<<<<< HEAD
 					/> */}
 					<input placeholder={t('Mail')} type='email' name='email' onChange={handleEmailChange} />
 
-=======
-					/>
 					<span> {MailStatus === "invalid"? t('Invalid email'): null} </span>
->>>>>>> 8f2d4b78
 					<MailIcon />
 				</div>
 			</div>
