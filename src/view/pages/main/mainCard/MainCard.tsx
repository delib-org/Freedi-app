import { Statement } from 'delib-npm';
import { FC } from 'react';
import Text from '../../../components/text/Text';

import StatementChatMore from '../../statement/components/chat/components/StatementChatMore';
import { Link } from 'react-router-dom';
import './MainCard.scss';

interface Props {
	statement: Statement;
}

const MainCard: FC<Props> = ({ statement }) => {
<<<<<<< HEAD
    return (
        <div className="main-card" style={{ borderColor: statement.color }}>
            <Link to={`/statement/${statement.statementId}/chat`}>
                <Text text={statement.statement} />
                <StatementChatMore statement={statement} />
            </Link>
        </div>
    );
=======
	return (
		<div className='main-card' style={{ borderColor: statement.color }}>
			<Link to={`/statement/${statement.statementId}/chat`}>
				<Text text={statement.statement} />
				<StatementChatMore statement={statement} />
			</Link>
		</div>
	);
>>>>>>> d3bba96b
};

export default MainCard;<|MERGE_RESOLUTION|>--- conflicted
+++ resolved
@@ -11,16 +11,6 @@
 }
 
 const MainCard: FC<Props> = ({ statement }) => {
-<<<<<<< HEAD
-    return (
-        <div className="main-card" style={{ borderColor: statement.color }}>
-            <Link to={`/statement/${statement.statementId}/chat`}>
-                <Text text={statement.statement} />
-                <StatementChatMore statement={statement} />
-            </Link>
-        </div>
-    );
-=======
 	return (
 		<div className='main-card' style={{ borderColor: statement.color }}>
 			<Link to={`/statement/${statement.statementId}/chat`}>
@@ -29,7 +19,6 @@
 			</Link>
 		</div>
 	);
->>>>>>> d3bba96b
 };
 
 export default MainCard;