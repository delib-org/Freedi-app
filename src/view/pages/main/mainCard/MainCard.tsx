import { FC } from "react"

// Third party Imports
import { Results as _Results } from "delib-npm"
import { Link } from "react-router-dom"

<<<<<<< HEAD
interface Props {
    results: _Results;
    level?: number;
}

const MainCard: FC<Props> = ({ results }) => {
  
    const description = results.top.statement.split('\n').slice(1).join('\n');

    if (results.sub && results.sub.length > 0) return (
        <div className={styles.results}>
            <Accordion defaultExpanded={true}>
                <AccordionSummary
                    expandIcon={<ExpandMoreIcon />}
                    aria-controls="panel1a-content"
                    id="panel1a-header"
                >
                    <Link to={`/home/statement/${results.top.statementId}`}>
                        <h2>  <Text text={results.top.statement} onlyTitle={true} /></h2>
                        {description ? <Text text={description} /> : null}
                      
                       <Solutions statement={results.top} />
                       <StatementChatMore statement={results.top} />
                    </Link>
                </AccordionSummary>
                <AccordionDetails>

                    {results.sub?.map((subResult) => <SubResults key={subResult.top.statementId} results={subResult} level={2} />)}

                </AccordionDetails>
=======
// Styles
import styles from "./mainCard.module.scss"
>>>>>>> 6da4a1a7

// Custom Components
import Text from "../../../components/text/Text"

<<<<<<< HEAD
            <Link to={`/home/statement/${results.top.statementId}`}>
                <h2>  <Text text={results.top.statement} onlyTitle={true} /></h2>
                {description ? <Text text={description} /> : null}
                <Solutions statement={results.top} />
                <StatementChatMore statement={results.top} />
            </Link>

            {results.sub?.map((subResult) => <SubResults key={subResult.top.statementId} results={subResult} level={2} />)}
=======
// MUI
import Accordion from "@mui/material/Accordion"
import AccordionSummary from "@mui/material/AccordionSummary"
import AccordionDetails from "@mui/material/AccordionDetails"
import ExpandMoreIcon from "@mui/icons-material/ExpandMore"
>>>>>>> 6da4a1a7

interface Props {
    results: _Results
    level?: number
}

const MainCard: FC<Props> = ({ results }) => {
    const description = results.top.statement.split("\n").slice(1).join("\n")

    if (results.sub && results.sub.length > 0)
        return (
            <div className={styles.results}>
                <Accordion defaultExpanded={true}>
                    <AccordionSummary
                        expandIcon={<ExpandMoreIcon />}
                        aria-controls="panel1a-content"
                        id="panel1a-header"
                    >
                        <Link
                            to={`/home/statement/${results.top.statementId}/chat`}
                        >
                            <h2>
                                {" "}
                                <Text
                                    text={results.top.statement}
                                    onlyTitle={true}
                                />
                            </h2>
                            {description ? <Text text={description} /> : null}
                        </Link>
                    </AccordionSummary>
                    <AccordionDetails>
                        {results.sub?.map((subResult) => (
                            <SubResults
                                key={subResult.top.statementId}
                                results={subResult}
                                level={2}
                            />
                        ))}
                    </AccordionDetails>
                </Accordion>
            </div>
        )
    else
        return (
            <div className={styles.results}>
                <Link to={`/home/statement/${results.top.statementId}`}>
                    <h2>
                        {" "}
                        <Text text={results.top.statement} onlyTitle={true} />
                    </h2>
                    {description ? <Text text={description} /> : null}
                </Link>

                {results.sub?.map((subResult) => (
                    <SubResults
                        key={subResult.top.statementId}
                        results={subResult}
                        level={2}
                    />
                ))}
            </div>
        )
}

function SubResults({ results, level = 2 }: Props): JSX.Element {
<<<<<<< HEAD
    const _level: string = `level__${level || 2}`;
    const description = results.top.statement.split('\n').slice(1).join('\n');

    if (results.sub && results.sub.length > 0) return (
        <div className={styles[_level]}>
            <Accordion defaultExpanded={true}>
                <AccordionSummary expandIcon={<ExpandMoreIcon />}>
                    <Link to={`/home/statement/${results.top.statementId}`}>
                        <Text text={results.top.statement} />
                        <Solutions statement={results.top} />
                        <StatementChatMore statement={results.top} />
                    </Link>
                </AccordionSummary>
                <AccordionDetails>
                    {results.sub?.map((subResult) => <SubResults key={subResult.top.statementId} results={subResult} level={level + 1} />)}
                </AccordionDetails>
            </Accordion>
        </div>
    )
    else return (
        <div className={styles[_level]}>
            <Link to={`/home/statement/${results.top.statementId}`}>
                <div ><Text text={results.top.statement} onlyTitle={true} /></div>
                {description ? <article><Text text={description} /></article> : null}
                <Solutions statement={results.top} />
                <StatementChatMore statement={results.top} />
            </Link>
            {results.sub?.map((subResult) => <SubResults key={subResult.top.statementId} results={subResult} level={level + 1} />)}
        </div>
    )

=======
    const _level: string = `level__${level || 2}`
    const description = results.top.statement.split("\n").slice(1).join("\n")

    if (results.sub && results.sub.length > 0)
        return (
            <div className={styles[_level]}>
                <Accordion defaultExpanded={true}>
                    <AccordionSummary expandIcon={<ExpandMoreIcon />}>
                        <Link to={`/home/statement/${results.top.statementId}`}>
                            <Text text={results.top.statement} />
                        </Link>
                    </AccordionSummary>
                    <AccordionDetails>
                        {results.sub?.map((subResult) => (
                            <SubResults
                                key={subResult.top.statementId}
                                results={subResult}
                                level={level + 1}
                            />
                        ))}
                    </AccordionDetails>
                </Accordion>
            </div>
        )
    else
        return (
            <div className={styles[_level]}>
                <Link to={`/home/statement/${results.top.statementId}`}>
                    <div>
                        <Text text={results.top.statement} onlyTitle={true} />
                    </div>
                    {description ? (
                        <article>
                            <Text text={description} />
                        </article>
                    ) : null}
                </Link>
                {results.sub?.map((subResult) => (
                    <SubResults
                        key={subResult.top.statementId}
                        results={subResult}
                        level={level + 1}
                    />
                ))}
            </div>
        )
>>>>>>> 6da4a1a7
}

export default MainCard<|MERGE_RESOLUTION|>--- conflicted
+++ resolved
@@ -4,13 +4,25 @@
 import { Results as _Results } from "delib-npm"
 import { Link } from "react-router-dom"
 
-<<<<<<< HEAD
+// Styles
+import styles from "./mainCard.module.scss"
+
+// Custom Components
+import Text from "../../../components/text/Text"
+
+// MUI
+import Accordion from "@mui/material/Accordion"
+import AccordionSummary from "@mui/material/AccordionSummary"
+import AccordionDetails from "@mui/material/AccordionDetails"
+import ExpandMoreIcon from "@mui/icons-material/ExpandMore"
+
 interface Props {
-    results: _Results;
-    level?: number;
+    results: _Results
+    level?: number
 }
 
 const MainCard: FC<Props> = ({ results }) => {
+    const description = results.top.statement.split("\n").slice(1).join("\n")
   
     const description = results.top.statement.split('\n').slice(1).join('\n');
 
@@ -35,15 +47,13 @@
                     {results.sub?.map((subResult) => <SubResults key={subResult.top.statementId} results={subResult} level={2} />)}
 
                 </AccordionDetails>
-=======
-// Styles
-import styles from "./mainCard.module.scss"
->>>>>>> 6da4a1a7
 
-// Custom Components
-import Text from "../../../components/text/Text"
+            </Accordion>
+        </div>
+    )
+    else return (
+        <div className={styles.results}>
 
-<<<<<<< HEAD
             <Link to={`/home/statement/${results.top.statementId}`}>
                 <h2>  <Text text={results.top.statement} onlyTitle={true} /></h2>
                 {description ? <Text text={description} /> : null}
@@ -52,82 +62,15 @@
             </Link>
 
             {results.sub?.map((subResult) => <SubResults key={subResult.top.statementId} results={subResult} level={2} />)}
-=======
-// MUI
-import Accordion from "@mui/material/Accordion"
-import AccordionSummary from "@mui/material/AccordionSummary"
-import AccordionDetails from "@mui/material/AccordionDetails"
-import ExpandMoreIcon from "@mui/icons-material/ExpandMore"
->>>>>>> 6da4a1a7
 
-interface Props {
-    results: _Results
-    level?: number
-}
 
-const MainCard: FC<Props> = ({ results }) => {
-    const description = results.top.statement.split("\n").slice(1).join("\n")
-
-    if (results.sub && results.sub.length > 0)
-        return (
-            <div className={styles.results}>
-                <Accordion defaultExpanded={true}>
-                    <AccordionSummary
-                        expandIcon={<ExpandMoreIcon />}
-                        aria-controls="panel1a-content"
-                        id="panel1a-header"
-                    >
-                        <Link
-                            to={`/home/statement/${results.top.statementId}/chat`}
-                        >
-                            <h2>
-                                {" "}
-                                <Text
-                                    text={results.top.statement}
-                                    onlyTitle={true}
-                                />
-                            </h2>
-                            {description ? <Text text={description} /> : null}
-                        </Link>
-                    </AccordionSummary>
-                    <AccordionDetails>
-                        {results.sub?.map((subResult) => (
-                            <SubResults
-                                key={subResult.top.statementId}
-                                results={subResult}
-                                level={2}
-                            />
-                        ))}
-                    </AccordionDetails>
-                </Accordion>
-            </div>
-        )
-    else
-        return (
-            <div className={styles.results}>
-                <Link to={`/home/statement/${results.top.statementId}`}>
-                    <h2>
-                        {" "}
-                        <Text text={results.top.statement} onlyTitle={true} />
-                    </h2>
-                    {description ? <Text text={description} /> : null}
-                </Link>
-
-                {results.sub?.map((subResult) => (
-                    <SubResults
-                        key={subResult.top.statementId}
-                        results={subResult}
-                        level={2}
-                    />
-                ))}
-            </div>
-        )
+        </div>
+    )
 }
 
 function SubResults({ results, level = 2 }: Props): JSX.Element {
-<<<<<<< HEAD
-    const _level: string = `level__${level || 2}`;
-    const description = results.top.statement.split('\n').slice(1).join('\n');
+    const _level: string = `level__${level || 2}`
+    const description = results.top.statement.split("\n").slice(1).join("\n")
 
     if (results.sub && results.sub.length > 0) return (
         <div className={styles[_level]}>
@@ -157,54 +100,6 @@
         </div>
     )
 
-=======
-    const _level: string = `level__${level || 2}`
-    const description = results.top.statement.split("\n").slice(1).join("\n")
-
-    if (results.sub && results.sub.length > 0)
-        return (
-            <div className={styles[_level]}>
-                <Accordion defaultExpanded={true}>
-                    <AccordionSummary expandIcon={<ExpandMoreIcon />}>
-                        <Link to={`/home/statement/${results.top.statementId}`}>
-                            <Text text={results.top.statement} />
-                        </Link>
-                    </AccordionSummary>
-                    <AccordionDetails>
-                        {results.sub?.map((subResult) => (
-                            <SubResults
-                                key={subResult.top.statementId}
-                                results={subResult}
-                                level={level + 1}
-                            />
-                        ))}
-                    </AccordionDetails>
-                </Accordion>
-            </div>
-        )
-    else
-        return (
-            <div className={styles[_level]}>
-                <Link to={`/home/statement/${results.top.statementId}`}>
-                    <div>
-                        <Text text={results.top.statement} onlyTitle={true} />
-                    </div>
-                    {description ? (
-                        <article>
-                            <Text text={description} />
-                        </article>
-                    ) : null}
-                </Link>
-                {results.sub?.map((subResult) => (
-                    <SubResults
-                        key={subResult.top.statementId}
-                        results={subResult}
-                        level={level + 1}
-                    />
-                ))}
-            </div>
-        )
->>>>>>> 6da4a1a7
 }
 
 export default MainCard