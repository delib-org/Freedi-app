<<<<<<< HEAD
import { Statement, StatementType } from "delib-npm"
import { FC } from "react"
import Text from "../../../../components/text/Text"
import StatementChatMore from "../../../statement/components/chat/StatementChatMore"
import { Link } from "react-router-dom"
import styles from "./ResultsNode.module.scss"
import { styleSwitch } from "./ResultsNodeCont"
=======
import { Statement, StatementType } from "delib-npm";
import { FC } from "react";
import Text from "../../../../components/text/Text";
import StatementChatMore from "../../../statement/components/chat/StatementChatMore";
import { Link } from "react-router-dom";
import styles from "./ResultsNode.module.scss";
import { styleSwitch } from "./ResultsNodeCont";
>>>>>>> 4ddb09a3

interface Props {
    statement: Statement;
    resultsType: StatementType[];
}
export const ResultsNode: FC<Props> = ({ statement }) => {
<<<<<<< HEAD
    const tab = statement.subScreens ? statement.subScreens[0] : "settings"

    return (
        <div className={styleSwitch(styles, statement)}>
            <Link to={`/home/statement/${statement.statementId}/${tab}`}>
=======
    return (
        <div className={styleSwitch(styles, statement)}>
            <Link
                state={{
                    from: window.location.pathname,
                }}
                to={`/statement/${statement.statementId}/chat`}
            >
>>>>>>> 4ddb09a3
                <Text text={statement.statement} />

                <StatementChatMore statement={statement} />
            </Link>
        </div>
    );
};<|MERGE_RESOLUTION|>--- conflicted
+++ resolved
@@ -1,12 +1,3 @@
-<<<<<<< HEAD
-import { Statement, StatementType } from "delib-npm"
-import { FC } from "react"
-import Text from "../../../../components/text/Text"
-import StatementChatMore from "../../../statement/components/chat/StatementChatMore"
-import { Link } from "react-router-dom"
-import styles from "./ResultsNode.module.scss"
-import { styleSwitch } from "./ResultsNodeCont"
-=======
 import { Statement, StatementType } from "delib-npm";
 import { FC } from "react";
 import Text from "../../../../components/text/Text";
@@ -14,20 +5,12 @@
 import { Link } from "react-router-dom";
 import styles from "./ResultsNode.module.scss";
 import { styleSwitch } from "./ResultsNodeCont";
->>>>>>> 4ddb09a3
 
 interface Props {
     statement: Statement;
     resultsType: StatementType[];
 }
 export const ResultsNode: FC<Props> = ({ statement }) => {
-<<<<<<< HEAD
-    const tab = statement.subScreens ? statement.subScreens[0] : "settings"
-
-    return (
-        <div className={styleSwitch(styles, statement)}>
-            <Link to={`/home/statement/${statement.statementId}/${tab}`}>
-=======
     return (
         <div className={styleSwitch(styles, statement)}>
             <Link
@@ -36,7 +19,6 @@
                 }}
                 to={`/statement/${statement.statementId}/chat`}
             >
->>>>>>> 4ddb09a3
                 <Text text={statement.statement} />
 
                 <StatementChatMore statement={statement} />
