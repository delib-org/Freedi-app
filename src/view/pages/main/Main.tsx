import React, { useEffect, useState } from "react"
import { useNavigate } from "react-router-dom"
import { Results, StatementType } from "delib-npm"

// Custom components
import Fav from "../../components/fav/Fav"
import MainCard from "./mainCard/MainCard"

// Firestore functions
import { logOut } from "../../../functions/db/auth"
import { prompStore, sortStatementsByHirarrchy } from "./mainCont"

// Redux store
import {
    useAppDispatch,
    useAppSelector,
} from "../../../functions/hooks/reduxHooks"
import { statementsSubscriptionsSelector } from "../../../model/statements/statementsSlice"
import { setUser } from "../../../model/users/userSlice"

// Other
import { install } from "../../../main"
import ScreenFadeInOut from "../../components/animation/ScreenFadeInOut"
<<<<<<< HEAD
import { isShow } from "./mainCard/resultsNode/ResultsNodeCont"
=======
import { t } from "i18next"
>>>>>>> e585a655

//install



const Main = () => {
    const navigate = useNavigate()
    const statements = [
        ...useAppSelector(statementsSubscriptionsSelector),
    ].sort((a, b) => b.lastUpdate - a.lastUpdate)

    const dispatch = useAppDispatch()

    //for defferd app install
    const [deferredPrompt, setDeferredPrompt] = useState<any>(null)

    useEffect(() => {
        //for defferd app install
        setDeferredPrompt(install.deferredPrompt)
    }, [])

    function handleInstallApp() {
        try {
            prompStore(setDeferredPrompt)
        } catch (error) {
            console.error(error)
        }
    }

    function handleAddStatment() {
        navigate("/home/addStatment")
    }

    function handleLogout() {
        logOut()
        dispatch(setUser(null))
    }
    const resultsType = [StatementType.question, StatementType.option]
    const _statements = [...statements.map((statement) => statement.statement)]
    const __statements = _statements.filter(s=>isShow(s, resultsType))
    const _results = sortStatementsByHirarrchy(__statements)

    return (
        <ScreenFadeInOut>
            <div className="page">
                <div className="page__header">
                    <div className="page__header__title">
                        <h1>{t("Delib 5")}</h1>
                        <b>-</b>
                        <h2>{t("Creating Agreements")}</h2>
                    </div>
                    <div className="btns">
                        <button onClick={handleLogout}>
                            {t("Disconnect")}
                        </button>
                        {deferredPrompt && (
                            <button onClick={handleInstallApp}>
                                {t("Install the App")}
                            </button>
                        )}
                    </div>
                </div>
                <div className="page__main">
                    <div className="wrapper">
                        <h2>{t("Conversations")}</h2>
                        {_results.map((result: Results) => (
                            <MainCard
                                key={result.top.statementId}
                                results={result}
                                resultsType={resultsType}
                            />
                        ))}
                    </div>
                </div>
                <Fav onclick={handleAddStatment} />
            </div>
        </ScreenFadeInOut>
    )
}

export default React.memo(Main)<|MERGE_RESOLUTION|>--- conflicted
+++ resolved
@@ -21,11 +21,7 @@
 // Other
 import { install } from "../../../main"
 import ScreenFadeInOut from "../../components/animation/ScreenFadeInOut"
-<<<<<<< HEAD
-import { isShow } from "./mainCard/resultsNode/ResultsNodeCont"
-=======
 import { t } from "i18next"
->>>>>>> e585a655
 
 //install
 
