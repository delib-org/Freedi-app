import React, { useEffect, useState } from 'react';
import { useNavigate } from 'react-router-dom';
import { Results } from 'delib-npm';
import { useAppDispatch, useAppSelector } from '../../../functions/hooks/reduxHooks';
import { statementsSubscriptionsSelector } from '../../../model/statements/statementsSlice';
import { setUser } from '../../../model/users/userSlice';
import { install } from '../../../main';


// Custom components
import Fav from "../../components/fav/Fav"
import MainCard from "./mainCard/MainCard"

// Firestore functions
import { logOut } from "../../../functions/db/auth"
import { prompStore, sortStatementsByHirarrchy } from './mainCont';
import ScreenSlide from '../../components/animation/ScreenSlide';

<<<<<<< HEAD
=======
// Redux store
import {
    useAppDispatch,
    useAppSelector,
} from "../../../functions/hooks/reduxHooks"
import {
    deleteSubscribedStatement,
    setStatementSubscription,
    statementsSubscriptionsSelector,
} from "../../../model/statements/statementsSlice"
import useAuth from "../../../functions/hooks/authHooks"
import { setUser } from "../../../model/users/userSlice"

// Other
import { install } from "../../../main"
import { sortStatementsByHirarrchy } from "./mainControlles"
import ScreenFadeInOut from "../../components/animation/ScreenFadeInOut"

//install

let unsubscribe: Function = () => {}
>>>>>>> 26623eef

const Main = () => {
    const navigate = useNavigate();
    const statements = [...useAppSelector(statementsSubscriptionsSelector)].sort((a, b) => b.lastUpdate - a.lastUpdate);
   
    const dispatch = useAppDispatch();

    //for defferd app install
    const [deferredPrompt, setDeferredPrompt] = useState<any>(null);


    useEffect(() => {
        //for defferd app install
        setDeferredPrompt(install.deferredPrompt);
    
    }, [])
    



    function handleInstallApp() {
        try {
            prompStore(setDeferredPrompt);
        } catch (error) {
            console.error(error)
        }
    }

    function handleAddStatment() {
        navigate("/home/addStatment")
    }

    function handleLogout() {
        logOut()
        dispatch(setUser(null))
    }

    const _statements = [...statements.map((statement) => statement.statement)];
    const _results = sortStatementsByHirarrchy(_statements);



    return (
        <ScreenFadeInOut>
            <div className="page">
                <div className="page__header">
                    <div className="page__header__title">
                        <h1>דליב</h1>
                        <b>-</b>
                        <h2> יוצרים הסכמות</h2>
                    </div>
                    <div className="btns">
                        <button onClick={handleLogout}>התנתקות</button>
                        {deferredPrompt && (
                            <button onClick={handleInstallApp}>
                                התקנת האפליקציה
                            </button>
                        )}
                    </div>
                </div>
                <div className="page__main">
                    <div className="wrapper">
                        <h2>שיחות</h2>
                        {_results.map((result: Results) => (
                            <MainCard
                                key={result.top.statementId}
                                results={result}
                            />
                        ))}
                    </div>
                </div>
                <Fav onclick={handleAddStatment} />
            </div>
        </ScreenFadeInOut>
    )
}

export default React.memo(Main)

<|MERGE_RESOLUTION|>--- conflicted
+++ resolved
@@ -1,11 +1,6 @@
-import React, { useEffect, useState } from 'react';
-import { useNavigate } from 'react-router-dom';
-import { Results } from 'delib-npm';
-import { useAppDispatch, useAppSelector } from '../../../functions/hooks/reduxHooks';
-import { statementsSubscriptionsSelector } from '../../../model/statements/statementsSlice';
-import { setUser } from '../../../model/users/userSlice';
-import { install } from '../../../main';
-
+import React, { useEffect, useState } from "react"
+import { useNavigate } from "react-router-dom"
+import { Results } from "delib-npm"
 
 // Custom components
 import Fav from "../../components/fav/Fav"
@@ -13,56 +8,43 @@
 
 // Firestore functions
 import { logOut } from "../../../functions/db/auth"
-import { prompStore, sortStatementsByHirarrchy } from './mainCont';
-import ScreenSlide from '../../components/animation/ScreenSlide';
+import { prompStore, sortStatementsByHirarrchy } from "./mainCont"
 
-<<<<<<< HEAD
-=======
 // Redux store
 import {
     useAppDispatch,
     useAppSelector,
 } from "../../../functions/hooks/reduxHooks"
-import {
-    deleteSubscribedStatement,
-    setStatementSubscription,
-    statementsSubscriptionsSelector,
-} from "../../../model/statements/statementsSlice"
-import useAuth from "../../../functions/hooks/authHooks"
+import { statementsSubscriptionsSelector } from "../../../model/statements/statementsSlice"
 import { setUser } from "../../../model/users/userSlice"
 
 // Other
 import { install } from "../../../main"
-import { sortStatementsByHirarrchy } from "./mainControlles"
 import ScreenFadeInOut from "../../components/animation/ScreenFadeInOut"
 
 //install
 
 let unsubscribe: Function = () => {}
->>>>>>> 26623eef
 
 const Main = () => {
-    const navigate = useNavigate();
-    const statements = [...useAppSelector(statementsSubscriptionsSelector)].sort((a, b) => b.lastUpdate - a.lastUpdate);
-   
-    const dispatch = useAppDispatch();
+    const navigate = useNavigate()
+    const statements = [
+        ...useAppSelector(statementsSubscriptionsSelector),
+    ].sort((a, b) => b.lastUpdate - a.lastUpdate)
+
+    const dispatch = useAppDispatch()
 
     //for defferd app install
-    const [deferredPrompt, setDeferredPrompt] = useState<any>(null);
-
+    const [deferredPrompt, setDeferredPrompt] = useState<any>(null)
 
     useEffect(() => {
         //for defferd app install
-        setDeferredPrompt(install.deferredPrompt);
-    
+        setDeferredPrompt(install.deferredPrompt)
     }, [])
-    
-
-
 
     function handleInstallApp() {
         try {
-            prompStore(setDeferredPrompt);
+            prompStore(setDeferredPrompt)
         } catch (error) {
             console.error(error)
         }
@@ -77,10 +59,8 @@
         dispatch(setUser(null))
     }
 
-    const _statements = [...statements.map((statement) => statement.statement)];
-    const _results = sortStatementsByHirarrchy(_statements);
-
-
+    const _statements = [...statements.map((statement) => statement.statement)]
+    const _results = sortStatementsByHirarrchy(_statements)
 
     return (
         <ScreenFadeInOut>
@@ -117,5 +97,4 @@
     )
 }
 
-export default React.memo(Main)
-
+export default React.memo(Main)