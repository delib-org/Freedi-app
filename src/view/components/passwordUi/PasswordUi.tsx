--- conflicted
+++ resolved
@@ -1,107 +1,3 @@
-<<<<<<< HEAD
-import { useState } from 'react';
-import { useNavigate } from 'react-router-dom';
-
-//styles
-import styles from './passwordUi.module.scss';
-
-//images
-import passwordUiImgBlue from '../../../assets/images/passwordUiImgBlue.png';
-import passwordUiImgRed from '../../../assets/images/passwordUiImgRed.png';
-import passwordUiImgGreen from '../../../assets/images/passwordUiImgGreen.png';
-
-//custom components
-import Button from '../buttons/button/Button';
-import PasswordInput from './PasswordInput.tsx';
-import { useLanguage } from '@/controllers/hooks/useLanguages';
-
-export default function PasswordUi({
-	setPasswordCheck,
-}: {
-	setPasswordCheck: React.Dispatch<React.SetStateAction<boolean>>;
-}) {
-	const navigate = useNavigate();
-	const { t } = useLanguage();
-
-	const PASSWORD_CODE = 7538;
-	const PASSWORD_LENGTH = 4;
-	const MAX_TRIES = 3;
-
-	const [triesCounter, setTriesCounter] = useState(MAX_TRIES);
-	const [values, setValues] = useState(Array(PASSWORD_LENGTH).fill(''));
-	const [passwordState, setPasswordState] = useState({
-		img: passwordUiImgBlue,
-		text: t('Enter your 4-digit passcode to unlock group access'),
-		textStyle: styles.passwordUi__statusSection__passwordTextDefault,
-	});
-
-	function handleSubmit() {
-		const enteredCode = Number(values.join(''));
-
-		try {
-			if (enteredCode === PASSWORD_CODE) {
-				setPasswordState({
-					img: passwordUiImgGreen,
-					text: t(`Bravo! Your password is correct. Welcome aboard!`),
-					textStyle: styles.passwordUi__statusSection__passwordTextCorrect,
-				});
-
-				setTimeout(() => {
-					setPasswordCheck(true);
-				}, 1000);
-			} else {
-				setPasswordState({
-					img: passwordUiImgRed,
-					text: t(`Something went wrong. Please try again!`),
-					textStyle: styles.passwordUi__statusSection__passwordTextIncorrect,
-				});
-
-				setTriesCounter((prev) => {
-					const newTriesCounter = prev - 1;
-					if (newTriesCounter <= 0) {
-						navigate('/401');
-					}
-
-					return newTriesCounter;
-				});
-			}
-		} catch (err) {
-			console.error(err);
-		}
-	}
-
-	return (
-		<div className={styles.passwordUi}>
-			<img src={passwordState.img} />
-
-			<div className={styles.passwordUi__statusSection}>
-				<p className={passwordState.textStyle}>{passwordState.text}</p>
-			</div>
-
-			<div className={styles.passwordUi__inputSection}>
-				<PasswordInput
-					handleSubmit={handleSubmit}
-					passwordLength={PASSWORD_LENGTH}
-					values={values}
-					setValues={setValues}
-				/>
-			</div>
-
-			<div className={styles.passwordUi__triesLeft}>
-				<p>Tries Left = {triesCounter}</p>
-			</div>
-
-			<div className={styles.passwordUi__buttonSection}>
-				<Button
-					text={t('Submit')}
-					onClick={() => handleSubmit()}
-					className='btn btn--affirmation'
-				/>
-			</div>
-		</div>
-	);
-}
-=======
 // import { useState } from 'react';
 // import { useNavigate } from 'react-router-dom';
 
@@ -203,5 +99,4 @@
 // 			</div>
 // 		</div>
 // 	);
-// }
->>>>>>> 7d62c4d1
+// }