--- conflicted
+++ resolved
@@ -1,10 +1,5 @@
-<<<<<<< HEAD
-import React, { useState } from 'react';
-import { useNavigate } from 'react-router-dom';
-=======
 import { useState } from 'react';
 import { useNavigate } from 'react-router';
->>>>>>> 7a423a36
 
 //styles
 
