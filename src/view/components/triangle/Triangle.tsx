--- conflicted
+++ resolved
@@ -2,17 +2,11 @@
 import { useSelector } from 'react-redux';
 import Dot from './dot/Dot';
 import styles from './Triangle.module.scss';
-<<<<<<< HEAD
 import {
 	statementOptionsSelector,
 	statementSelector,
 } from '@/redux/statements/statementsSlice';
-import { Statement } from '@/types/statement/StatementTypes';
-=======
-import { useLanguage } from '@/controllers/hooks/useLanguages';
-import { statementOptionsSelector, statementSelector } from '@/redux/statements/statementsSlice';
 import { Statement } from 'delib-npm';
->>>>>>> 35f02ec0
 import { useParams } from 'react-router';
 import { useUserConfig } from '@/controllers/hooks/useUserConfig';
 
