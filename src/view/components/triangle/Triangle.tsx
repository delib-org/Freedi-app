--- conflicted
+++ resolved
@@ -2,28 +2,18 @@
 import { useSelector } from 'react-redux';
 import Dot from './dot/Dot';
 import styles from './Triangle.module.scss';
-<<<<<<< HEAD
-import { useUserConfig } from '@/controllers/hooks/useUserConfig';
-import { statementOptionsSelector } from '@/redux/statements/statementsSlice';
-import { Statement } from '@/types/statement/Statement';
-
-interface Props {
-	statement: Statement;
-}
-
-const Triangle: FC<Props> = ({ statement }) => {
-	const { t } = useUserConfig();
-=======
-import { useLanguage } from '@/controllers/hooks/useLanguages';
-import { statementOptionsSelector, statementSelector } from '@/redux/statements/statementsSlice';
+import {
+	statementOptionsSelector,
+	statementSelector,
+} from '@/redux/statements/statementsSlice';
 import { Statement } from '@/types/statement/StatementTypes';
 import { useParams } from 'react-router';
+import { useUserConfig } from '@/controllers/hooks/useUserConfig';
 
 const Triangle: FC = () => {
-	const { t } = useLanguage();
+	const { t } = useUserConfig();
 	const { statementId } = useParams();
 	const statement = useSelector(statementSelector(statementId));
->>>>>>> a6181be1
 	const subStatements: Statement[] = useSelector(
 		statementOptionsSelector(statement.statementId)
 	).filter((s: Statement) => s.evaluation?.sumCon !== undefined);
