--- conflicted
+++ resolved
@@ -1,12 +1,7 @@
 import { FC, useState, useRef } from 'react';
 import styles from './Dot.module.scss';
-<<<<<<< HEAD
-import { Statement } from '@/types/statement/StatementTypes';
+import { Statement } from 'delib-npm';
 import { useUserConfig } from '@/controllers/hooks/useUserConfig';
-=======
-import { useLanguage } from '@/controllers/hooks/useLanguages';
-import { Statement } from 'delib-npm';
->>>>>>> 35f02ec0
 
 interface Props {
 	subStatement: Statement;
