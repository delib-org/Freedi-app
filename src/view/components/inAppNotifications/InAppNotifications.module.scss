.inAppNotifications {
	position: absolute;
	background-color: white;
	box-shadow: 3px 3px 10px #a9adf49a;
	border-radius: 15px;
	padding: 10px;
	display: flex;
	flex-direction: column;
	width: fit-content;
	max-width: 30rem;
	color: var(--text-title);
	text-wrap: nowrap;
	transform: translateX(-50%);
	left: 50%;

	a {
		text-align: start;

		&:hover {
			color: black;
		}
	}
<<<<<<< HEAD
}

.notificationLink {
	:hover {
		background-color: #dbdbdb;
	}
}

.notificationCard {
	display: flex;
	gap: 0.5rem;
	cursor: pointer;
	padding: 10px;
	border-radius: 0.36rem;
}

=======

	@media screen and (max-width: 768px) {
		max-width: 80vw;
	}
}

>>>>>>> 67511406
.notificationTitle {
	font-weight: bold;
	font-size: 1.5rem;
	margin: 1rem;
<<<<<<< HEAD
}

.username {
	color: var(--text-caption);
}

.avatar {
	width: 32px;
	height: 32px;
	border-radius: 50%;
	object-fit: cover;
	border: 2px solid white;
	background-color: #ccc;
}

.text {
	overflow: hidden;
	text-overflow: ellipsis;
}

.noNotifications {
	text-align: center;
	color: gray;
=======
>>>>>>> 67511406
}<|MERGE_RESOLUTION|>--- conflicted
+++ resolved
@@ -20,59 +20,14 @@
 			color: black;
 		}
 	}
-<<<<<<< HEAD
-}
-
-.notificationLink {
-	:hover {
-		background-color: #dbdbdb;
-	}
-}
-
-.notificationCard {
-	display: flex;
-	gap: 0.5rem;
-	cursor: pointer;
-	padding: 10px;
-	border-radius: 0.36rem;
-}
-
-=======
 
 	@media screen and (max-width: 768px) {
 		max-width: 80vw;
 	}
 }
 
->>>>>>> 67511406
 .notificationTitle {
 	font-weight: bold;
 	font-size: 1.5rem;
 	margin: 1rem;
-<<<<<<< HEAD
-}
-
-.username {
-	color: var(--text-caption);
-}
-
-.avatar {
-	width: 32px;
-	height: 32px;
-	border-radius: 50%;
-	object-fit: cover;
-	border: 2px solid white;
-	background-color: #ccc;
-}
-
-.text {
-	overflow: hidden;
-	text-overflow: ellipsis;
-}
-
-.noNotifications {
-	text-align: center;
-	color: gray;
-=======
->>>>>>> 67511406
 }