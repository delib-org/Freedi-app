import { FC } from 'react';
import styles from './SubGroupCard.module.scss';
import { Link, NavLink } from 'react-router';
import useSubGroupCard from './SubGroupCardVM';
<<<<<<< HEAD
import { Statement } from '@/types/statement/StatementTypes';
import { useUserConfig } from '@/controllers/hooks/useUserConfig';
import { StatementType } from '@/types/TypeEnums';
=======
import { useLanguage } from '@/controllers/hooks/useLanguages';
import { Statement, StatementType } from 'delib-npm';
>>>>>>> 35f02ec0

interface Props {
	statement: Statement;
}

const SubGroupCard: FC<Props> = ({ statement }) => {
	const { t } = useUserConfig();
	const { Icon, backgroundColor, text } = useSubGroupCard(statement);

	try {
		const { results } = statement;
		const answerLabel =
			results && results.length > 1 ? t('Answers') : t('Answer');

		return (
			<div
				className={styles.card}
				style={{
					border: `1px solid ${backgroundColor}`,
					borderLeft: `5px solid ${backgroundColor}`,
				}}
			>
				<Link
					to={`/statement/${statement.statementId}`}
					className={styles.type}
				>
					<div className={styles.text}>{text}</div>
					<div
						className={styles.iconWrapper}
						style={{ color: backgroundColor }}
					>
						{Icon}
					</div>
				</Link>

				{results &&
					statement.statementType === StatementType.question && (
						<div className={styles.results}>
							{results.length !== 0 && (
								<NavLink
									to={`/statement/${results[0].parentId}/main`}
								>
									<p>{answerLabel}:</p>
								</NavLink>
							)}
							<ul>
								{results.map((result) => (
									<li key={result.statementId}>
										<NavLink
											to={`/statement/${result.statementId}/main`}
										>
											{result.statement}
										</NavLink>
									</li>
								))}
							</ul>
						</div>
					)}
			</div>
		);
	} catch (err) {
		console.error(err);
	}
};

export default SubGroupCard;<|MERGE_RESOLUTION|>--- conflicted
+++ resolved
@@ -2,14 +2,8 @@
 import styles from './SubGroupCard.module.scss';
 import { Link, NavLink } from 'react-router';
 import useSubGroupCard from './SubGroupCardVM';
-<<<<<<< HEAD
-import { Statement } from '@/types/statement/StatementTypes';
+import { Statement, StatementType } from 'delib-npm';
 import { useUserConfig } from '@/controllers/hooks/useUserConfig';
-import { StatementType } from '@/types/TypeEnums';
-=======
-import { useLanguage } from '@/controllers/hooks/useLanguages';
-import { Statement, StatementType } from 'delib-npm';
->>>>>>> 35f02ec0
 
 interface Props {
 	statement: Statement;
