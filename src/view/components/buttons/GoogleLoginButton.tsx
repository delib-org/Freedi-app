<<<<<<< HEAD
import styles from './GoogleLogin.module.scss';
import googleLogo from '@/assets/icons/googleSimpleLogo.svg';
import moreLeft from '@/assets/icons/moreLeft.svg';
import moreRight from '@/assets/icons/moreRight.svg';
import { googleLogin } from '@/controllers/db/authenticationUtils';
import { useUserConfig } from '@/controllers/hooks/useUserConfig';
=======
import styles from "./GoogleLogin.module.scss";
import googleLogo from "@/assets/icons/googleSimpleLogo.svg";
import { googleLogin } from "@/controllers/db/auth";
import useDirection from "@/controllers/hooks/useDirection";
import { useLanguage } from "@/controllers/hooks/useLanguages";
import MoreLeft from '../../../assets/icons/moreLeft.svg?react';
import MoreRight from '../../../assets/icons/moreRight.svg?react';
>>>>>>> 35f02ec0

export default function GoogleLoginButton() {
	const { t, rowDirection } = useUserConfig();

	return (
		<button
			className={`${styles.googleLogin} ${rowDirection === 'row' ? styles.ltr : styles.rtl}`}
			onClick={googleLogin}
		>
<<<<<<< HEAD
			<img
				src={rowDirection === 'row-reverse' ? moreRight : moreLeft}
				alt='login-with-google'
			/>
			{t('Sign up with')}
			<img src={googleLogo} alt='login with google' />
=======
			{direction === 'row-reverse' ? <MoreRight /> : null}
			{direction === 'row' ? <MoreLeft /> : null}
			{t('Sign up with')}{' '}
			<img src={googleLogo} alt="login with google" />
>>>>>>> 35f02ec0
		</button>
	);
}<|MERGE_RESOLUTION|>--- conflicted
+++ resolved
@@ -1,19 +1,9 @@
-<<<<<<< HEAD
 import styles from './GoogleLogin.module.scss';
 import googleLogo from '@/assets/icons/googleSimpleLogo.svg';
-import moreLeft from '@/assets/icons/moreLeft.svg';
-import moreRight from '@/assets/icons/moreRight.svg';
+import MoreLeft from '../../../assets/icons/moreLeft.svg?react';
+import MoreRight from '../../../assets/icons/moreRight.svg?react';
 import { googleLogin } from '@/controllers/db/authenticationUtils';
 import { useUserConfig } from '@/controllers/hooks/useUserConfig';
-=======
-import styles from "./GoogleLogin.module.scss";
-import googleLogo from "@/assets/icons/googleSimpleLogo.svg";
-import { googleLogin } from "@/controllers/db/auth";
-import useDirection from "@/controllers/hooks/useDirection";
-import { useLanguage } from "@/controllers/hooks/useLanguages";
-import MoreLeft from '../../../assets/icons/moreLeft.svg?react';
-import MoreRight from '../../../assets/icons/moreRight.svg?react';
->>>>>>> 35f02ec0
 
 export default function GoogleLoginButton() {
 	const { t, rowDirection } = useUserConfig();
@@ -23,19 +13,9 @@
 			className={`${styles.googleLogin} ${rowDirection === 'row' ? styles.ltr : styles.rtl}`}
 			onClick={googleLogin}
 		>
-<<<<<<< HEAD
-			<img
-				src={rowDirection === 'row-reverse' ? moreRight : moreLeft}
-				alt='login-with-google'
-			/>
-			{t('Sign up with')}
-			<img src={googleLogo} alt='login with google' />
-=======
-			{direction === 'row-reverse' ? <MoreRight /> : null}
-			{direction === 'row' ? <MoreLeft /> : null}
-			{t('Sign up with')}{' '}
-			<img src={googleLogo} alt="login with google" />
->>>>>>> 35f02ec0
+			{rowDirection === 'row-reverse' ? <MoreRight /> : null}
+			{rowDirection === 'row' ? <MoreLeft /> : null}
+			{t('Sign up with')} <img src={googleLogo} alt='login with google' />
 		</button>
 	);
 }