--- conflicted
+++ resolved
@@ -3,15 +3,10 @@
     background-color: rgb(234, 234, 234);
     align-items: center;
     margin: 3px;
-<<<<<<< HEAD
-  
-    border-radius: 2rem;
-=======
     padding: .1rem;
     width: fit-content;
     font-size: .8rem;
 
->>>>>>> c01427c9
     img{
         width: 1.5rem;
         height: 1.5rem;
