import styles from './Chip.module.scss';
import SmileIcon from '@/assets/icons/smileIcon.svg?react';
<<<<<<< HEAD
import { Creator } from '@/types/user/User';
=======
import { User } from 'delib-npm';
>>>>>>> 35f02ec0

interface Props {
	user: Creator | undefined;
}

export default function Chip({ user }: Props) {
	if (!user) return null;
	const displayName = user.displayName.slice(0, 15);

	return (
		<div className={styles.chip}>
			{user.photoURL ? (
				<img src={user.photoURL} alt={user.displayName} />
			) : (
				<SmileIcon style={{ opacity: 0.4 }} />
			)}
			<span>{displayName}</span>
		</div>
	);
}<|MERGE_RESOLUTION|>--- conflicted
+++ resolved
@@ -1,13 +1,9 @@
 import styles from './Chip.module.scss';
 import SmileIcon from '@/assets/icons/smileIcon.svg?react';
-<<<<<<< HEAD
-import { Creator } from '@/types/user/User';
-=======
 import { User } from 'delib-npm';
->>>>>>> 35f02ec0
 
 interface Props {
-	user: Creator | undefined;
+	user: User | undefined;
 }
 
 export default function Chip({ user }: Props) {
