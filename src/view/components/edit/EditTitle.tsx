import { FC, useState } from "react";

// Third party
import { Statement } from "delib-npm";

// Statements Helpers
import { updateStatementText } from "../../../controllers/db/statements/setStatements";

// Styles
import styles from "./EditTitle.module.scss";
import Save from "../../../assets/icons/saveIcon.svg?react";

// Custom components
import Text from "../text/Text";
import { getDescription, getTitle } from "../../../controllers/general/helpers";
import { useLanguage } from "../../../controllers/hooks/useLanguages";

<<<<<<< HEAD

=======
>>>>>>> f75e4c02
interface Props {
	statement: Statement | undefined;
	isEdit: boolean;
	setEdit: React.Dispatch<React.SetStateAction<boolean>>;
	isTextArea?: boolean;
	onlyTitle?: boolean;
}

const EditTitle: FC<Props> = ({
	statement,
	isEdit,
	setEdit,
	isTextArea,
	onlyTitle,
}) => {
	const [text, setText] = useState(statement?.statement || "");
	const [title, setTitle] = useState(getTitle(statement) || "");

	if (!statement) return null;

	const {dir:direction } = useLanguage();
 
	const align = direction === "ltr" ? "left" : "right";

	function handleChange(
		e: React.ChangeEvent<HTMLTextAreaElement | HTMLInputElement>,
		setState: React.Dispatch<React.SetStateAction<string>>
	) {
		setState(e.target.value);
	}

	function handleSave() {
		try {
			if (!text.trim()) return; // Do not save if the text is empty

			if (!statement) throw new Error("Statement is undefined");

			const description = getDescription(statement);

			const updatedText = isTextArea
				? text.trim()
				: title + "\n" + description.trim();

			updateStatementText(statement, updatedText);
			setEdit(false);
		} catch (error) {
			console.error(error);
		}
	}

	if (!isEdit)
		return (
			<div style={{ direction: direction, textAlign: align }}>
				<Text text={statement.statement} onlyTitle={onlyTitle} />
			</div>
		);

	return (
		<div className={styles.container}>
			{isTextArea ? (
				<>
					<textarea
						style={{ direction: direction, textAlign: align }}
						className={styles.textarea}
						value={text}
						onChange={(e) => handleChange(e, setText)}
						autoFocus={true}
						placeholder="Add text"
					></textarea>
					<button className={styles.save} onClick={handleSave}>
						<Save />
					</button>
				</>
			) : (
				<>
					<input
						style={{ direction: direction, textAlign: align }}
						className={styles.input}
						type="text"
						value={title}
						onChange={(e) => handleChange(e, setTitle)}
						autoFocus={true}
						data-cy="edit-title-input"
					></input>
					<button className={styles.save} onClick={handleSave} style={{left:direction === 'rtl'?"-1.4rem":"none"}}>
						<Save />
					</button>
				</>
			)}
		</div>
	);
};

export default EditTitle;<|MERGE_RESOLUTION|>--- conflicted
+++ resolved
@@ -15,10 +15,6 @@
 import { getDescription, getTitle } from "../../../controllers/general/helpers";
 import { useLanguage } from "../../../controllers/hooks/useLanguages";
 
-<<<<<<< HEAD
-
-=======
->>>>>>> f75e4c02
 interface Props {
 	statement: Statement | undefined;
 	isEdit: boolean;
