import React, {
	ChangeEvent,
	Dispatch,
	FC,
	SetStateAction,
	useEffect,
	useRef,
	useState,
} from 'react';
import Text from '../text/Text';
import styles from './EditTitle.module.scss';
import Save from '@/assets/icons/saveIcon.svg?react';
import { updateStatementText } from '@/controllers/db/statements/setStatements';
<<<<<<< HEAD
import { useUserConfig } from '@/controllers/hooks/useUserConfig';
import { Statement } from '@/types/statement/Statement';
=======
import { useLanguage } from '@/controllers/hooks/useLanguages';
import { Statement } from '@/types/statement/StatementTypes';
>>>>>>> a6181be1

interface Props {
	statement: Statement | undefined;
	isEdit: boolean;
	setEdit: Dispatch<SetStateAction<boolean>>;
	isTextArea?: boolean;
	useTitle?: boolean;
	useDescription?: boolean;
}

const EditTitle: FC<Props> = ({
	useTitle = true,
	useDescription = true,
	statement,
	isEdit,
	setEdit,
	isTextArea,
}) => {
	const [description, setDescription] = useState(
		statement?.description || ''
	);
	const [title, setTitle] = useState(statement?.statement || '');

	// Single ref for both textarea and input
	const inputRef = useRef<HTMLTextAreaElement | HTMLInputElement>(null);

	// Manage focus when editing starts
	useEffect(() => {
		if (isEdit && inputRef.current) {
			inputRef.current.focus();
		}
	}, [isEdit]);

	const { dir: direction } = useUserConfig();
	const align = direction === 'ltr' ? 'left' : 'right';

	function handleChange(
		e: ChangeEvent<HTMLTextAreaElement | HTMLInputElement>
	) {
		const _title = e.target.value.split('\n')[0];
		const _description = e.target.value.split('\n').slice(1).join('\n');
		setTitle(_title);
		setDescription(_description);
	}

	function handleEnter(e: React.KeyboardEvent<HTMLInputElement>) {
		if (e.key === 'Enter') {
			handleSave();
		}
	}

	function handleSave() {
		try {
			if (!title) return; // Do not save if the text is empty
			if (!statement) throw new Error('Statement is undefined');

			updateStatementText(statement, title, description);
			setEdit(false);
		} catch (error) {
			console.error(error);
		}
	}

	if (!isEdit) {
		if (!statement) return null;

		return (
			<div style={{ direction: direction, textAlign: align }}>
				<Text
					statement={useTitle ? statement.statement : undefined}
					description={
						useDescription ? statement.description : undefined
					}
				/>
			</div>
		);
	}

	return (
		<div className={styles.container}>
			{isTextArea ? (
				<>
					<textarea
						ref={inputRef as React.RefObject<HTMLTextAreaElement>}
						style={{ direction: direction, textAlign: align }}
						className={styles.textarea}
						defaultValue={`${title}\n${description}`}
						onChange={handleChange}
						placeholder='Add text'
					></textarea>
					<button
						className={styles.save}
						onClick={handleSave}
						aria-label='Save'
					>
						<Save />
					</button>
				</>
			) : (
				<>
					<input
						ref={inputRef as React.RefObject<HTMLInputElement>}
						style={{ direction: direction, textAlign: align }}
						className={styles.input}
						type='text'
						defaultValue={title}
						onChange={handleChange}
						onKeyUp={handleEnter}
						data-cy='edit-title-input'
					/>
					<button
						className={styles.save}
						onClick={handleSave}
						style={{
							left: direction === 'rtl' ? '-1.4rem' : 'none',
						}}
						aria-label='Save'
					>
						<Save />
					</button>
				</>
			)}
		</div>
	);
};

export default EditTitle;<|MERGE_RESOLUTION|>--- conflicted
+++ resolved
@@ -11,13 +11,8 @@
 import styles from './EditTitle.module.scss';
 import Save from '@/assets/icons/saveIcon.svg?react';
 import { updateStatementText } from '@/controllers/db/statements/setStatements';
-<<<<<<< HEAD
+import { Statement } from '@/types/statement/StatementTypes';
 import { useUserConfig } from '@/controllers/hooks/useUserConfig';
-import { Statement } from '@/types/statement/Statement';
-=======
-import { useLanguage } from '@/controllers/hooks/useLanguages';
-import { Statement } from '@/types/statement/StatementTypes';
->>>>>>> a6181be1
 
 interface Props {
 	statement: Statement | undefined;
@@ -85,7 +80,7 @@
 		if (!statement) return null;
 
 		return (
-			<div style={{ direction: direction, textAlign: align }}>
+			<div style={{ direction, textAlign: align }}>
 				<Text
 					statement={useTitle ? statement.statement : undefined}
 					description={
