--- conflicted
+++ resolved
@@ -34,11 +34,7 @@
 	onlyTitle,
 }) => {
 	const [text, setText] = useState(statement?.statement || "");
-<<<<<<< HEAD
-	const [showSaveIconButton, setShowSaveIconButton] = useState(false);
-=======
 	const [title, setTitle] = useState(getTitle(statement) || "");
->>>>>>> 3fee2cec
 
 	if (!statement) return null;
 
@@ -50,12 +46,7 @@
 		e: React.ChangeEvent<HTMLTextAreaElement | HTMLInputElement>,
 		setState: React.Dispatch<React.SetStateAction<string>>
 	) {
-<<<<<<< HEAD
-		setText(e.target.value);
-		setShowSaveIconButton(true);
-=======
 		setState(e.target.value);
->>>>>>> 3fee2cec
 	}
 
 	function handleSave() {
@@ -68,11 +59,7 @@
 
 			const updatedText = isTextArea
 				? text.trim()
-<<<<<<< HEAD
-				: title.trim() + "\n" + description.trim();
-=======
 				: title + "\n" + description.trim();
->>>>>>> 3fee2cec
 
 			updateStatementText(statement, updatedText);
 			setEdit(false);
@@ -105,29 +92,11 @@
 					</button>
 				</>
 			) : (
-<<<<<<< HEAD
-				<div className={styles.inputWrapper}>
-=======
 				<>
->>>>>>> 3fee2cec
 					<input
 						style={{ direction: direction, textAlign: align }}
 						className={styles.input}
 						type="text"
-<<<<<<< HEAD
-						value={text}
-						onChange={handleTextChange}
-						autoFocus={true}
-						data-cy="edit-title-input"
-					/>
-					<img
-						src={SaveTextIcon}
-						onClick={handleSave}
-						className={styles.icon}
-						alt="Icon"
-					/>
-				</div>
-=======
 						value={title}
 						onChange={(e) => handleChange(e, setTitle)}
 						autoFocus={true}
@@ -137,7 +106,6 @@
 						<Save />
 					</button>
 				</>
->>>>>>> 3fee2cec
 			)}
 		</div>
 	);
