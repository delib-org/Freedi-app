import React, { useCallback, useEffect, useRef, useState } from 'react';
import IconButton from '../iconButton/IconButton';
import AccessibilityIcon from '@/assets/icons/accessibilityIcon.svg?react';
import HighContrastIcon from '@/assets/icons/highContrast.svg?react';
import LightContrastIcon from '@/assets/icons/lightContrast.svg?react';
import './Accessibility.scss';
import { useAutoClose } from '@/controllers/hooks/useAutoClose';
import useClickOutside from '@/controllers/hooks/useClickOutside';
import { useUserConfig } from '@/controllers/hooks/useUserConfig';
import { colorMappings } from './colorContrast';

export default function Accessibility() {
	const { fontSize, changeFontSize, colorContrast, setColorContrast, t } =
		useUserConfig();

	const { isOpen, handleOpen } = useAutoClose(10000);

	const handleClickOutside = useCallback(() => {
		if (isOpen) handleOpen();
	}, [isOpen, handleOpen]);

	const accessibilityRef = useClickOutside(handleClickOutside);

	useEffect(() => {
		Object.entries(colorMappings).forEach(([key, contrastKey]) => {
			document.documentElement.style.setProperty(
				key,
				colorContrast ? `var(${contrastKey})` : ''
			);
		});
	}, [colorContrast]);

	// * Drag & Drop * //
	const [position, setPosition] = useState({ top: 250 });
	const dragRef = useRef<HTMLDivElement | null>(null);
	const startPos = useRef({ x: 0, y: 0 });
	const isDragging = useRef(false);

	const handleStart = (event: React.MouseEvent | React.TouchEvent) => {
		const clientX = 'touches' in event ? event.touches[0].clientX : event.clientX;
		const clientY = 'touches' in event ? event.touches[0].clientY : event.clientY;
		startPos.current = { x: clientX, y: clientY };
		isDragging.current = false;

		document.addEventListener('mousemove', handleMove);
		document.addEventListener('mouseup', handleEnd);
		document.addEventListener('touchmove', handleMove, { passive: false });
		document.addEventListener('touchend', handleEnd);
	};

	const handleMove = (event: MouseEvent | TouchEvent) => {
		const clientX = 'touches' in event ? event.touches[0].clientX : event.clientX;
		const clientY = 'touches' in event ? event.touches[0].clientY : event.clientY;

		const deltaX = clientX - startPos.current.x;
		const deltaY = clientY - startPos.current.y;

		if (Math.abs(deltaX) > 5 || Math.abs(deltaY) > 5) {
			isDragging.current = true;
		}

		startPos.current = { x: clientX, y: clientY };

		setPosition((prev) => ({
			top: Math.min(Math.max(prev.top + deltaY, 0), window.innerHeight - 100),
<<<<<<< HEAD
			right: Math.min(Math.max(prev.right - deltaX, 0), window.innerWidth - 100),
=======
>>>>>>> 62574b3a
		}));
	};

	const handleEnd = () => {
		document.removeEventListener('mousemove', handleMove);
		document.removeEventListener('mouseup', handleEnd);
		document.removeEventListener('touchmove', handleMove);
		document.removeEventListener('touchend', handleEnd);

		if (!isDragging.current) {
			handleOpen();
		}
	};

	return (
		<div
			ref={(node) => {
				dragRef.current = node;
				if (accessibilityRef) accessibilityRef.current = node;
			}
			}
			className={`accessibility ${isOpen ? 'is-open' : ''}`}
<<<<<<< HEAD
			style={{ fontSize, top: `${position.top}px`, right: `${position.right}px` }}
=======
			style={{ fontSize, top: `${position.top}px` }}
>>>>>>> 62574b3a
		>
			<button
				className='accessibility-button'
				onMouseDown={handleStart}
				onTouchStart={handleStart}
			>
				<AccessibilityIcon />
			</button>
			<div className='accessibility-panel'>
				<div className='accessibility-panel__fonts'>
					<IconButton
						className='change-font-size-button'
						onClick={() => changeFontSize(fontSize + 1)}
					>
						+
					</IconButton>
					<output className='accessibility__fonts__size'>Aa</output>
					<IconButton
						className='change-font-size-button'
						onClick={() => changeFontSize(fontSize - 1)}
					>
						-
					</IconButton>
				</div>
				<div className='accessibility-panel__contrast'>
					<button
						onClick={() => setColorContrast(true)}
						className='high-contrast'
					>
						<HighContrastIcon /> {t('High contrast')}
					</button>
					<button
						onClick={() => setColorContrast(false)}
						className='light-contrast'
					>
						<LightContrastIcon /> {t('Light contrast')}
					</button>
				</div>
			</div>
		</div>
	);
}<|MERGE_RESOLUTION|>--- conflicted
+++ resolved
@@ -63,10 +63,6 @@
 
 		setPosition((prev) => ({
 			top: Math.min(Math.max(prev.top + deltaY, 0), window.innerHeight - 100),
-<<<<<<< HEAD
-			right: Math.min(Math.max(prev.right - deltaX, 0), window.innerWidth - 100),
-=======
->>>>>>> 62574b3a
 		}));
 	};
 
@@ -89,11 +85,7 @@
 			}
 			}
 			className={`accessibility ${isOpen ? 'is-open' : ''}`}
-<<<<<<< HEAD
-			style={{ fontSize, top: `${position.top}px`, right: `${position.right}px` }}
-=======
 			style={{ fontSize, top: `${position.top}px` }}
->>>>>>> 62574b3a
 		>
 			<button
 				className='accessibility-button'
