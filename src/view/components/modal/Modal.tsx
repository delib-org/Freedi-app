import { ComponentProps, FC } from "react";
import "./Modal.scss";

<<<<<<< HEAD
import "../../style/modal.scss";

type Props = {
    children: string | JSX.Element | JSX.Element[];
};
=======
type ModalProps = ComponentProps<"div">;
>>>>>>> 6d1ac180

const Modal: FC<ModalProps> = ({ children, className = "" }) => {
    return (
        <div className={`modal ${className}`}>
            <div className="modal-content">{children}</div>
        </div>
    );
};

export default Modal;<|MERGE_RESOLUTION|>--- conflicted
+++ resolved
@@ -1,15 +1,7 @@
 import { ComponentProps, FC } from "react";
 import "./Modal.scss";
 
-<<<<<<< HEAD
-import "../../style/modal.scss";
-
-type Props = {
-    children: string | JSX.Element | JSX.Element[];
-};
-=======
 type ModalProps = ComponentProps<"div">;
->>>>>>> 6d1ac180
 
 const Modal: FC<ModalProps> = ({ children, className = "" }) => {
     return (
