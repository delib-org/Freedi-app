import React, { FC } from 'react';
import styles from './StartHere.module.scss';
import PointDown from '@/assets/images/handPointingDown.png';
import { useUserConfig } from '@/controllers/hooks/useUserConfig';
import { useDecreaseLearningRemain } from '@/controllers/hooks/useDecreaseLearningRemain';

interface Props {
	setShow: React.Dispatch<React.SetStateAction<boolean>>;
}

const StartHere: FC<Props> = ({ setShow }) => {
	const { t, dir } = useUserConfig();
	const decreaseLearning = useDecreaseLearningRemain();

	function handleCloseModal() {
		setShow(false);
		decreaseLearning({
			addOption: true,
		});
	}

	return (
<<<<<<< HEAD
		<button
			onClick={handleCloseModal}
			className={`${styles['start-here']} ${dir === 'ltr' ? styles['start-here--ltr'] : ''}`}
		>
			<div className={styles.text}>{t('Add new option here')}</div>
			<img
				className={styles.img}
				src={PointDown}
				alt='start here pointer'
			/>
=======
		<button onClick={handleCloseModal} className={`${styles["start-here"]} ${dir === "ltr" ? styles["start-here--ltr"] : styles["start-here--rtl"]}`}>
			<div className={styles.text}>{t("Add new option here")}</div>
			<img className={styles.img} src={PointDown} alt="start here pointer" />
>>>>>>> 35f02ec0
		</button>
	);
};

export default StartHere;<|MERGE_RESOLUTION|>--- conflicted
+++ resolved
@@ -20,10 +20,9 @@
 	}
 
 	return (
-<<<<<<< HEAD
 		<button
 			onClick={handleCloseModal}
-			className={`${styles['start-here']} ${dir === 'ltr' ? styles['start-here--ltr'] : ''}`}
+			className={`${styles['start-here']} ${dir === 'ltr' ? styles['start-here--ltr'] : styles['start-here--rtl']}`}
 		>
 			<div className={styles.text}>{t('Add new option here')}</div>
 			<img
@@ -31,11 +30,6 @@
 				src={PointDown}
 				alt='start here pointer'
 			/>
-=======
-		<button onClick={handleCloseModal} className={`${styles["start-here"]} ${dir === "ltr" ? styles["start-here--ltr"] : styles["start-here--rtl"]}`}>
-			<div className={styles.text}>{t("Add new option here")}</div>
-			<img className={styles.img} src={PointDown} alt="start here pointer" />
->>>>>>> 35f02ec0
 		</button>
 	);
 };
