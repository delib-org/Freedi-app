--- conflicted
+++ resolved
@@ -11,11 +11,7 @@
 	setIsOpen: (isOpen: boolean) => void;
 	isHamburger?: boolean;
 	isCardMenu?: boolean;
-<<<<<<< HEAD
-	isLeft?: boolean;
-=======
 	sameDirMenu?: boolean;
->>>>>>> 0096eff3
 }
 
 const Menu: FC<MenuProps> = ({
@@ -25,11 +21,7 @@
 	children,
 	isHamburger = false,
 	isCardMenu = false,
-<<<<<<< HEAD
-	isLeft = false,
-=======
 	sameDirMenu = false,
->>>>>>> 0096eff3
 }) => {
 	const { dir } = useUserConfig();
 
@@ -49,11 +41,7 @@
 
 			{isMenuOpen && (
 				<div
-<<<<<<< HEAD
-					className={`menu-content  ${isLeft ? "rtl" : dir}${isCardMenu ? '--card-menu' : ''}`}
-=======
 					className={`menu-content ${sameDirMenu ? '' : dir} ${isCardMenu ? '--card-menu' : ''}`}
->>>>>>> 0096eff3
 				>
 					{children}
 					<button
