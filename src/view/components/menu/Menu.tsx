import { ComponentProps, FC } from "react";
import IconButton from "../iconButton/IconButton";
import EllipsisIcon from "../../../assets/icons/ellipsisIcon.svg?react";
import "./Menu.scss";
import { useLanguage } from "../../../controllers/hooks/useLanguages";

interface MenuProps extends ComponentProps<"div"> {
	iconColor: string;
	isMenuOpen: boolean;
	setIsOpen: (isOpen: boolean) => void;
}

const Menu: FC<MenuProps> = ({
	iconColor,
	isMenuOpen,
	setIsOpen,
	children,
}) => {
	const { dir } = useLanguage();

<<<<<<< HEAD
=======

>>>>>>> f8d335d7
	if (!children) {
		return null;
	}
   
	return (
		<div className="menu">
			<IconButton onClick={() => setIsOpen(!isMenuOpen)}>
				<EllipsisIcon style={{ color: iconColor }} />
			</IconButton>

			{isMenuOpen && (
				<div className={`menu-content ${dir}`}>
					{children}
					<div
						className="invisibleBackground"
						onClick={() => setIsOpen(false)}
					/>
				</div>
			)}
		</div>
	);
};

export default Menu;<|MERGE_RESOLUTION|>--- conflicted
+++ resolved
@@ -18,10 +18,7 @@
 }) => {
 	const { dir } = useLanguage();
 
-<<<<<<< HEAD
-=======
 
->>>>>>> f8d335d7
 	if (!children) {
 		return null;
 	}
