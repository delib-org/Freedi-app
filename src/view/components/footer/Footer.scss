<<<<<<< HEAD
.footer {
    position: fixed;
    bottom: 0;
    width: 95%;
    height: 150px;
    display: flex;
    align-items: center;
    justify-content: center;
    background-color: var(--statementBackground);

    .add-statement-button {
        background: #5899e0;
        width: 6.125rem;
        height: 6.125rem;
        display: flex;
        align-items: center;
        justify-content: center;
        flex-direction: column;
        position: relative;
        border-radius: 50%;
        box-shadow: 0px 10px 30px 0px rgba(52, 103, 157, 0.108);
        user-select: none;
        cursor: pointer;
        z-index: 200;

        svg {
            color: white;
            width: 36px;
            height: 35px;
        }

        &:active {
            box-shadow: 0px 10px 50px 0px #4f5478b2;
        }
    }
}
=======
.footer {
    position: fixed;
    bottom: 0;
    width: 95%;
    height: 70px;
    display: flex;
    align-items: center;
    justify-content: center;
    background-color: var(--statementBackground);

    .add-statement-button {
        background: #5899e0;
        width: 3.125rem;
        height: 3.125rem;
        display: flex;
        align-items: center;
        justify-content: center;
        flex-direction: column;
        position: relative;
        border-radius: 50%;
        box-shadow: 0px 10px 30px 0px rgba(52, 103, 157, 0.108);
        user-select: none;
        cursor: pointer;
        z-index: 200;

        svg {
            color: white;
            width: 26px;
            height: 25px;
        }

        &:active {
            box-shadow: 0px 10px 50px 0px #4f5478b2;
        }
    }
}
>>>>>>> c46ff4de
<|MERGE_RESOLUTION|>--- conflicted
+++ resolved
@@ -1,41 +1,3 @@
-<<<<<<< HEAD
-.footer {
-    position: fixed;
-    bottom: 0;
-    width: 95%;
-    height: 150px;
-    display: flex;
-    align-items: center;
-    justify-content: center;
-    background-color: var(--statementBackground);
-
-    .add-statement-button {
-        background: #5899e0;
-        width: 6.125rem;
-        height: 6.125rem;
-        display: flex;
-        align-items: center;
-        justify-content: center;
-        flex-direction: column;
-        position: relative;
-        border-radius: 50%;
-        box-shadow: 0px 10px 30px 0px rgba(52, 103, 157, 0.108);
-        user-select: none;
-        cursor: pointer;
-        z-index: 200;
-
-        svg {
-            color: white;
-            width: 36px;
-            height: 35px;
-        }
-
-        &:active {
-            box-shadow: 0px 10px 50px 0px #4f5478b2;
-        }
-    }
-}
-=======
 .footer {
     position: fixed;
     bottom: 0;
@@ -71,5 +33,4 @@
             box-shadow: 0px 10px 50px 0px #4f5478b2;
         }
     }
-}
->>>>>>> c46ff4de
+}