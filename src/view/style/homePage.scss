--- conflicted
+++ resolved
@@ -1,144 +1,140 @@
-.homePage {
-    width: 100vw;
-    height: 100svh;
-    position: fixed;
-    display: flex;
-    flex-direction: column;
-
-    &__header {
-        min-height: 6.25rem;
-        display: flex;
-        align-items: center;
-        justify-content: center;
-        background-color: #659bf0;
-        margin-bottom: -.5px;
-        z-index: 1;
-
-        @media (min-width: 570px) {
-            background-color: #5c8fed;
-        }
-
-        @media (min-width: 870px) {
-            background-color: #5d90effd;
-        }
-
-        &__wrapper {
-            display: grid;
-            grid-template-columns: 1fr 70px;
-            align-items: center;
-            justify-content: space-between;
-            width: 100%;
-            padding: 0 1rem;
-            max-width: 75ch;
-            margin: auto;
-
-            &__title {
-                text-align: center;
-                font-size: 2rem;
-                color: white;
-            }
-
-            &__icons {
-                position: relative;
-                display: flex;
-                justify-content: space-between;
-
-                svg {
-                    height: 27px;
-                    color: white;
-                }
-
-                .homeMenu {
-                    position: absolute;
-                    user-select: none;
-                    cursor: pointer;
-                    top: 2rem;
-                    left: 2rem;
-                    display: flex;
-                    flex-direction: row-reverse;
-                    align-items: center;
-                    gap: 0.4rem;
-                    background-color: white;
-                    padding: 1rem;
-                    box-shadow: 0 1px 4px #a9adf49a;
-                    border-radius: 0.36rem;
-                    z-index: 1003;
-                    transform: translateX(-20%);
-
-                    svg {
-                        color: black;
-                    }
-
-                    &__background {
-                        position: fixed;
-                        top: 0;
-                        left: 0;
-                        width: 100vw;
-                        height: 100vh;
-                        background-color: rgba(0, 0, 0, 0.5);
-                    }
-                }
-
-                .homeMenu:hover {
-                    background-color: #d6d6d6;
-                }
-            }
-        }
-    }
-}
-
-.main-wrap {
-    gap: 0;
-}
-
-.home-page {
-    &__main {
-        height: 100%;
-        overflow-y: auto;
-        width: 100vw;
-
-    }
-}
-
-.heroImg {
-    background-size: cover;
-    background-position: center;
-    margin-bottom: 2rem;
-    margin-top: -5rem;
-    width: 100vw;
-<<<<<<< HEAD
-    height: 27vh;
-=======
-    height: 43vh;
->>>>>>> 0d219b85
-    background-image: url('../../assets/images/hero.png');
-
-
-    @media (min-width: 570px) {
-        background-image: url('../../assets/images/Hero-BG-illustrations.png');
-    }
-
-    @media (min-width: 870px) {
-        background-image: url('../../assets/images/Hero-rectangle.png');
-        height: 25vh;
-        margin-top: 0;
-    }
-}
-
-.bikeImg {
-    display: flex;
-    justify-content: center;
-    align-items: center;
-    margin: auto;
-    width: 240px;
-    height: 160px;
-    margin-bottom: 1.5rem;
-    margin-top: -8.5rem;
-
-    @media (min-width: 870px) {
-        width: 310px;
-        height: 200px;
-        margin-bottom: 1.5rem;
-        margin-top: -10.5rem;
-    }
+.homePage {
+    width: 100vw;
+    height: 100svh;
+    position: fixed;
+    display: flex;
+    flex-direction: column;
+
+    &__header {
+        min-height: 6.25rem;
+        display: flex;
+        align-items: center;
+        justify-content: center;
+        background-color: #659bf0;
+        margin-bottom: -.5px;
+        z-index: 1;
+
+        @media (min-width: 570px) {
+            background-color: #5c8fed;
+        }
+
+        @media (min-width: 870px) {
+            background-color: #5d90effd;
+        }
+
+        &__wrapper {
+            display: grid;
+            grid-template-columns: 1fr 70px;
+            align-items: center;
+            justify-content: space-between;
+            width: 100%;
+            padding: 0 1rem;
+            max-width: 75ch;
+            margin: auto;
+
+            &__title {
+                text-align: center;
+                font-size: 2rem;
+                color: white;
+            }
+
+            &__icons {
+                position: relative;
+                display: flex;
+                justify-content: space-between;
+
+                svg {
+                    height: 27px;
+                    color: white;
+                }
+
+                .homeMenu {
+                    position: absolute;
+                    user-select: none;
+                    cursor: pointer;
+                    top: 2rem;
+                    left: 2rem;
+                    display: flex;
+                    flex-direction: row-reverse;
+                    align-items: center;
+                    gap: 0.4rem;
+                    background-color: white;
+                    padding: 1rem;
+                    box-shadow: 0 1px 4px #a9adf49a;
+                    border-radius: 0.36rem;
+                    z-index: 1003;
+                    transform: translateX(-20%);
+
+                    svg {
+                        color: black;
+                    }
+
+                    &__background {
+                        position: fixed;
+                        top: 0;
+                        left: 0;
+                        width: 100vw;
+                        height: 100vh;
+                        background-color: rgba(0, 0, 0, 0.5);
+                    }
+                }
+
+                .homeMenu:hover {
+                    background-color: #d6d6d6;
+                }
+            }
+        }
+    }
+}
+
+.main-wrap {
+    gap: 0;
+}
+
+.home-page {
+    &__main {
+        height: 100%;
+        overflow-y: auto;
+        width: 100vw;
+
+    }
+}
+
+.heroImg {
+    background-size: cover;
+    background-position: center;
+    margin-bottom: 2rem;
+    margin-top: -5rem;
+    width: 100vw;
+    height: 27vh;
+    background-image: url('../../assets/images/hero.png');
+
+
+    @media (min-width: 570px) {
+        background-image: url('../../assets/images/Hero-BG-illustrations.png');
+    }
+
+    @media (min-width: 870px) {
+        background-image: url('../../assets/images/Hero-rectangle.png');
+        height: 25vh;
+        margin-top: 0;
+    }
+}
+
+.bikeImg {
+    display: flex;
+    justify-content: center;
+    align-items: center;
+    margin: auto;
+    width: 240px;
+    height: 160px;
+    margin-bottom: 1.5rem;
+    margin-top: -8.5rem;
+
+    @media (min-width: 870px) {
+        width: 310px;
+        height: 200px;
+        margin-bottom: 1.5rem;
+        margin-top: -10.5rem;
+    }
 }