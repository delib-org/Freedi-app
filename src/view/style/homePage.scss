--- conflicted
+++ resolved
@@ -1,5 +1,4 @@
 .homePage {
-<<<<<<< HEAD
 	width: 100vw;
 	height: 100svh;
 	position: fixed;
@@ -34,11 +33,28 @@
 			max-width: 75ch;
 			margin: auto;
 
-			&__title {
-				text-align: center;
-				font-size: 2rem;
-				color: var(--text-white);
-			}
+      &__notifications {
+        position: relative;
+        display: flex;
+        justify-content: center;
+        align-items: center;
+
+        &__btn {
+          position: relative;
+          min-width: 32px;
+          color: white;
+
+          .redCircle {
+            position: absolute;
+            top: -7px;
+            right: 0;
+            width: 1rem;
+            height: 1rem;
+            background-color: red;
+            border-radius: 50%;
+          }
+        }
+      }
 
 			&__icons {
 				position: relative;
@@ -87,118 +103,6 @@
 			}
 		}
 	}
-=======
-  width: 100vw;
-  height: 100svh;
-  position: fixed;
-  display: flex;
-  flex-direction: column;
-
-  &__header {
-    min-height: 6.25rem;
-    display: flex;
-    align-items: center;
-    justify-content: center;
-    color: var(--header-home);
-    background-color: var(--header-home);
-    margin-bottom: -0.5px;
-    z-index: 1;
-
-    @media (min-width: 570px) {
-      background-color: #5c8fed;
-    }
-
-    @media (min-width: 870px) {
-      background-color: #5d90effd;
-    }
-
-    &__wrapper {
-      display: grid;
-      grid-template-columns: 70px 1fr 70px;
-      align-items: center;
-      justify-content: space-between;
-      width: 100%;
-      padding: 0 1rem;
-      max-width: 75ch;
-      margin: auto;
-
-      &__notifications {
-        position: relative;
-        display: flex;
-        justify-content: center;
-        align-items: center;
-
-        &__btn {
-          position: relative;
-          min-width: 32px;
-          color: white;
-
-          .redCircle {
-            position: absolute;
-            top: -7px;
-            right: 0;
-            width: 1rem;
-            height: 1rem;
-            background-color: red;
-            border-radius: 50%;
-          }
-        }
-      }
-
-      &__title {
-        text-align: center;
-        font-size: 2rem;
-        color: var(--text-white);
-      }
-
-      &__icons {
-        position: relative;
-        display: flex;
-        justify-content: space-between;
-
-        svg {
-          height: 27px;
-          color: white;
-        }
-
-        .homeMenu {
-          position: absolute;
-          user-select: none;
-          cursor: pointer;
-          top: 2rem;
-          left: 2rem;
-          display: flex;
-          flex-direction: row-reverse;
-          align-items: center;
-          gap: 0.4rem;
-          color: var(--card-menu);
-          padding: 1rem;
-          box-shadow: 0 1px 4px #a9adf49a;
-          border-radius: 0.36rem;
-          z-index: 1003;
-          transform: translateX(-20%);
-
-          svg {
-            color: black;
-          }
-
-          &__background {
-            position: fixed;
-            top: 0;
-            left: 0;
-            width: 100vw;
-            height: 100vh;
-            background-color: rgba(0, 0, 0, 0.5);
-          }
-        }
-
-        .homeMenu:hover {
-          color: var(--menu-chosen);
-        }
-      }
-    }
-  }
->>>>>>> 7a423a36
 }
 
 .peopleLoadingScreen {
@@ -206,11 +110,7 @@
 }
 
 .main-wrap {
-<<<<<<< HEAD
-	gap: 0;
-=======
   gap: 1rem;
->>>>>>> 7a423a36
 }
 
 .home-page {
