.page {
<<<<<<< HEAD
    width: 100vw;
    height: 100svh;
=======
    width: 100svw;
    min-height: 100svh;
>>>>>>> 410c4b8f
    position: relative;
    display: flex;
    flex-direction: column;
    position: fixed;

    &__header {
        box-shadow: 0px 3px 9px #00000026;
        display: flex;
        flex-direction: column;
        align-items: center;
        gap: 0.5rem;
        justify-content: center;
        background-color: white;
        color: rgb(64, 64, 64);
        z-index: 1;

        a {
            text-decoration: none;
            color: var(--text);
        }

        &--question {
            background-color: var(--question);
            color: var(--question-text);
        }

        &__title {
            display: flex;
            align-items: center;
            justify-content: center;
            gap: 1rem;
        }

        &__wrapper {
            display: flex;
            align-items: center;
            justify-content: space-between;
            width: 100%;
            padding: 1rem;

            //only not on mobile
            @media screen and (min-width: 600px) {
                max-width: 75ch;
                margin: auto;
            }
        }
    }

    &__main {
        flex: 1;
        display: flex;
        flex-direction: column;
        height: 100%;
        overflow-y: auto;

        &__bottom {
            margin-top: auto;
        }
    }
}<|MERGE_RESOLUTION|>--- conflicted
+++ resolved
@@ -1,11 +1,6 @@
 .page {
-<<<<<<< HEAD
     width: 100vw;
     height: 100svh;
-=======
-    width: 100svw;
-    min-height: 100svh;
->>>>>>> 410c4b8f
     position: relative;
     display: flex;
     flex-direction: column;
