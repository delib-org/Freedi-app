--- conflicted
+++ resolved
@@ -9,90 +9,6 @@
 @import url("https://fonts.googleapis.com/css2?family=Open+Sans:ital,wght@0,300;0,400;0,500;0,600;0,700;0,800;1,300;1,400;1,500;1,600;1,700;1,800&family=Patrick+Hand&display=swap&family=Roboto");
 
 :root {
-<<<<<<< HEAD
-    // --- MAIN COLORS ---
-    --mainBackground: #1f5895;
-    --statementBackground: #f2f6ff;
-    --inputBackground: #f5fcff;
-    --mainBackgroundError: #ff0000;
-
-    //alerts
-    --alert: #dd90b6;
-    --notify: #D98FF3;
-    --tooltip: #6db0f9;
-
-    // Option
-    --option: #e7d080;
-    --option-text: #3b4f7d;
-
-    //results
-    --result: #a9adf4;
-    --result-text: white;
-
-    //question
-    --question: #62beeb;
-
-
-
-
-    //evaluation
-    --agree: #57c6b2;
-    --disagree: #fe6ba2;
-
-    //shadow
-    --shadow: rgba(181, 197, 232, 0.486);
-
-
-
-
-
-
-    //buttons
-    --inactive: rgb(207, 207, 207);
-    --inactive-text: #acacac;
-
-    //tooltip
-    --tooltip: #6DB0F9;
-    --accent: #7cacf8;
-
-    // --- SIZES ---
-    --padding: 1rem;
-
-    --white: white;
-    --red: #e8749e;
-
-    // --- Colors ---
-
-    // header -colors
-    --question-header: #62beeb;
-
-    // main colors
-    --green: #6FC5BE;
-    --light-green: #84cccf;
-    --blue: #5899E0;
-    --dark-blue: #4789D1;
-    --light-blue: #8DBEF2;
-    --crimson: #E8749E;
-    --purple: #B1A4FC;
-    --light-purple: #b1a4fc;
-    --body-dark: #57688F;
-
-    //settings colors
-    --settings-suggestions: #68B4D4;
-    --settings-first-evaluation: #d4abf7;
-    --settings-second-evaluation: #f38ec2;
-    --settings-voting: #fba669;
-    --settings-finished: #e8749e;
-
-    //texts
-    --header: #3b4f7d;
-    --h2Color: #232F4A;
-    --subTopic: #7D9DBC;
-    --dark-text: #3B4F7D;
-    --text: #6e8aa6;
-    --textOnDark: white;
-    --placeHolder: #93b6da;
-=======
   // --- MAIN COLORS ---
   --mainBackground: #1f5895;
   --statementBackground: #f2f6ff;
@@ -112,7 +28,8 @@
   --result: #a9adf4;
   --result-text: white;
 
-  //question
+    //question
+    --question: #62beeb;
 
   //evaluation
   --agree: #57c6b2;
@@ -168,7 +85,6 @@
   --text: #6e8aa6;
   --textOnDark: white;
   --placeHolder: #93b6da;
->>>>>>> f48b77c3
 }
 
 * {
