--- conflicted
+++ resolved
@@ -85,15 +85,12 @@
   --text: #6e8aa6;
   --textOnDark: white;
   --placeHolder: #93b6da;
-<<<<<<< HEAD
+
   --incorrectText: #ff3a46;
   --correctText: #3bb0b0;
-=======
-
-  //Card Ellips Menu/Card
   --background-color-info-text: #F5FCFF;
   --info-text-padding: 15px;
->>>>>>> dad005eb
+
 }
 
 * {
