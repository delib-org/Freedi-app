--- conflicted
+++ resolved
@@ -680,26 +680,7 @@
 	// --icon-white: #ffffff;
 	// --icon-blue: #5f88e5;
 	// --icon-blue-light: #739ee4;
-	// --icon-red: #e8749e;
-<<<<<<< HEAD
-	// --icon-green: #46b4a0;
-	// --icon-disabled-outline: #dbedff;
-	// --icon-disabled-filled: #a9d2ff;
-	// --icon-disabled-dark: #c1d8f0;
-	// //icons-contrast
-	// --icon-blue-contrast: #082a53;
-	// --icon-disabled-filled-contrast: #2b4170;
-	// --icon-disabled-filled-secondary-contrast: #209eac;
-	// --icon-disabled-outline-contrast: #a1b0d1;
-	// --icon-green-contrast: #00a89a;
-	// --icon-red-contrast: #d1004b;
-	// //icons
-	// --icon-white: #ffffff;
-	// --icon-blue: #5f88e5;
-	// --icon-blue-light: #739ee4;
 	--icon-red: #e8749e;
-=======
->>>>>>> b4889745
 	// --icon-green: #46b4a0;
 	// --icon-disabled-outline: #dbedff;
 	// --icon-disabled-filled: #a9d2ff;
@@ -819,14 +800,6 @@
 }
 
 
-<<<<<<< HEAD
-	* {
-		margin: 0;
-		padding: 0;
-		box-sizing: border-box;
-		font-family: "Roboto", sans-serif;
-=======
->>>>>>> b4889745
 * {
 	margin: 0;
 	padding: 0;
@@ -901,19 +874,11 @@
 		font-weight: 400;
 	}
 
-<<<<<<< HEAD
-	h5 {
-		font-size: 1.1rem;
-		color: var(--h5Color);
-		font-weight: 400;
-	}
-=======
 h5 {
 	font-size: 1.1rem;
 	color: var(--h5Color);
 	font-weight: 400;
 }
->>>>>>> b4889745
 
 	h1,
 	h2 {
