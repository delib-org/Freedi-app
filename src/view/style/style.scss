@use "./homePage.scss";
@use "./input.scss";
@use "./start.scss";
@use "./room.scss";
@use "./page.scss";
@use "./buttons.scss";
@use "./pageAnimation.scss";

@import url("https://fonts.googleapis.com/css2?family=Open+Sans:ital,wght@0,300;0,400;0,500;0,600;0,700;0,800;1,300;1,400;1,500;1,600;1,700;1,800&family=Patrick+Hand&display=swap&family=Roboto");

:root {
	writing-mode: horizontal-tb;
	direction: ltr;
	text-orientation: mixed;
	// --- MAIN COLORS ---
	--mainBackground: #1f5895;
	--statementBackground: #f2f6ff;
	--inputBackground: #f5fcff;
	--mainBackgroundError: #ff0000;

	//alerts
	--alert: #dd90b6;
	--notify: #d98ff3;
	--tooltip: #6db0f9;

	// Option
	--option: #e7d080;
	--option-text: #3b4f7d;

	//results
	--result: #a9adf4;
	--result-text: white;

	//question
	--question: #47B4EF;
	--question-text: white;

<<<<<<< HEAD
	--question-contrast: ##1093FD;
=======
	--question-contrast: #1093FD;
>>>>>>> 857d1d6d

	//group
	--group: #b893e7;
	--group-text: white;

	--group-contrast: #A080E0;

	//evaluation
	--agree: #57c6b2;
	--disagree: #fe6ba2;
	--approve: #57c6b2;
	--reject: #fe6ba2;

	//shadow
	--shadow: rgba(181, 197, 232, 0.486);
	--radius: 5px;

	//buttons
	--inactive: rgb(207, 207, 207);
	--inactive-text: #acacac;

	//tooltip
	--tooltip: #6db0f9;
	--accent: #7cacf8;

	// --- SIZES ---
	--padding: 1rem;
	//fonts
	--h1-font-size: 2rem;
	--h2-font-size: 1.7rem;
	--h3-font-size: 1.5rem;
	--h4-font-size: 1.3rem;
	--h5-font-size: 1.2rem;
	--h6-font-size: 1.1rem;
	--p-font-size: 1rem;

	--white: white;
	--red: #e8749e;
	--placeHolder: #93b6da;

	--info-text-padding: 15px;

	//wights
	--wight-medium: 400;

	//FIGMA LIBRARY COLORS
	//agreement-rang
	--range-positive-100: #3a7e71;
	--range-positive-60: #76c0b3;
	--range-positive-30: #abd8d0;

	--range-conflict-100: #ff8401;
	--range-conflict-60: #ef7550;
	--range-conflict-30: #f9c8b9;

	--range-objections-100: #ae2891;
	--range-objections-60: #e281cd;
	--range-objections-30: #f4cdeb;

	//agreement-rang-contrast
	--range-positive-100-contrast: #3a7e71;
	--range-positive-60-contrast: #00bd9a;
	--range-positive-30-contrast: #24ffd7;

	--range-conflict-100-contrast: #b92504;
	--range-conflict-60-contrast: #fb6340;
	--range-conflict-30-contrast: #fdc2b4;

	--range-objections-100-contrast: #b50881;
	--range-objections-60-contrast: #f746c2;
	--range-objections-30-contrast: #fcb6e7;

	//buttons
	--btn-primary: #5f88e5;
	--btn-primary-default: #5f88e5;
	--btn-primary-hover: #80a0ea;
	--btn-primary-selected: #285edc;
	--btn-primary-disabled: #C6CDDC;

	--btn-secondary: #5f88e5;
	--btn-secondary-default: #5f88e5;
	--btn-secondary-hover: #80a0ea;
	--btn-secondary-selected-border: #285edc;
	--btn-secondary-selected-fill: #e5edff;
	--btn-secondary-disabled: #7484a9;

	--btn-white-default: #ffffff;
	--btn-white-hover: #f2f6ff;
	--btn-white-selected: #b4e0f8;
	--btn-white-disabled: #ffffff;

	--btn-orange-default: #ef7550;
	--btn-orange-hover: #f29173;
	--btn-orange-selected: #ea4715;

	--add-btn: #275ddb;

	//buttons-contrast
	--btn-primary-contrast: #165bfa;
	--btn-primary-default-contrast: #165bfa;
	--btn-primary-hover-contrast: #467cfb;
	--btn-primary-selected-contrast: #0544d7;
	--btn-primary-disabled-contrast: #DCE0EA;

	--btn-secondary-contrast: #165bfa;
	--btn-secondary-default-contrast: #165bfa;
	--btn-secondary-hover-contrast: #467cfb;
	--btn-secondary-selected-border-contrast: #0544d7;
	--btn-secondary-selected-fill-contrast: #e5edff;
	--btn-secondary-disabled-contrast: #424e6c;

	--btn-purple-default: #A879E1;
	--btn-purple-hover: ##B893E7;
	--btn-purple-selected: #823FD4;
	--btn-purple-disable: #DCC9F3;

	--btn-purple-default-contrast: ##8A62D8;
	--btn-purple-hover-contrast: ##A080E0;
	--btn-purple-selected-contrast: #6432C8;
	--btn-purple-disable-contrast: #D1C2F0;


	--btn-white-default-contrast: #ffffff;
	--btn-white-hover-contrast: #a9e0fe;
	--btn-white-selected-contrast: #7cd0fe;
	--btn-white-disabled-contrast: #dce0ea;

	--btn-orange-default-contrast: #fb6340;
	--btn-orange-hover-contrast: #fc8064;
	--btn-orange-selected-contrast: #f53105;

	--add-btn-contrast: #0443d6;
	--btn-disabled-contrast: #93A0BD;

	// accessibility buttons
	--btn-accessibility-icons: #5f88e5;
	--btn-accessibility-light-contrast: #f5f8ff;
	--btn-accessibility-light-contrast-text: #191e29;
	--btn-accessibility-light-contrast-icons: #5f88e5;

	--btn-accessibility-icons-contrast: #17349c;
	--btn-accessibility-light-contrast-contrast: #165bfa;
	--btn-accessibility-light-contrast-text-contrast: #ffffff;
	--btn-accessibility-light-contrast-icons-contrast: #ffffff;

	//card
	--card-default: #ffffff;
	--card-needs-surface: #c7e5e0;
	--card-needs-top: #93cdc2;
	--card-suggestion-added: #fdffe0;
	--card-question-added: #d9f0fc;

	//card-contrast
	--card-default-contrast: #ffffff;
	--card-needs-surface-contrast: #24ffd7;
	--card-needs-top-contrast: #00bd9a;
	--card-suggestion-added-contrast: #fffed1;
	--card-question-added-contrast: #7cd0fe;

	//chips
	--chips-default: #ffffff;
	--chips-active: #ffe16a;

	--chips-default-contrast: #ffffff;
	--chips-active-contrast: #fefa0e;

	//cluster-progress
	--cluster-progress-bar-level-1: #4ec0fd;
	--cluster-progress-bar-level-2: #165bfa;

	//cluster-progress-contrast
	--cluster-progress-bar-level-1-contrast: #24b1fd;
	--cluster-progress-bar-level-2-contrast: #0544d7;

	//document tabs
	--doc-tabs-info: #ffd324;
	--doc-tabs-research: #5f88e5;
	--doc-tabs-needs: #ef7550;
	--doc-tabs-suggestions: #76c0b3;
	--doc-tabs-voting: #e281cd;
	--doc-tabs-summary: #f86d6f;

	//document tabs-contrast
	--doc-tabs-info-contrast: #fefa0e;
	--doc-tabs-research-contrast: #165bfa;
	--doc-tabs-needs-contrast: #f53105;
	--doc-tabs-suggestions-contrast: #00eec4;
	--doc-tabs-voting-contrast: #f746c2;
	--doc-tabs-summary-contrast: #ff0207;

	//dropdown-cluster
	--dropdown-cluster-active: #ffffff;

	//dropdown-cluster-contrast
	--dropdown-cluster-active-contrast: #165bfa;

	//dropdown-option
	--dropdown-option-active: #ffffff;

	//dropdown-option-contrast
	--dropdown-option-active-contrast: #165bfa;

	//dropdown-rooms
	--dropdown-rooms-active: #ffffff;

	//dropdown-rooms-contrast
	--dropdown-rooms-active-contrast: #165bfa;

	//dropdown-step
	--dropdown-step-default: #f2f6ff;
	--dropdown-step-active: #ffffff;

	//dropdown-step-contrast
	--dropdown-step-default-contrast: #ffffff;
	--dropdown-step-active-contrast: #165bfa;

	//dropdown-step-activity
	--dropdown-step-activity-active: #f2f6ff;

	//dropdown-step-activity-contrast
	--dropdown-step-activity-contrast: #165bfa;

	//emojis
	--emoji-happy: #80a0ea;
	--emoji-smiley: #93cdc2;
	--emoji-neutral: #ffd324;
	--emoji-thinking: #f29173;
	--emoji-sad: #f86d6f;

	--emoji-happy-inactive: #909ebc;
	--emoji-smiley-inactive: #adb7cd;
	--emoji-neutral-inactive: #c6cddc;
	--emoji-thinking-inactive: #adb7cd;
	--emoji-sad-inactive: #909ebc;

	//emojis-contrast
	--emoji-happy-contrast: #149ce6;
	--emoji-smiley-contrast: #00bd9a;
	--emoji-neutral-contrast: #d5d201;
	--emoji-thinking-contrast: #fb6340;
	--emoji-sad-contrast: #f40b0f;

	--emoji-happy-inactive-contrast: #212736;
	--emoji-smiley-inactive-contrast: #424e6c;
	--emoji-neutral-inactive-contrast: #93a0bd;
	--emoji-thinking-inactive-contrast: #424e6c;
	--emoji-sad-inactive-contrast: #212736;

	//headers
	--header-home: #5f88e5;
	--header-question: #47b4ef;
	--header-chosen: #76c0b3;
	--header-not-chosen: #ffe16a;
	--header-group: #b9a1e8;

	//headers-contrast
	--header-home-contrast: #165bfa;
	--header-question-contrast: #1093fd;
	--header-chosen-contrast: #24ffd7;
	--header-not-chosen-contrast: #ffd324;
	--header-group-contrast: #8a62d8;

	//icons
	--icons-blue: #5f88e5;
	--icons-blue-dark: #1b45a7;
	--icons-white: #ffffff;
	--icons-red: #f74a4d;
	--icons-green: #4fab9a;
	--icons-disabled: #adb7cd;
	--icons-disabled-dark: #909ebc;

	//icons-contrast
	--icons-blue-contrast: #165bfa;
	--icons-blue-dark-contrast: #0332a0;
	--icons-white-contrast: #ffffff;
	--icons-red-contrast: #ff0207;
	--icons-green-contrast: #00bd9a;
	--icons-disabled-contrast: #93a0bd;
	--icons-disabled-dark-contrast: #6d7ea6;

	//input
	--input-active: #ffffff;

	//input-contrast
	--input-active-contrast: #ffffff;

	//map
	--map-statement: #ffffff;
	--map-question: #6ec4f2;
	--map-suggestion: #abd8d0;
	--map-statement-current: #ffe16a;
	--map-question-current: #149ce6;
	--map-suggestion-current: #4fab9a;

	//map-contrast
	--map-statement-contrast: #ffffff;
	--map-question-contrast: #4ec0fd;
	--map-suggestion-contrast: ##00eec4;
	--map-statement-current-contrast: #fefc71;
	--map-question-current-contrast: #1093fd;
	--map-suggestion-current-contrast: #00bd9a;

	//member
	--member-awaiting: #b4e0f8;
	--member-voter: #e7def7;
	--member-evaluator: #c7e5e0;
	--member-participant: #8ed1f5;
	--member-blocked: #f74a4d;

	//member-contrast
	--member-awaiting-contrast: #ffffff;
	--member-voter-contrast: #a080e0;
	--member-evaluator-contrast: #5cffe1;
	--member-participant-contrast: #165bfa;
	--member-blocked-contrast: #ff3336;

	//menu
	--menu-default: #ffffff;
	--menu-active: #f2f6ff;

	//menu-contrast
	--menu-default-contrast: #ffffff;
	--menu-active-contrast: #165bfa;

	//off-canvas
	--off-canvas-background: #f2f6ff;
	--off-canvas-header: #5f88e5;
	--off-canvas-footer: #5f88e5;

	//off-canvas-contrast
	--off-canvas-background-contrast: #ffffff;
	--off-canvas-header-contrast: #165bfa;
	--off-canvas-footer-contrast: #165bfa;

	//popup
	--popup-default: #f2f6ff;

	//popup-contrast
	--popup-default-contrast: #ffffff;

	//snackbar
	--snackbar-default: #5f88e5;

	//snackbar-contrast
	--snackbar-default-contrast: #165bfa;

	//stepper
	--stepper-default: #ffffff;

	//stepper-contrast
	--stepper-default-contrast: #ffffff;

	//surface
	--surface-background: #f2f6ff;
	--surface-overlay: #01113766;
	--surface-edit: #f2f6ff;
	--surface-Surface-60: #ffffff99;
	--Surface-tabSys-background-level-1: #f2f6ff00;
	--Surface-tabSys-background-level-2: #f2f6ff;

	//surface-contrast
	--surface-background-contrast: #ffffff;
	--surface-overlay-contrast: #011137cc;
	--surface-edit-contrast: #165bfa;
	--surface-Surface-60-contrast: #f2f6ff;
	--Surface-tabSys-background-level-1-contrast: #ffffff00;
	--Surface-tabSys-background-level-2-contrast: #ffffff;

	//text
	--text-title: #191e29;
	--text-subtitle: #2a3346;
	--text-body: #3d4d71;
	--text-caption: #7484a9;
	--text-label: #7484a9;
	--text-negative: #ffffff;
	--text-disabled: #909ebc;
	--text-blue: #285edc;
	--text-success: #4fab9a;
	--text-error: #f74a4d;
	--text-warning: #ef7550;

	//text-contrast
	--text-title-contrast: #08090d;
	--text-subtitle-contrast: #11151d;
	--text-body-contrast: #212736;
	--text-caption-contrast: #424e6c;
	--text-Label-contrast: #424e6c;
	--text-negative-contrast: #ffffff;
	--text-disabled-contrast: #6d7ea6;
	--text-blue-contrast: #0544d7;
	--text-success-contrast: #008f75;
	--text-error-contrast: #ff0207;
	--text-warning-contrast: #fb6340;

	//toggle
	--toggle-background: #e0e8fa;
	--toggle-disabled: #f74a4d;
	--toggle-enabled: #76c0b3;

	//toggle-contrast
	--toggle-background-contrast: #d2dffe;
	--toggle-disabled-contrast: #ff3336;
	--toggle-enabled-contrast: #00eec4;

	//triangle-dots
	--triangle-dots-agreement-100: #4fab9a;
	--triangle-dots-agreement-100-disinterest: #abd8d0;
	--triangle-dots-agreement-50: #ffe16a;
	--triangle-dots-agreement-50-disinterest: #fff3c2;
	--triangle-dots-agreement-0: #ef7550;
	--triangle-dots-agreement-0-disinterest: #f9c8b9;
	--triangle-dots-objections-50: #d549b7;
	--triangle-dots-objections-50-disinterest: #eeb4e1;
	--triangle-dots-objections-100: #7a0507;
	--triangle-dots-objections-100-disinterest: #8f7200;
	--triangle-dots-avoidance: #c6cddc;

	//triangle-dots-contrast
	--triangle-dots-agreement-100-contrast: #4fab9a;
	--triangle-dots-agreement-100-disinterest-contrast: #abd8d0;
	--triangle-dots-agreement-50-contrast: #ffe16a;
	--triangle-dots-agreement-50-disinterest-contrast: #fff3c2;
	--triangle-dots-agreement-0-contrast: #ef7550;
	--triangle-dots-agreement-0-disinterest-contrast: #f9c8b9;
	--triangle-dots-objections-50-contrast: #d549b7;
	--triangle-dots-objections-50-disinterest-contrast: #eeb4e1;
	--triangle-dots-objections-100-contrast: #7a0507;
	--triangle-dots-objections-100-disinterest-contrast: #8f7200;
	--triangle-dots-avoidance-contrast: #c6cddc;

	//voting palette
	--voting-palette-pair-1-light: #fc8c9b;
	--voting-palette-pair-1-dark: #f57c8c;

	--voting-palette-pair-2-light: #f4978d;
	--voting-palette-pair-2-dark: #ec8b81;

	--voting-palette-pair-3-light: #feb69f;
	--voting-palette-pair-3-dark: #efa38a;

	--voting-palette-pair-4-light: #f1d075;
	--voting-palette-pair-4-dark: #ebbd3d;

	--voting-palette-pair-5-light: #85d697;
	--voting-palette-pair-5-dark: #5fc976;

	--voting-palette-pair-6-light: #a1d3a5;
	--voting-palette-pair-6-dark: #97c99b;

	--voting-palette-pair-7-light: #b4ccb9;
	--voting-palette-pair-7-dark: #9bbaa2;

	--voting-palette-pair-8-light: #b6d89c;
	--voting-palette-pair-8-dark: #9bca78;

	--voting-palette-pair-9-light: #95d7fe;
	--voting-palette-pair-9-dark: #73c6f1;

	--voting-palette-pair-10-light: #75c2fa;
	--voting-palette-pair-10-dark: #4eb1f9;

	--voting-palette-pair-11-light: #98bfff;
	--voting-palette-pair-11-dark: #83adf3;

	--voting-palette-pair-12-light: #a4dddf;
	--voting-palette-pair-12-dark: #82c7ca;

	--voting-palette-pair-13-light: #76d4d0;
	--voting-palette-pair-13-dark: #64c8c4;

	--voting-palette-pair-14-light: #bbb0f7;
	--voting-palette-pair-14-dark: #a89be9;

	--voting-palette-pair-15-light: #bda3ed;
	--voting-palette-pair-15-dark: #a992d4;

	--voting-palette-pair-16-light: #d99fec;
	--voting-palette-pair-16-dark: #c38fd4;

	--voting-palette-pair-17-light: #ffb8d1;
	--voting-palette-pair-17-dark: #fc9cbe;

	--voting-palette-pair-18-light: #ffa3c4;
	--voting-palette-pair-18-dark: #fb84ae;

	--voting-palette-pair-19-light: #dd90b6;
	--voting-palette-pair-19-dark: #d578a6;

	//voting palette-contrast
	--voting-palette-pair-1-light-contrast: #ff6b7f;
	--voting-palette-pair-1-dark-contrast: #ff4760;

	--voting-palette-pair-2-light-contrast: #ff7f7a;
	--voting-palette-pair-2-dark-contrast: #ff6661;

	--voting-palette-pair-3-light-contrast: #ffac8e;
	--voting-palette-pair-3-dark-contrast: #ff875c;

	--voting-palette-pair-4-light-contrast: #f7eb6a;
	--voting-palette-pair-4-dark-contrast: #edda0d;

	--voting-palette-pair-5-light-contrast: #63eb82;
	--voting-palette-pair-5-dark-contrast: #34e55d;

	--voting-palette-pair-6-light-contrast: #a8f26f;
	--voting-palette-pair-6-dark-contrast: #6fe515;

	--voting-palette-pair-7-light-contrast: #5fdd79;
	--voting-palette-pair-7-dark-contrast: #35d455;

	--voting-palette-pair-8-light-contrast: #7fe7c2;
	--voting-palette-pair-8-dark-contrast: #42dca5;

	--voting-palette-pair-9-light-contrast: #8acaff;
	--voting-palette-pair-9-dark-contrast: #70beff;

	--voting-palette-pair-10-light-contrast: #66bfff;
	--voting-palette-pair-10-dark-contrast: #33a9ff;

	--voting-palette-pair-11-light-contrast: #8acaff;
	--voting-palette-pair-11-dark-contrast: #57b3ff;

	--voting-palette-pair-12-light-contrast: #7bdee5;
	--voting-palette-pair-12-dark-contrast: #50d4dc;

	--voting-palette-pair-13-light-contrast: #28e2da;
	--voting-palette-pair-13-dark-contrast: #1edcd4;

	--voting-palette-pair-14-light-contrast: #aa99ff;
	--voting-palette-pair-14-dark-contrast: #9480ff;

	--voting-palette-pair-15-light-contrast: #b891ff;
	--voting-palette-pair-15-dark-contrast: #a270ff;

	--voting-palette-pair-16-light-contrast: #bf75d9;
	--voting-palette-pair-16-dark-contrast: #b652d9;

	--voting-palette-pair-17-light-contrast: #fa86b0;
	--voting-palette-pair-17-dark-contrast: #ed6697;

	--voting-palette-pair-18-light-contrast: #fa86b0;
	--voting-palette-pair-18-dark-contrast: #ed6697;

	--voting-palette-pair-19-light-contrast: #ff6eb6;
	--voting-palette-pair-19-dark-contrast: #ff3d9d;

	// //base
	--statementBackground: #f2f6ff;

	// btns
	--btn-disabled: #c6d2de;
	--btn-disabled-text: #88919b;
	// //buttons-contrast

	--wrapper-max-width: 75ch;
	--wrapper: 75ch;
	--wrapper-max-width: 75ch;
	--wrapper: 75ch;
}


* {
	margin: 0;
	padding: 0;
	box-sizing: border-box;
	font-family: "Roboto", sans-serif;
}


html {
	margin: 0px;
	height: fit-content;
	font-size: 17px;
}

body {
	width: 100svw;
	height: 100svh;
	margin: 0px;
	font-family: "Open Sans", sans-serif;
	font-size: 1.0625rem;
	line-height: 150%;
	background: var(--statementBackground);
	overflow: hidden;
}

h1 {
	font-size: 1.75rem;
	font-weight: 500;
}

h2 {
	font-size: 1.5rem;
	color: var(--h2Color);
	font-weight: 400;
}

h3 {
	font-size: 1.25rem;
	color: var(--h3Color);
	font-weight: 400;
}

h4 {
	font-size: 1.15rem;
	color: var(--h4Color);
	font-weight: 400;
}

h5 {
	font-size: 1.1rem;
	color: var(--h5Color);
	font-weight: 400;
}



h1,
h2 {
	text-align: center;
}

a {
	text-decoration: none;
	color: inherit;
}

b {
	font-family: "Open Sans", sans-serif;
	user-select: text;
}


p {
	font-size: 1rem;
	color: var(--text-paragraph);
}

.wrapperAll {
	position: relative;
	margin: auto;
	max-width: var(--maxWidthOnPC);
	min-width: 75ch;
	padding: 10px;
}

.simple-wrapper {
	width: var(--wrapper);
	margin: auto;
}


.wrapper {
	flex: auto;
	width: 100%;
	height: fit-content;
	max-width: var(--wrapper-max-width);
	gap: 1rem;
	position: relative;
	margin: 0 auto;
	display: flex;
	flex-direction: column;
	padding-bottom: 100px;

	@media screen and (max-width: 768px) {
		padding-left: 1rem;
		padding-right: 1rem;
	}
}

.card {
	color: var(--card-menu);
	border-radius: 3px;
	direction: rtl;
	padding: 10px;
	margin: 5px;
	box-sizing: border-box;
	cursor: pointer;
	user-select: none;

	h2 {
		color: var(--black);
		font-size: var(--size15);
	}


	p {
		color: var(--text-paragraph);
		font-size: var(--size13);
	}
}


.hand {
	font-family: "Patrick Hand", cursive;
}

.hidden {
	display: none;
}


.scroll {
	overflow-y: auto;
}


.icon {
	cursor: pointer;
	user-select: none;
	position: relative;
	margin: 0.5rem 0.7rem 0px 0px;
}

.center {
	height: 100%;
	width: 100%;
	display: flex;
	flex-direction: column;
	justify-content: center;
	align-items: center;
}

.clickable {
	cursor: pointer;
	user-select: none;
}

.draggable {
	cursor: grab;
}


.href {
	&--undecorated {
		text-decoration: none;
		color: inherit;
	}
}

.notificationsCircle {
	width: 1.4rem;
	height: 1.4rem;
	border-radius: 2rem;
	background-color: var(--icons-blue-dark);
	color: white;
	z-index: 1000;
	display: flex;
	justify-content: center;
	align-items: center;
}

.description {
	font-size: 1.1rem;
	font-weight: 400;
	margin: 1.8rem 36px 1rem 36px;
	color: var(--text-body);

	p {
		line-height: 1.5rem;
		margin-bottom: 1rem;
	}
}<|MERGE_RESOLUTION|>--- conflicted
+++ resolved
@@ -35,11 +35,7 @@
 	--question: #47B4EF;
 	--question-text: white;
 
-<<<<<<< HEAD
-	--question-contrast: ##1093FD;
-=======
 	--question-contrast: #1093FD;
->>>>>>> 857d1d6d
 
 	//group
 	--group: #b893e7;
