.votingWrapper {
    flex: auto;
    display: flex;
    flex-direction: column;
    position: relative;
    overflow-x: auto;

    .hand {
        color: #41a1da;
        font-family: "Patrick Hand", cursive;
        width: 100%;
        max-width: 75ch;
        margin: 0 auto;
        display: flex;
        justify-content: flex-start;
        display: flex;
        align-items: center;
        gap: 0.7rem;
        padding: 1rem;

        svg {
            width: 17px;
            height: 19px;
        }
    }

    .verticalVote {
        display: flex;
        direction: rtl;
        margin: 0 auto;
        height: 100%;
        padding: 0 2rem;

        &__bar {
            position: relative;
            display: flex;
            flex-direction: column;
            align-items: center;
            gap: 10px;
            transition: all 500ms ease-in-out;

            &__title {
                transform: rotate(270deg) translate(11rem, -3rem);
                color: #6e8aa6;
                width: 19rem;
                text-align: end;
            }

            &__hand svg {
                width: 32px;
                height: 32px;
            }

            &__column {
                display: flex;
                flex-direction: column;
                justify-content: flex-end;
                align-items: center;
                height: 100%;
                text-align: center;
                filter: drop-shadow(0px 2px 4px rgba(151, 173, 184, 0.525));

                &__stat {
                    display: flex;
                    flex-direction: column;
                    gap: 0.5rem;
                    padding-bottom: 0.5rem;
                    font-family: "Patrick Hand", cursive;
                }

                &__bar {
                    height: 0px;
                    width: 120px;
                    display: flex;
                    justify-content: center;
                    align-items: end;
                    transition: all 500ms ease-in-out;
                    border-radius: 2rem 0rem 0rem 0rem;
                    clip-path: polygon(
                        0 0,
                        100% 0,
                        100% 100%,
                        50% calc(100% - 21px),
                        0 100%
                    );
                    transform: translateY(21px);
                }
            }
            .btnShadow {
                filter: drop-shadow(0px 2px 4px rgba(151, 173, 184, 0.525));
            }

            &__btn {
                border-radius: 5px;
                background-color: teal;
                filter: contrast(2);
                clip-path: polygon(50% 1%, 100% 21px, 100% 100%, 0 99%, 0 21px);
                color: white;
                user-select: none;
                cursor: pointer;
                width: 120px;
                height: 80px;
                padding: 10px;
                white-space: wrap;
                word-wrap: break-word;
                overflow: hidden;
                text-align: center;
                // border-top:1em solid transparent;
                // border-bottom:1em solid transparent;
                text-overflow: ellipsis;
                box-shadow: 0px -2px 6px 0px #cad7dd80;

                box-sizing: border-box;
                display: flex;
                justify-content: center;
                align-items: center;
                transition: all 150ms ease-in-out;

                :hover,
                :active {
                    overflow: visible;
                }
            }

            .infoIcon {
                transform: scale(1.4) translateY(-5rem);
                background: none;
                user-select: none;
                position: absolute;
                bottom: 7px;

                svg {
                    width: 23px;
                    height: 23px;
                }
            }
        }
    }

    .horizontalVote {
        right: 0;
        display: flex;
        direction: ltr;
        padding: 0.5rem;
        height: 100svw;
        rotate: 90deg;

        &__bar {
            position: relative;
            display: flex;
            flex-direction: column;
            align-items: center;
            gap: 10px;
            transition: all 500ms ease-in-out;

            &__title {
                transform: rotate(270deg);
                color: #6e8aa6;
                position: absolute;
                width: 20rem;
                height: fit-content;
                bottom: 9.5rem;
                right: -5rem;
            }

            &__column {
                display: flex;
                flex-direction: column;
                justify-content: flex-end;
                align-items: center;
                height: 100%;
                text-align: center;
                filter: drop-shadow(0px 2px 4px rgba(151, 173, 184, 0.525));

                &__stat {
                    display: flex;
                    flex-direction: column;
                    gap: 0.5rem;
                    padding-bottom: 0.5rem;
                    font-family: "Patrick Hand", cursive;
                    @media (max-width: 450px) {
                        transform: rotate(270deg);
                    }
                }

                &__bar {
                    height: 0px;
                    width: 120px;
                    display: flex;
                    justify-content: center;
                    align-items: end;
                    transition: all 500ms ease-in-out;
                    border-radius: 2rem 0rem 0rem 0rem;
                    clip-path: polygon(
                        0 0,
                        100% 0,
                        100% 100%,
                        50% calc(100% - 21px),
                        0 100%
                    );
                    transform: translateY(21px);
                }
            }
            .btnShadow {
                filter: drop-shadow(0px 2px 4px rgba(151, 173, 184, 0.525));
            }

            &__btn {
                border-radius: 5px;
                background-color: teal;
                filter: contrast(2);
                clip-path: polygon(50% 1%, 100% 21px, 100% 100%, 0 99%, 0 21px);
                color: white;
                user-select: none;
                cursor: pointer;
                width: 120px;
                height: 80px;
                padding: 10px;
                white-space: wrap;
                word-wrap: break-word;
                overflow: hidden;
                text-align: center;
                // border-top:1em solid transparent;
                // border-bottom:1em solid transparent;
                text-overflow: ellipsis;
                box-shadow: 0px -2px 6px 0px #cad7dd80;

                box-sizing: border-box;
                display: flex;
                justify-content: center;
                align-items: center;
                transition: all 150ms ease-in-out;

                :hover,
                :active {
                    overflow: visible;
                }
            }

            .infoIcon {
                transform: scale(1.4) translateY(-5rem);
                background: none;
                position: absolute;
                bottom: 0px;
                left: 50%50dvh;
<<<<<<< HEAD

                svg {
                    width: 23px;
                    height: 23px;
=======
                @media (max-width: 450px) {
                    transform: scale(1.4) translateY(-5rem) rotate(270deg);
>>>>>>> 2f01aa29
                }
            }
        }
    }

    vote::-webkit-scrollbar {
        width: 1.5rem;
    }

    vote::-webkit-scrollbar-thumb {
        background: linear-gradient(45deg, var(--accent), var(--halfPrimary));
        border-radius: 1rem;
    }
}<|MERGE_RESOLUTION|>--- conflicted
+++ resolved
@@ -243,15 +243,13 @@
                 position: absolute;
                 bottom: 0px;
                 left: 50%50dvh;
-<<<<<<< HEAD
+                @media (max-width: 450px) {
+                    transform: scale(1.4) translateY(-5rem) rotate(270deg);
+                }
 
                 svg {
                     width: 23px;
                     height: 23px;
-=======
-                @media (max-width: 450px) {
-                    transform: scale(1.4) translateY(-5rem) rotate(270deg);
->>>>>>> 2f01aa29
                 }
             }
         }
