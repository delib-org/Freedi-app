--- conflicted
+++ resolved
@@ -221,21 +221,10 @@
 				),
 			},
 			{
-<<<<<<< HEAD
 				path: MassConsensusPageUrls.voting,
 				element: <Suspense fallback={<LoadingPage />}><VotingSuggestions /></Suspense>,
 			}
 		]
-=======
-				path: MassConsensusPageUrls.topSuggestions,
-				element: (
-					<Suspense fallback={<LoadingPage />}>
-						<TopSuggestions />
-					</Suspense>
-				),
-			},
-		],
->>>>>>> bb844267
 	},
 	{
 		path: '404',
