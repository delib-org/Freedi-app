import { logger } from "firebase-functions/v1";
import { db } from "./index";
import { FieldValue } from "firebase-admin/firestore";
import {
	Collections,
	Evaluation,
	ResultsBy,
	SimpleStatement,
	Statement,
	StatementSchema,
	User,
	statementToSimpleStatement,
} from "delib-npm";
import { z } from "zod";
import { DeliberativeElement } from "delib-npm/dist/models/statementsModels";

enum ActionTypes {
    new = "new",
    update = "update",
    delete = "delete",
}

//@ts-ignore
export async function newEvaluation(event) {
	try {
		//add evaluator to statement

		const statementEvaluation = event.data.data() as Evaluation;
		const { statementId } = statementEvaluation;
		if (!statementId) throw new Error("statementId is not defined");

		//add one evaluator to statement, and add evaluation to statement
		const statement = await _updateStatementEvaluation({ statementId, evaluationDiff: statementEvaluation.evaluation, addEvaluator: 1, action: ActionTypes.new, newEvaluation: statementEvaluation.evaluation, oldEvaluation: 0 });
		if (!statement) throw new Error("statement does not exist");
		updateParentStatementWithChildResults(statement.parentId);

		//update evaluators that the statement was evaluated
		const evaluator: User | undefined = statementEvaluation.evaluator;
		if (!evaluator) throw new Error("evaluator is not defined");
        
		// const evaluatorData = await getEvaluatorData(evaluator, statement);
		// if (!evaluatorData) throw new Error("evaluatorData is not defined");

		// await updateStatementMetaDataAndEvaluator(evaluator, evaluatorData, statement);

		return;

	} catch (error) {
		logger.error(error);
		
		return;
	}

}
<<<<<<< HEAD
=======

>>>>>>> 9c91bad1
//@ts-ignore
export async function deleteEvaluation(event) {
	try {
		//add evaluator to statement
		const statementEvaluation = event.data.data() as Evaluation;
		const { statementId, evaluation } = statementEvaluation;
		if (!statementId) throw new Error("statementId is not defined");

		//add one evaluator to statement
		const statement = await _updateStatementEvaluation({ statementId, evaluationDiff: (-1 * evaluation), addEvaluator: -1, action: ActionTypes.delete, newEvaluation: 0, oldEvaluation: evaluation });
		if (!statement) throw new Error("statement does not exist");
		updateParentStatementWithChildResults(statement.parentId);

	} catch (error) {
		logger.error(error);
	}
}

//update evaluation of a statement
//@ts-ignore
export async function updateEvaluation(event) {
	try {

		const statementEvaluationBefore = event.data.before.data() as Evaluation;
		const { evaluation: evaluationBefore } = statementEvaluationBefore;
		const statementEvaluationAfter = event.data.after.data() as Evaluation;
		const { evaluation: evaluationAfter, statementId } = statementEvaluationAfter;
		const evaluationDiff = evaluationAfter - evaluationBefore;

		if (!statementId) throw new Error("statementId is not defined");

		//get statement
		const statement = await _updateStatementEvaluation({ statementId, evaluationDiff, action: ActionTypes.update, newEvaluation: evaluationAfter, oldEvaluation: evaluationBefore });
		if (!statement) throw new Error("statement does not exist");

		//update parent statement?
		updateParentStatementWithChildResults(statement.parentId);
	} catch (error) {
		console.info("error in updateEvaluation");
		logger.error(error);

		return;
	}
}

//inner functions

function calcAgreement(newSumEvaluations: number, numberOfEvaluators: number): number {
	// agreement calculations (social choice theory)
	// The aim of the consensus calculation is to give statement with more positive evaluation and less negative evaluations,
	// while letting small groups with higher consensus an upper hand, over large groups with a lot of negative evaluations.
	try {
		z.number().parse(newSumEvaluations);
		z.number().parse(numberOfEvaluators);

		if (numberOfEvaluators === 0) numberOfEvaluators = 1;
		const averageEvaluation = newSumEvaluations / numberOfEvaluators; // average evaluation
		const agreement = averageEvaluation * Math.sqrt(numberOfEvaluators)
<<<<<<< HEAD
		//TODO: divide by the number of question members to get a scale of 100% agreement
=======
		// divide by the number of question members to get a scale of 100% agreement
>>>>>>> 9c91bad1

		return agreement;
	} catch (error) {
		logger.error(error);
		
		return 0;
	}
}

interface UpdateStatementEvaluation {
    statementId: string;
    evaluationDiff: number;
    addEvaluator?: number;
    action: ActionTypes;
    newEvaluation: number;
    oldEvaluation: number;
}

async function _updateStatementEvaluation({ statementId, evaluationDiff, addEvaluator = 0, action, newEvaluation, oldEvaluation }: UpdateStatementEvaluation): Promise<Statement | undefined> {
	try {

		if (!statementId) throw new Error("statementId is not defined");
		const { success } = z.number().safeParse(evaluationDiff);
		if (!success) throw new Error("evaluation is not a number, or evaluation is missing");

		const proConDiff = calcDiffEvaluation({ newEvaluation, oldEvaluation, action });

		const _statement: Statement = await db.runTransaction(async (transaction) => {
			const statementRef = db.collection(Collections.statements).doc(statementId);
			const statementDB = await transaction.get(statementRef);
			const statement = statementDB.data() as Statement;

			//for legacy peruses, we need to parse the statement to the new schema
			if (!statement.evaluation) {

				statement.evaluation = {
					agreement: statement.consensus || 0,
					sumEvaluations: evaluationDiff,
					numberOfEvaluators: statement.totalEvaluators || 1,
					sumPro: proConDiff.proDiff,
					sumCon: proConDiff.conDiff

				};
<<<<<<< HEAD
			
=======
>>>>>>> 9c91bad1
				await transaction.update(statementRef, { evaluation: statement.evaluation });
			} else {
				statement.evaluation.sumEvaluations += evaluationDiff;
				statement.evaluation.numberOfEvaluators += addEvaluator;
				statement.evaluation.sumPro ? statement.evaluation.sumPro += proConDiff.proDiff : statement.evaluation.sumPro = proConDiff.proDiff;
				statement.evaluation.sumCon ? statement.evaluation.sumCon += proConDiff.conDiff : statement.evaluation.sumCon = proConDiff.conDiff;
			}

			StatementSchema.parse(statement);
			const newSumEvaluations = statement.evaluation.sumEvaluations;
			const newNumberOfEvaluators = statement.evaluation.numberOfEvaluators;

			const agreement = calcAgreement(newSumEvaluations, newNumberOfEvaluators);
			statement.evaluation.agreement = agreement;
			statement.consensus = agreement;

			transaction.update(statementRef, {
				totalEvaluators: FieldValue.increment(addEvaluator),
				consensus: agreement,
				evaluation: statement.evaluation,
				proSum: FieldValue.increment(proConDiff.proDiff),
				conSum: FieldValue.increment(proConDiff.conDiff),
			});

			const _st = await statementRef.get();
			
			return _st.data() as Statement;
		});

		return _statement as Statement;

	} catch (error) {
		logger.error(error);
		
		return undefined;
	}
}

interface CalcDiff { proDiff: number, conDiff: number }

function calcDiffEvaluation({ action, newEvaluation, oldEvaluation }: { action: ActionTypes, newEvaluation: number, oldEvaluation: number }): CalcDiff {
	try {
		const positiveDiff = Math.max(newEvaluation, 0) - Math.max(oldEvaluation, 0);
		const negativeDiff = Math.min(newEvaluation, 0) - Math.min(oldEvaluation, 0);

		switch (action) {
		case ActionTypes.new:
			return { proDiff: Math.max(newEvaluation, 0), conDiff: Math.max(-newEvaluation, 0) };
		case ActionTypes.delete:
			return { proDiff: Math.min(-oldEvaluation, 0), conDiff: Math.max(oldEvaluation, 0) };
		case ActionTypes.update:
			return { proDiff: positiveDiff, conDiff: -negativeDiff };
		default:
			throw new Error("Action is not defined correctly");
		}
	} catch (error) {
		logger.error(error);
		
		return { proDiff: 0, conDiff: 0 };
	}
}
interface ResultsSettings {
    resultsBy: ResultsBy;
    numberOfResults?: number;
    deep?: number;
    minConsensus?: number;
    solutions?: SimpleStatement[];
}

function getResultsSettings(
	results: ResultsSettings | undefined,
): ResultsSettings {
	if (!results) {
		return {
			resultsBy: ResultsBy.topOptions,
		};
	} else {
		return results;
	}
}

async function updateParentStatementWithChildResults(
	parentId: string | undefined,
) {
	try {
        
		if (!parentId) throw new Error("parentId is not defined");

		//get parent statement
		const parentStatementRef = db.collection("statements").doc(parentId);
		const parentStatementDB = await parentStatementRef.get();
		if (!parentStatementDB.exists)
			throw new Error("parentStatement does not exist");
		const parentStatement = parentStatementDB.data() as Statement;

		//get results settings
		const { resultsSettings } = parentStatement;
<<<<<<< HEAD
		let { resultsBy, numberOfResults = 1 } =
            getResultsSettings(resultsSettings);
		
=======
		let {resultsBy} = getResultsSettings(resultsSettings);
		const { numberOfResults = 1 } =
            getResultsSettings(resultsSettings);
>>>>>>> 9c91bad1

		// if (numberOfResults === undefined) numberOfResults = 1;
		if (resultsBy === undefined) resultsBy = ResultsBy.topOptions;

		//this function is responsible for converting the results of evaluation of options

		if (resultsBy !== ResultsBy.topOptions) {
			//remove it when other evaluation methods will be added
			//topVote will be calculated in the votes function
			return;
		}

		//get all options of the parent statement
		const allOptionsStatementsRef = db
			.collection(Collections.statements)
			.where("parentId", "==", parentId)
			.where("deliberativeElement", "==", DeliberativeElement.option);

		//get top options
		const topOptionsStatementsRef = allOptionsStatementsRef
			.orderBy("consensus", "desc") //TODO: in the future (1st aug 2024), this will be changed to evaluation.agreement
			.limit(numberOfResults);
		const topOptionsStatementsDB = await topOptionsStatementsRef.get();
		const topOptionsStatements = topOptionsStatementsDB.docs.map(
<<<<<<< HEAD
			(doc: any) => doc.data() as Statement,
=======
			(doc) => doc.data() as Statement,
>>>>>>> 9c91bad1
		);
        
		//get all options of the parent statement and convert them to either result, or an option
		const topOptionsIds = topOptionsStatements.map(
			(st: Statement) => st.statementId,
		);
<<<<<<< HEAD

		const optionsDB = await allOptionsStatementsRef.get();

		const batch = db.batch();

		optionsDB.forEach((stDB: any) => {
=======

		const optionsDB = await allOptionsStatementsRef.get();

		const batch = db.batch();

		optionsDB.forEach((stDB) => {
>>>>>>> 9c91bad1
			const st = stDB.data() as Statement;
            
			const statementRef = db.collection(Collections.statements).doc(st.statementId);

			if (topOptionsIds.includes(st.statementId)) {
				batch.update(statementRef, { isResult: true });
			} else {
				batch.update(statementRef, { isResult: false });
			}
		});

		await batch.commit();

		await updateParentChildren(topOptionsStatements, numberOfResults);

		//update child statement selected to be of type result
	} catch (error) {
		logger.error(error);
	}

	async function updateParentChildren(
		topOptionsStatements: Statement[],
		numberOfResults = 1,
	) {
        
		const childStatementsSimple = topOptionsStatements.map(
			(st: Statement) => statementToSimpleStatement(st),
		);

		if (!parentId) throw new Error("parentId is not defined");

		//update parent with results
		await db.collection(Collections.statements).doc(parentId).update({
			totalResults: numberOfResults,
			results: childStatementsSimple,
		});
	}
}<|MERGE_RESOLUTION|>--- conflicted
+++ resolved
@@ -52,10 +52,14 @@
 	}
 
 }
-<<<<<<< HEAD
-=======
-
->>>>>>> 9c91bad1
+//@ts-ignore
+export async function deleteEvaluation(event) {
+	try {
+		//add evaluator to statement
+		const statementEvaluation = event.data.data() as Evaluation;
+		const { statementId, evaluation } = statementEvaluation;
+		if (!statementId) throw new Error("statementId is not defined");
+
 //@ts-ignore
 export async function deleteEvaluation(event) {
 	try {
@@ -114,11 +118,7 @@
 		if (numberOfEvaluators === 0) numberOfEvaluators = 1;
 		const averageEvaluation = newSumEvaluations / numberOfEvaluators; // average evaluation
 		const agreement = averageEvaluation * Math.sqrt(numberOfEvaluators)
-<<<<<<< HEAD
-		//TODO: divide by the number of question members to get a scale of 100% agreement
-=======
 		// divide by the number of question members to get a scale of 100% agreement
->>>>>>> 9c91bad1
 
 		return agreement;
 	} catch (error) {
@@ -162,10 +162,6 @@
 					sumCon: proConDiff.conDiff
 
 				};
-<<<<<<< HEAD
-			
-=======
->>>>>>> 9c91bad1
 				await transaction.update(statementRef, { evaluation: statement.evaluation });
 			} else {
 				statement.evaluation.sumEvaluations += evaluationDiff;
@@ -263,15 +259,10 @@
 
 		//get results settings
 		const { resultsSettings } = parentStatement;
-<<<<<<< HEAD
-		let { resultsBy, numberOfResults = 1 } =
-            getResultsSettings(resultsSettings);
-		
-=======
 		let {resultsBy} = getResultsSettings(resultsSettings);
 		const { numberOfResults = 1 } =
             getResultsSettings(resultsSettings);
->>>>>>> 9c91bad1
+		
 
 		// if (numberOfResults === undefined) numberOfResults = 1;
 		if (resultsBy === undefined) resultsBy = ResultsBy.topOptions;
@@ -296,32 +287,19 @@
 			.limit(numberOfResults);
 		const topOptionsStatementsDB = await topOptionsStatementsRef.get();
 		const topOptionsStatements = topOptionsStatementsDB.docs.map(
-<<<<<<< HEAD
-			(doc: any) => doc.data() as Statement,
-=======
 			(doc) => doc.data() as Statement,
->>>>>>> 9c91bad1
 		);
         
 		//get all options of the parent statement and convert them to either result, or an option
 		const topOptionsIds = topOptionsStatements.map(
 			(st: Statement) => st.statementId,
 		);
-<<<<<<< HEAD
 
 		const optionsDB = await allOptionsStatementsRef.get();
 
 		const batch = db.batch();
 
-		optionsDB.forEach((stDB: any) => {
-=======
-
-		const optionsDB = await allOptionsStatementsRef.get();
-
-		const batch = db.batch();
-
 		optionsDB.forEach((stDB) => {
->>>>>>> 9c91bad1
 			const st = stDB.data() as Statement;
             
 			const statementRef = db.collection(Collections.statements).doc(st.statementId);
