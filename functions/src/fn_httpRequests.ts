import { db } from '.';
import { Query } from 'firebase-admin/firestore';
import {
	Collections,
	DeliberativeElement,
	StatementType,
} from '../../src/types/enums';
import { Request, Response } from 'firebase-functions/v1';

export const getUserOptions = async (req: Request, res: Response) => {
	// cors(req, res, async () => {
	try {
		const userId = req.query.userId;
		const parentId = req.query.parentId;
		if (!parentId) {
			res.status(400).send({ error: 'parentId is required', ok: false });

			return;
		}
		if (!userId) {
			res.status(400).send({ error: 'userId is required', ok: false });

			return;
		}

		const userOptionsRef = db
			.collection(Collections.statements)
			.where('creatorId', '==', userId)
			.where('parentId', '==', parentId)
			.where('statementType', 'in', ['result', 'option']);
		const userOptionsDB = await userOptionsRef.get();
		const statements = userOptionsDB.docs.map((doc) => doc.data());

		res.send({ statements, ok: true });

		return;
	} catch (error) {
		res.status(500).send({ error: error, ok: false });

		return;
	}
};

export const getRandomStatements = async (req: Request, res: Response) => {
	try {
		const parentId = req.query.parentId;
		let limit = Number(req.query.limit) || (6 as number);
		if (limit > 50) limit = 50;

		if (!parentId) {
			res.status(400).send({ error: 'parentId is required', ok: false });

			return;
		}

		if (!parentId) {
			res.status(400).send({ error: 'parentId is required', ok: false });

			return;
		}

		const allSolutionStatementsRef = db.collection(Collections.statements);

		const q: Query = allSolutionStatementsRef
			.where('parentId', '==', parentId)
			.where('statementType', '==', StatementType.option)
			.orderBy('evaluation.viewed', 'asc')
			.orderBy('evaluation.evaluationRandomNumber', 'desc')
			.limit(limit);

		const randomStatementsDB = await q.get();

		const randomStatements = randomStatementsDB.docs.map((doc) =>
			doc.data()
		);

		//update number of viewed
		const batch = db.batch();
		randomStatementsDB.docs.forEach((doc) => {
			const ref = allSolutionStatementsRef.doc(doc.id);
			const data = doc.data();
			batch.update(ref, {
				'evaluation.viewed': data.evaluation.viewed + 1,
				'evaluation.evaluationRandomNumber': Math.random(),
			});
		});
		await batch.commit();

		//TODO: change the random number of each statement

<<<<<<< HEAD
		res.status(200).send({ statements: randomStatements, ok: true });
	} catch (error: any) {
		res.status(500).send({ error: error.message, ok: false });
=======
		res.status(200).send({ randomStatements, ok: true });
	} catch (error) {
		res.status(500).send({ error: error, ok: false });
>>>>>>> 83dae167

		return;
	}
	// })
};

export const getTopStatements = async (req: Request, res: Response) => {
	// cors(req, res, async () => {
	try {
		const parentId = req.query.parentId;
		let limit = Number(req.query.limit) || (6 as number);
		if (limit > 50) limit = 50;

		if (!parentId) {
			res.status(400).send({ error: 'parentId is required', ok: false });

			return;
		}

		const topSolutionsRef = db.collection(Collections.statements);
		const q: Query = topSolutionsRef
			.where('parentId', '==', parentId)
			.where('statementType', '==', StatementType.option)
			.orderBy('consensus', 'desc')
			.limit(limit);
		const topSolutionsDB = await q.get();
		const statements = topSolutionsDB.docs.map((doc) => doc.data());

		res.send({ statements, ok: true });

		return;
	} catch (error) {
		res.status(500).send({ error: error, ok: false });

		return;
	}
	// })
};

export async function maintainRole(_: Request, res: Response) {
	try {
		const subscriptionsRef = db.collection(Collections.statementsSubscribe);
		const q = subscriptionsRef.where('role', '==', 'statement-creator');
		const subscriptionsDB = await q.get();
		//update the role statement-creator to admin
		const batch = db.batch();
		subscriptionsDB.docs.forEach((doc) => {
			const ref = subscriptionsRef.doc(doc.id);
			batch.update(ref, { role: 'admin' });
		});
		await batch.commit();
		res.send({ ok: true });
	} catch (error) {
		res.status(500).send({ error: error, ok: false });

		return;
	}
}

export async function maintainDeliberativeElement(_: Request, res: Response) {
	try {
		const statementsRef = db.collection(Collections.statements);
		const q = statementsRef.where('statementType', '!=', 'aa');
		const statementsDB = await q.get();

		//update statementType to deliberativeElements
		const batch = db.batch();
		statementsDB.docs.forEach((doc) => {
			const ref = statementsRef.doc(doc.id);
			if (doc.data().statementType === 'option') {
				batch.update(ref, {
					deliberativeElement: DeliberativeElement.option,
				});
			} else if (doc.data().statementType === 'result') {
				batch.update(ref, {
					deliberativeElement: DeliberativeElement.option,
					isResult: true,
				});
			} else if (doc.data().statementType === StatementType.question) {
				batch.update(ref, {
					deliberativeElement: DeliberativeElement.research,
				});
			} else {
				batch.update(ref, {
					deliberativeElement: DeliberativeElement.general,
				});
			}
		});

		await batch.commit();
		res.send({ ok: true });
	} catch (error) {
		res.status(500).send({ error: error, ok: false });

		return;
	}
}

export async function maintainStatement(_: Request, res: Response) {
	try {
		const statementsRef = db.collection(Collections.statements);
		const q = statementsRef.where(
			'resultsSettings.resultsBy',
			'!=',
			'topOptions'
		);
		const statementsDB = await q.get();

		//update statementType to deliberativeElements
		const batch = db.batch();
		statementsDB.docs.forEach((doc) => {
			const ref = statementsRef.doc(doc.id);
			batch.update(ref, { 'resultsSettings.resultsBy': 'topOptions' });
		});

		const subRef = db.collection(Collections.statements);
		const q2 = subRef.where('statement.results', '!=', []);
		const subsDB = await q2.get();

		//update statementType to deliberativeElements
		let count = 0;
		subsDB.docs.forEach((doc) => {
			const ref = statementsRef.doc(doc.id);
			batch.update(ref, { 'statement.results': [] });
			count++;
		});

		await batch.commit();
		res.send({ ok: true, count });
	} catch (error) {
		res.status(500).send({ error: error, ok: false });

		return;
	}
}

export async function maintainSubscriptionToken(_: Request, res: Response) {
	try {
		const subscriptionRef = db.collection(Collections.statementsSubscribe);

		const subscriptionsDB = await subscriptionRef.get();
		const batch = db.batch();
		let count = 0;
		subscriptionsDB.docs.forEach((doc) => {
			const ref = subscriptionRef.doc(doc.id);
			if (typeof doc.data().token === 'string') {
				count++;
				batch.update(ref, { token: [doc.data().token] });
			}
		});
		await batch.commit();
		res.send({ ok: true, size: subscriptionsDB.size, changed: count });
	} catch (error) {
		res.status(500).send({ error: error, ok: false });

		return;
	}
}<|MERGE_RESOLUTION|>--- conflicted
+++ resolved
@@ -88,15 +88,9 @@
 
 		//TODO: change the random number of each statement
 
-<<<<<<< HEAD
 		res.status(200).send({ statements: randomStatements, ok: true });
 	} catch (error: any) {
 		res.status(500).send({ error: error.message, ok: false });
-=======
-		res.status(200).send({ randomStatements, ok: true });
-	} catch (error) {
-		res.status(500).send({ error: error, ok: false });
->>>>>>> 83dae167
 
 		return;
 	}
