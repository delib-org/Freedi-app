--- conflicted
+++ resolved
@@ -37,11 +37,7 @@
     // cors(req, res, async () => {
         try {
 
-<<<<<<< HEAD
-            const parentId = req.query.parentId;
-            let limit = Number(req.query.limit) || 10 as number;
-            if (limit > 50) limit = 50;
-=======
+
     try {
 
         const parentId = req.query.parentId;
@@ -53,20 +49,13 @@
             res.status(400).send({ error: "parentId is required", ok: false });
             return;
         }
->>>>>>> a2d5a5d6
+
 
             if (!parentId) {
                 res.status(400).send({ error: "parentId is required", ok: false });
                 return;
             }
 
-<<<<<<< HEAD
-=======
-        const allSolutionStatementsRef = db.collection(Collections.statements);
-        const q: Query = allSolutionStatementsRef.where("parentId", "==", parentId).where("statementType", "!=", "statement")
-        const allSolutionStatementsDB = await q.get();
-        const allSolutionStatements = allSolutionStatementsDB.docs.map((doc) => doc.data());
->>>>>>> a2d5a5d6
 
             const allSolutionStatementsRef = db.collection(Collections.statements);
             const q: Query = allSolutionStatementsRef.where("parentId", "==", parentId).where("statementType", "in", ["result","option"]);
