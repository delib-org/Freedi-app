--- conflicted
+++ resolved
@@ -1,11 +1,7 @@
 import { db } from "./index";
 import { logger } from "firebase-functions/v1";
 import { getAction } from "./fn_approval";
-<<<<<<< HEAD
-import { Collections, DocumentSigns, Signature } from "delib-npm";
-=======
 import { Collections, DocumentSigns, Signature, SignatureType } from "delib-npm";
->>>>>>> 9c91bad1
 
 //functions for FreeDi Sign
 // eslint-disable-next-line @typescript-eslint/no-explicit-any
@@ -16,11 +12,7 @@
 		const signatureAfterData = ev.data.after.data() as Signature;
 		const signatureBeforeData = ev.data.before.data() as Signature;
 		const signatureData = signatureAfterData || signatureBeforeData;
-<<<<<<< HEAD
-
-=======
 		
->>>>>>> 9c91bad1
 		switch (action) {
 		case "create":
 			onCreateSignature(signatureData);
@@ -42,11 +34,7 @@
 
 async function onCreateSignature(signature: Signature) {
 	try {
-<<<<<<< HEAD
-		const { documentId, signed, levelOfSignature } = signature;
-=======
 		const { documentId, signed, levelOfSignature } = signature as Signature;
->>>>>>> 9c91bad1
 
 		await db.runTransaction(async (transaction) => {
 			const documentSignatureRef = db.collection(Collections.documentsSigns)
@@ -58,28 +46,14 @@
 				const documentSignature: DocumentSigns = {
 					documentId,
 					viewed: 1,
-<<<<<<< HEAD
-					signed: signed ? 1 : 0,
-					rejected: signed ? 0 : 1,
-					avgSignatures: signed ? levelOfSignature : 0,
-					totalSignaturesLevel: signed ? levelOfSignature : 0
-=======
 					signed: signed === SignatureType.signed ? 1 : 0,
 					rejected: signed === SignatureType.rejected ? 1 : 0,
 					avgSignatures: signed === SignatureType.signed ? levelOfSignature : 0,
 					totalSignaturesLevel: signed === SignatureType.signed ? levelOfSignature : 0
->>>>>>> 9c91bad1
 				};
 				transaction.set(documentSignatureRef, documentSignature);
 			} else {
 				const documentSignature = documentSignatureDB.data() as DocumentSigns;
-<<<<<<< HEAD
-				documentSignature.viewed += 1;
-				documentSignature.signed += signed ? 1 : 0;
-				documentSignature.rejected += signed ? 0 : 1;
-				documentSignature.totalSignaturesLevel += signed ? levelOfSignature : 0;
-				documentSignature.avgSignatures = documentSignature.totalSignaturesLevel / documentSignature.viewed;
-=======
 				const sumSignedAndRejected = documentSignature.signed + documentSignature.rejected;
 
 				documentSignature.viewed += 1;
@@ -87,7 +61,6 @@
 				documentSignature.rejected += signed === SignatureType.rejected ? 1 : 0;
 				documentSignature.totalSignaturesLevel += signed === SignatureType.signed ? levelOfSignature : 0;
 				documentSignature.avgSignatures = sumSignedAndRejected > 0 ? documentSignature.totalSignaturesLevel / sumSignedAndRejected : 0;
->>>>>>> 9c91bad1
 				transaction.update(documentSignatureRef, documentSignature);
 
 			}
@@ -100,11 +73,7 @@
 
 async function onDeleteSignature(signature: Signature) {
 	try {
-<<<<<<< HEAD
-		const { documentId, signed, levelOfSignature } = signature;
-=======
 		const { documentId, signed, levelOfSignature } = signature as Signature;
->>>>>>> 9c91bad1
 
 		await db.runTransaction(async (transaction) => {
 			const documentSignatureRef = db.collection(Collections.documentsSigns)
@@ -114,15 +83,9 @@
 			if (documentSignatureDB.exists) {
 				const documentSignature = documentSignatureDB.data() as DocumentSigns;
 				documentSignature.viewed -= 1;
-<<<<<<< HEAD
-				documentSignature.signed -= signed ? 1 : 0;
-				documentSignature.rejected -= signed ? 0 : 1;
-				documentSignature.totalSignaturesLevel -= signed ? levelOfSignature : 0;
-=======
 				documentSignature.signed -= signed === SignatureType.signed ? 1 : 0;
 				documentSignature.rejected -= signed === SignatureType.rejected ? 0 : 1;
 				documentSignature.totalSignaturesLevel -= signed === SignatureType.signed ? levelOfSignature : 0;
->>>>>>> 9c91bad1
 				documentSignature.avgSignatures = documentSignature.totalSignaturesLevel / documentSignature.viewed;
 				transaction.update(documentSignatureRef, documentSignature);
 			}
@@ -137,25 +100,6 @@
 	try {
 		const { signed: signedBefore, levelOfSignature: levelOfSignatureBefore } = signatureBeforeData;
 		const { documentId, signed: signedAfter, levelOfSignature: levelOfSignatureAfter } = signatureAfterData;
-<<<<<<< HEAD
-
-		const diffSigned = (signedAfter ? 1 : 0) - (signedBefore ? 1 : 0);
-		const diffRejected = (signedAfter ? 0 : 1) - (signedBefore ? 0 : 1);
-		const diffSignatureLevel = levelOfSignatureAfter - levelOfSignatureBefore;
-
-		await db.runTransaction(async (transaction) => {
-			const documentSignatureRef = db.collection(Collections.documentsSigns)
-				.doc(documentId)
-
-			const documentSignatureDB = await transaction.get(documentSignatureRef);
-			if (!documentSignatureDB.exists) throw new Error("Document signature not found");
-
-			const documentSignature = documentSignatureDB.data() as DocumentSigns;
-			documentSignature.signed += diffSigned;
-			documentSignature.rejected += diffRejected;
-			documentSignature.totalSignaturesLevel += diffSignatureLevel;
-			documentSignature.avgSignatures = documentSignature.totalSignaturesLevel / documentSignature.viewed;
-=======
 
 		const diffSigned = (signedAfter === SignatureType.signed ? 1 : 0) - (signedBefore === SignatureType.signed ? 1 : 0);
 		const diffRejected = (signedAfter === SignatureType.rejected ? 1 : 0) - (signedBefore === SignatureType.rejected ? 1 : 0);
@@ -177,7 +121,6 @@
 			documentSignature.totalSignaturesLevel += diffSignatureLevel;
 			documentSignature.avgSignatures = sumApprovedAndRejected > 0 ? (documentSignature.totalSignaturesLevel) / (documentSignature.signed + documentSignature.rejected ) : 0;
 
->>>>>>> 9c91bad1
 			transaction.update(documentSignatureRef, documentSignature);
 
 		});
