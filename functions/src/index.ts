--- conflicted
+++ resolved
@@ -46,14 +46,9 @@
 import { setImportanceToStatement } from './fn_importance';
 import { updateAgrees } from './fn_agree';
 import { setUserSettings } from './fn_users';
-<<<<<<< HEAD
-import "dotenv/config";
-=======
 import { updateStatementWithViews } from './fn_views';
 
 require('dotenv').config()
->>>>>>> 66379392
-
 initializeApp();
 export const db = getFirestore();
 
