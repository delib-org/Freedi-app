--- conflicted
+++ resolved
@@ -58,12 +58,12 @@
 const corsConfig = isProduction
 	? ['https://freedi.tech', 'https://delib.web.app']
 	: [
-		'https://freedi-test.web.app',
-		'https://delib-5.web.app',
-		'https://freedi.tech',
-		'https://delib.web.app',
-		'http://localhost:5173',
-	];
+			'https://freedi-test.web.app',
+			'https://delib-5.web.app',
+			'https://freedi.tech',
+			'https://delib.web.app',
+			'http://localhost:5173',
+		];
 
 /**
  * Creates a wrapper for HTTP functions with standardized error handling
@@ -99,7 +99,12 @@
  */
 
 //@ts-ignore
-const createFirestoreFunction = (path: string, triggerType: any, callback: Function, functionName: string) => {
+const createFirestoreFunction = (
+	path: string,
+	triggerType: any,
+	callback: Function,
+	functionName: string
+) => {
 	return triggerType(
 		{
 			document: path,
@@ -126,7 +131,6 @@
 exports.massConsensusGetInitialData = wrapHttpFunction(getInitialMCData);
 exports.getQuestionOptions = wrapHttpFunction(getQuestionOptions);
 
-<<<<<<< HEAD
 exports.updateParentWithNewMessage = onDocumentCreated(
 	{
 		document: `/${Collections.statements}/{statementId}`,
@@ -140,26 +144,6 @@
 			throw error;
 		}
 	}
-=======
-// --------------------------
-// FIRESTORE TRIGGER FUNCTIONS
-// --------------------------
-
-// User functions
-exports.setUserSettings = createFirestoreFunction(
-	`/${Collections.users}/{userId}`,
-	onDocumentCreated,
-	setUserSettings,
-	'setUserSettings'
->>>>>>> 458c7fd4
-);
-
-// Statement functions
-exports.updateParentWithNewMessage = createFirestoreFunction(
-	`/${Collections.statements}/{statementId}`,
-	onDocumentCreated,
-	updateParentWithNewMessageCB,
-	'updateParentWithNewMessage'
 );
 
 exports.setAdminsToNewStatement = createFirestoreFunction(
