// index.ts
import { Collections } from 'delib-npm';
import {
	deleteEvaluation,
	newEvaluation,
	updateEvaluation,
} from './fn_evaluation';
import { updateResultsSettings } from './fn_results';
import { countRoomJoiners } from './fn_rooms';
import { addSignature, removeSignature } from './fn_signatures';
import {
	updateParentWithNewMessageCB,
} from './fn_statements';
import { updateVote } from './fn_vote';
import {
	onDocumentUpdated,
	onDocumentCreated,
	onDocumentWritten,
	onDocumentDeleted,
} from 'firebase-functions/v2/firestore';
import { onSchedule } from 'firebase-functions/v2/scheduler';
import { initializeApp } from 'firebase-admin/app';
import { getFirestore } from 'firebase-admin/firestore';
import { sendNotificationsCB } from './fn_notifications';
import { cleanOldTimers } from './fn_timers';
import { setAdminsToNewStatement } from './fn_roles';
import { updateStatementNumberOfMembers } from './fn_subscriptions';
import {
	getRandomStatements,
	getTopStatements,
	getUserOptions,
} from './fn_httpRequests';
import { onRequest } from 'firebase-functions/v2/https';
import { findSimilarStatements } from './fn_findSimilarStatements';
<<<<<<< HEAD
require('dotenv').config();
=======
require('dotenv').config()


>>>>>>> e466a390
const express = require('express');
const app = express();

// Initialize Firebase Admin
initializeApp();
export const db = getFirestore();

const firebaseConfig = process.env.FIREBASE_CONFIG;
if (firebaseConfig) {
	console.log("Firebase Config:", JSON.parse(firebaseConfig));
}

<<<<<<< HEAD
// Define your Firestore functions
exports.checkForSimilarStatements = onRequest(
	{ cors: true },
	findSimilarStatements
);
=======

>>>>>>> e466a390

exports.updateParentWithNewMessage = onDocumentCreated(
	`/${Collections.statements}/{statementId}`,
	updateParentWithNewMessageCB
);

exports.updateMembers = onDocumentWritten(
	`/${Collections.statementsSubscribe}/{subscriptionId}`,
	updateStatementNumberOfMembers
);

exports.updateNotifications = onDocumentCreated(
	`/${Collections.statements}/{statementId}`,
	sendNotificationsCB
);

exports.newEvaluation = onDocumentCreated(
	`/${Collections.evaluations}/{evaluationId}`,
	newEvaluation
);
exports.deleteEvaluation = onDocumentDeleted(
	`/${Collections.evaluations}/{evaluationId}`,
	deleteEvaluation
);

exports.updateEvaluation = onDocumentUpdated(
	`/${Collections.evaluations}/{evaluationId}`,
	updateEvaluation
);
exports.updateResultsSettings = onDocumentWritten(
	`${Collections.resultsTriggers}/{statementId}`,
	updateResultsSettings
);

exports.addVote = onDocumentWritten('/votes/{voteId}', updateVote);

exports.changeSignature = onDocumentCreated(
	'/statementsSignatures/{signatureId}',
	addSignature
);
exports.deleteSignature = onDocumentDeleted(
	'/statementsSignatures/{signatureId}',
	removeSignature
);

exports.countRoomJoiners = onDocumentWritten(
	`${Collections.statementRoomsAsked}/{requestId}`,
	countRoomJoiners
);

exports.cleanTimers = onSchedule('every day 00:00', cleanOldTimers);

exports.setAdminsToNewStatement = onDocumentCreated(
	`/${Collections.statements}/{statementId}`,
	setAdminsToNewStatement
);

const isProduction = process.env.NODE_ENV === 'production';
console.log('isProduction', isProduction);
<<<<<<< HEAD
=======
const cors = { cors: ["https://delib-5.web.app", "https://freedi.tech"] }

>>>>>>> e466a390

const cors = { cors: ["https://delib-5.web.app"] };

<<<<<<< HEAD
exports.getTest = onRequest(cors, (req, res) => {
	const { stam } = req.query;
	res.send(`Hello world ${stam} ... isProduction: ${isProduction}, ${process.env.FUNCTION_REGION} ${process.env.GCLOUD_PROJECT}`);
});
=======
>>>>>>> e466a390
exports.getRandomStatements = onRequest(cors, getRandomStatements);
exports.getTopStatements = onRequest(cors, getTopStatements);
exports.getUserOptions = onRequest(cors, getUserOptions);

exports.checkForSimilarStatements = onRequest(
	cors,
	findSimilarStatements
);

exports.app = onRequest(cors, app);<|MERGE_RESOLUTION|>--- conflicted
+++ resolved
@@ -1,4 +1,3 @@
-// index.ts
 import { Collections } from 'delib-npm';
 import {
 	deleteEvaluation,
@@ -10,15 +9,21 @@
 import { addSignature, removeSignature } from './fn_signatures';
 import {
 	updateParentWithNewMessageCB,
+
+	// updateSubscribedListenersCB,
 } from './fn_statements';
 import { updateVote } from './fn_vote';
+
 import {
 	onDocumentUpdated,
 	onDocumentCreated,
 	onDocumentWritten,
 	onDocumentDeleted,
 } from 'firebase-functions/v2/firestore';
+
 import { onSchedule } from 'firebase-functions/v2/scheduler';
+
+// The Firebase Admin SDK to access Firestore.
 import { initializeApp } from 'firebase-admin/app';
 import { getFirestore } from 'firebase-admin/firestore';
 import { sendNotificationsCB } from './fn_notifications';
@@ -32,50 +37,42 @@
 } from './fn_httpRequests';
 import { onRequest } from 'firebase-functions/v2/https';
 import { findSimilarStatements } from './fn_findSimilarStatements';
-<<<<<<< HEAD
-require('dotenv').config();
-=======
 require('dotenv').config()
 
 
->>>>>>> e466a390
 const express = require('express');
 const app = express();
 
-// Initialize Firebase Admin
 initializeApp();
 export const db = getFirestore();
 
-const firebaseConfig = process.env.FIREBASE_CONFIG;
-if (firebaseConfig) {
-	console.log("Firebase Config:", JSON.parse(firebaseConfig));
-}
+// update subscribers when statement is updated
+//statements
+// exports.updateSubscribedListeners = onDocumentUpdated(
+//     `/${Collections.statements}/{statementId}`,
+//     updateSubscribedListenersCB,
+// );
 
-<<<<<<< HEAD
-// Define your Firestore functions
-exports.checkForSimilarStatements = onRequest(
-	{ cors: true },
-	findSimilarStatements
-);
-=======
 
->>>>>>> e466a390
 
 exports.updateParentWithNewMessage = onDocumentCreated(
 	`/${Collections.statements}/{statementId}`,
 	updateParentWithNewMessageCB
 );
 
+//update statements with the amount of  members
 exports.updateMembers = onDocumentWritten(
 	`/${Collections.statementsSubscribe}/{subscriptionId}`,
 	updateStatementNumberOfMembers
 );
 
+//notifications
 exports.updateNotifications = onDocumentCreated(
 	`/${Collections.statements}/{statementId}`,
 	sendNotificationsCB
 );
 
+//evaluations and results
 exports.newEvaluation = onDocumentCreated(
 	`/${Collections.evaluations}/{evaluationId}`,
 	newEvaluation
@@ -94,8 +91,12 @@
 	updateResultsSettings
 );
 
+//votes
 exports.addVote = onDocumentWritten('/votes/{voteId}', updateVote);
 
+// exports.removeVote = onDocumentDeleted('/votes/{voteId}', removeVote);
+
+//signatures (part of delib-signatures)
 exports.changeSignature = onDocumentCreated(
 	'/statementsSignatures/{signatureId}',
 	addSignature
@@ -105,35 +106,30 @@
 	removeSignature
 );
 
+//rooms
 exports.countRoomJoiners = onDocumentWritten(
 	`${Collections.statementRoomsAsked}/{requestId}`,
 	countRoomJoiners
 );
 
+//timers
 exports.cleanTimers = onSchedule('every day 00:00', cleanOldTimers);
 
+//roles
 exports.setAdminsToNewStatement = onDocumentCreated(
 	`/${Collections.statements}/{statementId}`,
 	setAdminsToNewStatement
 );
 
+//http requests
 const isProduction = process.env.NODE_ENV === 'production';
+
+
 console.log('isProduction', isProduction);
-<<<<<<< HEAD
-=======
 const cors = { cors: ["https://delib-5.web.app", "https://freedi.tech"] }
 
->>>>>>> e466a390
 
-const cors = { cors: ["https://delib-5.web.app"] };
 
-<<<<<<< HEAD
-exports.getTest = onRequest(cors, (req, res) => {
-	const { stam } = req.query;
-	res.send(`Hello world ${stam} ... isProduction: ${isProduction}, ${process.env.FUNCTION_REGION} ${process.env.GCLOUD_PROJECT}`);
-});
-=======
->>>>>>> e466a390
 exports.getRandomStatements = onRequest(cors, getRandomStatements);
 exports.getTopStatements = onRequest(cors, getTopStatements);
 exports.getUserOptions = onRequest(cors, getUserOptions);
