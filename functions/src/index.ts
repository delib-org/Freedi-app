import { Collections } from 'delib-npm';
import {
	deleteEvaluation,
	newEvaluation,
	updateEvaluation,
} from './fn_evaluation';
import { updateResultsSettings } from './fn_results';
import { countRoomJoiners } from './fn_rooms';
import { addSignature, removeSignature } from './fn_signatures';
import {
	updateParentWithNewMessageCB,

	// updateSubscribedListenersCB,
} from './fn_statements';
import { updateVote } from './fn_vote';

import {
	onDocumentUpdated,
	onDocumentCreated,
	onDocumentWritten,
	onDocumentDeleted,
} from 'firebase-functions/v2/firestore';

import { onSchedule } from 'firebase-functions/v2/scheduler';

// The Firebase Admin SDK to access Firestore.
import { initializeApp } from 'firebase-admin/app';
import { getFirestore } from 'firebase-admin/firestore';
import { sendNotificationsCB } from './fn_notifications';
import { cleanOldTimers } from './fn_timers';
import { setAdminsToNewStatement } from './fn_roles';
import { updateStatementNumberOfMembers } from './fn_subscriptions';
import {
	getRandomStatements,
	getTopStatements,
	getUserOptions,
} from './fn_httpRequests';
import { onRequest } from 'firebase-functions/v2/https';
import { findSimilarStatements } from './fn_findSimilarStatements';
<<<<<<< HEAD
import { setImportanceToStatement } from './fn_importance';
=======
import { updateApprovalResults } from './fn_approval';
>>>>>>> d07c8987
require('dotenv').config()


const express = require('express');
const app = express();

initializeApp();
export const db = getFirestore();

// update subscribers when statement is updated
//statements
// exports.updateSubscribedListeners = onDocumentUpdated(
//     `/${Collections.statements}/{statementId}`,
//     updateSubscribedListenersCB,
// );



exports.updateParentWithNewMessage = onDocumentCreated(
	`/${Collections.statements}/{statementId}`,
	updateParentWithNewMessageCB
);

//update statements with the amount of  members
exports.updateMembers = onDocumentWritten(
	`/${Collections.statementsSubscribe}/{subscriptionId}`,
	updateStatementNumberOfMembers
);

//notifications
exports.updateNotifications = onDocumentCreated(
	`/${Collections.statements}/{statementId}`,
	sendNotificationsCB
);

//evaluations and results
exports.newEvaluation = onDocumentCreated(
	`/${Collections.evaluations}/{evaluationId}`,
	newEvaluation
);
exports.deleteEvaluation = onDocumentDeleted(
	`/${Collections.evaluations}/{evaluationId}`,
	deleteEvaluation
);

exports.updateEvaluation = onDocumentUpdated(
	`/${Collections.evaluations}/{evaluationId}`,
	updateEvaluation
);
exports.updateResultsSettings = onDocumentWritten(
	`${Collections.resultsTriggers}/{statementId}`,
	updateResultsSettings
);

//votes
exports.addVote = onDocumentWritten('/votes/{voteId}', updateVote);

// exports.removeVote = onDocumentDeleted('/votes/{voteId}', removeVote);

//signatures (part of delib-signatures)
exports.changeSignature = onDocumentCreated(
	'/statementsSignatures/{signatureId}',
	addSignature
);
exports.deleteSignature = onDocumentDeleted(
	'/statementsSignatures/{signatureId}',
	removeSignature
);

//rooms
exports.countRoomJoiners = onDocumentWritten(
	`${Collections.statementRoomsAsked}/{requestId}`,
	countRoomJoiners
);

//timers
exports.cleanTimers = onSchedule('every day 00:00', cleanOldTimers);

//roles
exports.setAdminsToNewStatement = onDocumentCreated(
	`/${Collections.statements}/{statementId}`,
	setAdminsToNewStatement
);

//approval
exports.updateDocumentApproval = onDocumentWritten(`/${Collections.approval}/{approvalId}`, updateApprovalResults);

//http requests
const isProduction = process.env.NODE_ENV === 'production';


console.log('isProduction', isProduction);
const cors = { cors: ["https://delib-5.web.app", "https://freedi.tech"] }



exports.getRandomStatements = onRequest(cors, getRandomStatements);
exports.getTopStatements = onRequest(cors, getTopStatements);
exports.getUserOptions = onRequest(cors, getUserOptions);

exports.checkForSimilarStatements = onRequest(
	cors,
	findSimilarStatements
);

exports.app = onRequest(cors, app);

//importance
exports.setImportanceToStatement = onDocumentWritten(`/${Collections.importance}/{importanceId}`, setImportanceToStatement);<|MERGE_RESOLUTION|>--- conflicted
+++ resolved
@@ -37,11 +37,8 @@
 } from './fn_httpRequests';
 import { onRequest } from 'firebase-functions/v2/https';
 import { findSimilarStatements } from './fn_findSimilarStatements';
-<<<<<<< HEAD
+import { updateApprovalResults } from './fn_approval';
 import { setImportanceToStatement } from './fn_importance';
-=======
-import { updateApprovalResults } from './fn_approval';
->>>>>>> d07c8987
 require('dotenv').config()
 
 
