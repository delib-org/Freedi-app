--- conflicted
+++ resolved
@@ -6,19 +6,11 @@
 	QueryDocumentSnapshot,
 } from 'firebase-admin/firestore';
 import { db } from './index';
-<<<<<<< HEAD
-import { Collections, StatementType } from '../../src/types/enums';
-import {
-	Statement,
-	StatementSchema,
-} from '../../src/types/statement/statementTypes';
-=======
 import { Collections, StatementType } from '../../src/types/TypeEnums';
 import {
 	Statement,
 	StatementSchema,
 } from '../../src/types/statement/Statement';
->>>>>>> bb844267
 import { FirestoreEvent } from 'firebase-functions/firestore';
 import { parse } from 'valibot';
 import { Response, Request } from 'firebase-functions/v1';
