{
    "name": "functions",
    "scripts": {
        "lint": "eslint --ext .js,.ts .",
        "build": "tsc",
        "dev": "tsc --watch",
        "serve": "npm run build && firebase emulators:start --only functions",
        "shell": "npm run build && firebase functions:shell",
        "start": "npm run shell",
        "deploy": "tsc && firebase deploy --only functions",
        "logs": "firebase functions:log",
        "test": "jest",
        "test:watch": "jest --watch"
    },
    "main": "lib/index.js",
    "dependencies": {
        "@google/generative-ai": "^0.15.0",
        "delib-npm": "^1.3.60",
        "dotenv": "^16.4.5",
<<<<<<< HEAD
        "firebase-admin": "^12.6.0",
        "firebase-functions": "^5.1.0",
        "typescript": "^5.3.2"
=======
        "firebase-admin": "^11.8.0",
        "firebase-functions": "^6.0.1",
        "typescript": "^5.6.3"
>>>>>>> 8ea3a551
    },
    "devDependencies": {
        "@types/jest": "^29.5.13",
        "@typescript-eslint/eslint-plugin": "^5.12.0",
        "@typescript-eslint/parser": "^5.12.0",
        "eslint": "^8.9.0",
        "eslint-config-google": "^0.14.0",
        "eslint-plugin-import": "^2.25.4",
        "firebase-functions-test": "^3.1.0",
        "jest": "^29.7.0",
        "ts-jest": "^29.2.5"
    },
    "private": true
}<|MERGE_RESOLUTION|>--- conflicted
+++ resolved
@@ -17,15 +17,9 @@
         "@google/generative-ai": "^0.15.0",
         "delib-npm": "^1.3.60",
         "dotenv": "^16.4.5",
-<<<<<<< HEAD
         "firebase-admin": "^12.6.0",
-        "firebase-functions": "^5.1.0",
-        "typescript": "^5.3.2"
-=======
-        "firebase-admin": "^11.8.0",
         "firebase-functions": "^6.0.1",
         "typescript": "^5.6.3"
->>>>>>> 8ea3a551
     },
     "devDependencies": {
         "@types/jest": "^29.5.13",
