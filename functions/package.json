{
    "name": "functions",
    "scripts": {
        "lint": "eslint --ext .js,.ts .",
        "build": "tsc",
        "dev": "tsc --watch",
        "serve": "npm run build && firebase emulators:start --only functions",
        "shell": "npm run build && firebase functions:shell",
        "start": "npm run shell",
        "deploy": "tsc && firebase deploy --only functions",
        "logs": "firebase functions:log",
<<<<<<< HEAD
        "test": "vitest"
=======
        "test": "jest",
        "test:watch": "jest --watch"
>>>>>>> 840408cc
    },
    "engines": {
        "node": "18"
    },
    "main": "lib/index.js",
    "dependencies": {
        "@google/generative-ai": "^0.15.0",
        "delib-npm": "^1.3.57",
        "dotenv": "^16.4.5",
        "firebase-admin": "^11.8.0",
        "firebase-functions": "^5.1.0",
        "typescript": "^5.6.3",
        "vitest": "^2.1.3"
    },
    "devDependencies": {
        "@types/jest": "^29.5.13",
        "@typescript-eslint/eslint-plugin": "^5.12.0",
        "@typescript-eslint/parser": "^5.12.0",
        "eslint": "^8.9.0",
        "eslint-config-google": "^0.14.0",
        "eslint-plugin-import": "^2.25.4",
        "firebase-functions-test": "^3.1.0",
        "jest": "^29.7.0",
        "ts-jest": "^29.2.5"
    },
    "private": true
}<|MERGE_RESOLUTION|>--- conflicted
+++ resolved
@@ -9,12 +9,8 @@
         "start": "npm run shell",
         "deploy": "tsc && firebase deploy --only functions",
         "logs": "firebase functions:log",
-<<<<<<< HEAD
-        "test": "vitest"
-=======
         "test": "jest",
         "test:watch": "jest --watch"
->>>>>>> 840408cc
     },
     "engines": {
         "node": "18"
