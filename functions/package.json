--- conflicted
+++ resolved
@@ -15,11 +15,7 @@
   },
   "main": "lib/index.js",
   "dependencies": {
-<<<<<<< HEAD
-    "delib-npm": "^1.2.21",
-=======
     "delib-npm": "^1.2.22",
->>>>>>> 7ceb75c2
     "firebase-admin": "^11.8.0",
     "firebase-functions": "^4.7.0",
     "typescript": "^5.3.2"
