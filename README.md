# Freedi - Open Source Deliberative Democracy Platform

**Freedi** is an open-source platform exploring solutions to democratic participation at scale. As groups grow larger, coordination becomes exponentially more complex, traditionally forcing decision-making into the hands of small groups. Freedi experiments with consensus algorithms and structured deliberation methods to enable broader participation in group decision-making.

## 🎯 Project Goals

Freedi aims to explore how individual freedom and collective cooperation can work together. Based on research into five foundational pillars—Freedom, Partnerships, Navigation, Grace, and Justice—we're building tools to:

- Support both **individual autonomy** and **collective decision-making**
- Give **every participant a voice** while preventing manipulation
- Enable **larger groups** to reach meaningful consensus (our tests with up to 300 participants show promising results)
- Help **diverse perspectives** find common ground through structured dialogue

## 🔬 Current Implementation

### The Consensus Algorithm
We've developed a consensus algorithm that attempts to balance proposal quality with broad participation:
```
Consensus Score = (Average Evaluation) × √(Number of Evaluators)
```
This formula is designed to encourage broad participation while maintaining quality. We're actively researching improvements and welcome feedback from the research community.

### Three-Phase Deliberation Process (Being Tested)
Our current methodology includes:
1. **Research & Analysis**: Small groups explore the problem space
2. **Proposal Generation**: Individuals develop solutions independently
3. **Collaborative Refinement**: Groups work together to improve proposals

## 🌟 What's Available Now

### **Core Platform Features**
- **Statement Management**: Create questions and propose options for group discussion with hierarchical organization
- **Real-time Collaboration**: Live updates, synchronized voting, and instant notifications across all participants
- **Advanced Group Organization**: Create and manage deliberation groups with role-based access control
- **Multi-language Support**: Interface available in multiple languages with internationalization support
- **Progressive Web App (PWA)**: Install on any device, works offline, and provides native-like experience
- **Accessibility Features**: Full support for users with disabilities, including screen reader compatibility

### **Deliberation Tools (Beta)**
- **Structured Discussion Formats**: Templates for organizing group conversations with semantic hierarchy
- **Consensus Visualization**: Real-time visualization of group agreement evolution with advanced analytics
- **Integrated Chat System**: In-platform discussions with threading and moderation capabilities
- **Export & Documentation**: Comprehensive export of decisions, reasoning, and participation metrics
- **AI-Powered Features**: Intelligent evaluation assistance, pattern recognition, and facilitation support
- **Notification System**: Smart notifications to keep participants engaged and informed

## 🚧 Features in Development

### **Enhanced Deliberation**
- **Automated Facilitation**: AI-assisted moderation for larger groups
- **Advanced Analytics**: Deeper insights into group dynamics and decision patterns
- **Cross-group Synthesis**: Better tools for combining insights from multiple groups
- **Mobile Optimization**: Improved experience on phones and tablets

### **Research Tools**
- **A/B Testing Framework**: Compare different deliberation methods
- **Data Export APIs**: Enable academic research on deliberation patterns
- **Customizable Algorithms**: Allow researchers to test alternative consensus formulas
- **Integration Tools**: Connect with other deliberation and survey platforms

## 📊 Early Results & Ongoing Research

In our initial tests with groups ranging from 35 to 300 participants, we've observed:
- Consensus scores reaching 165 points in 2.5-hour structured sessions
- Approximately 85% of participants reporting satisfaction with the process
- Higher consensus scores compared to digital-only platforms

**Note**: These are preliminary results from limited testing. We're actively seeking research partners to help validate and improve our methodologies.

## 🚀 Potential Applications

We believe Freedi could be useful for:

- **Community Decision-Making**: Helping neighborhoods and local organizations reach consensus
- **Organizational Planning**: Supporting teams in collaborative strategy development
- **Educational Settings**: Teaching deliberative skills while making group decisions
- **Policy Consultation**: Gathering meaningful public input on proposed policies
- **Conflict Resolution**: Facilitating dialogue between groups with different perspectives

We're eager to work with organizations and researchers to explore these and other applications.

## 🤝 Call for Research Collaboration

As an open-source project, we invite researchers and practitioners to join us in advancing deliberative democracy:

### **How You Can Contribute**
- **Test our methodologies** in different contexts and cultures
- **Improve our algorithms** for better consensus-building
- **Develop new features** for specific deliberative needs
- **Conduct empirical studies** on platform effectiveness
- **Share your findings** to help the entire community learn

### **Research Areas of Interest**
- Scaling deliberation to thousands of participants
- Cross-cultural adaptation of deliberative methods
- AI integration for enhanced facilitation
- Measuring long-term impacts on community cohesion
- Optimizing the balance between efficiency and inclusion

Contact us through GitHub issues or email to discuss collaboration opportunities.

## 💪 Technical Capabilities

### **Performance & Scalability**
- **Automatic Scaling**: Firebase infrastructure scales automatically with user demand
- **Optimized Algorithms**: Efficient consensus calculations even with hundreds of participants
- **Real-time Synchronization**: WebSocket connections for instant updates across all clients
- **Edge Caching**: Global CDN for fast content delivery worldwide

### **Security & Privacy**
- **Authentication**: Secure multi-factor authentication options
- **Data Protection**: End-to-end encryption for sensitive communications
- **Access Control**: Fine-grained permissions at group and statement levels
- **Audit Trails**: Complete logging of all deliberation activities
- **GDPR Compliance**: Privacy-first design with data export/deletion capabilities

### **Developer Experience**
- **Modular Architecture**: Plugin-ready system with reusable utilities and patterns
- **Structured Error Handling**: Comprehensive error handling system with full context logging
- **Code Quality Tools**: Error handling utilities, Firebase helpers, Redux selector factories, application constants
- **Comprehensive Testing**: Unit, integration, and E2E testing infrastructure (95%+ coverage on utilities)
- **Hot Module Replacement**: Instant feedback during development
- **TypeScript Throughout**: Full type safety from frontend to backend (strict mode, no `any` types)
- **Automated Setup**: One-command project initialization
- **Developer Guide**: Detailed architecture documentation in CLAUDE.md

### **Analytics & Insights**
- **Participation Metrics**: Track engagement and contribution patterns
- **Decision Quality Indicators**: Measure consensus strength and stability
- **Group Dynamics Analysis**: Understand interaction patterns and influence
- **Export Capabilities**: Full data export for research and analysis
- **Custom Reporting**: Flexible reporting tools for organizers

## 🛠️ Technology Stack

### **Frontend**
- **Framework**: React 18 with TypeScript (strict mode)
- **State Management**: Redux Toolkit for predictable state updates
- **Styling**: SCSS modules with Atomic Design System and BEM methodology
  - **Atomic Design**: Atoms, molecules, and organisms for scalable component architecture
  - **BEM Naming**: Block Element Modifier convention for maintainable CSS
  - **Design Tokens**: CSS variables for consistent theming
  - **SCSS First**: All styling in SCSS files, React as TypeScript wrappers
- **Build Tool**: Vite with SWC for lightning-fast HMR
- **PWA**: Service workers for offline functionality

### **Backend**
- **Platform**: Firebase suite for scalable infrastructure
- **Database**: Firestore for real-time data synchronization
- **Authentication**: Firebase Auth with multiple provider support
- **Functions**: Serverless Node.js functions for business logic
- **Storage**: Firebase Storage for media and documents

### **Development & Quality**
- **Testing**: Jest, React Testing Library with comprehensive coverage
- **Type Safety**: TypeScript strict mode, no `any` types allowed
- **Code Quality**: ESLint, Prettier with enforced style guidelines
- **Performance**: Code splitting, lazy loading, and optimized bundles
- **CI/CD**: Automated deployment pipelines for dev/test/prod

### **Code Architecture & Utilities**

The codebase includes production-ready utilities and patterns for consistent, maintainable code:

#### **Error Handling System** (`src/utils/errorHandling.ts`)
- Custom error types: `DatabaseError`, `ValidationError`, `AuthenticationError`, `AuthorizationError`, `NetworkError`
- Structured logging with full context: `logError(error, { operation, userId, statementId, metadata })`
- Higher-order functions for automatic error handling: `withErrorHandling()`, `withRetry()`
- User-friendly error messages for better UX
- **Never use generic `console.error()`** - always log with context

#### **Firebase Utilities** (`src/utils/firebaseUtils.ts`)
- Reference factories: `createStatementRef()`, `createEvaluationRef()`, `createSubscriptionRef()`
- Batch operations with automatic 500-item splitting: `executeBatchUpdates()`
- Timestamp utilities for consistent millisecond timestamps: `createTimestamps()`, `updateTimestamp()`
- Eliminates code duplication in Firebase operations

#### **Redux Selector Factories** (`src/redux/utils/selectorFactories.ts`)
- Reusable selector patterns: `createStatementsByParentSelector()`, `createStatementByIdSelector()`
- Common sort functions: `sortByCreatedAt`, `sortByConsensus`, `sortByLastUpdate`
- Automatic memoization for optimal performance
- Reduces selector duplication by ~40%

#### **Application Constants** (`src/constants/common.ts`)
- Named constants for all magic numbers
- Time constants: `TIME.SECOND`, `TIME.HOUR`, `TIME.DAY`, etc.
- Firebase limits: `FIREBASE.BATCH_SIZE`, `FIREBASE.MAX_RETRIES`
- UI constants: `UI.DEBOUNCE_DELAY`, `UI.ANIMATION_DURATION`
- Validation rules: `VALIDATION.MIN_TITLE_LENGTH`, `VALIDATION.MAX_STATEMENT_LENGTH`
- Standardized error/success messages

#### **Architecture Principles**
- **Separation of Concerns**: View → Controllers → Services, with Redux for state
- **Error Handling First**: All errors logged with full context for debugging
- **Type Safety**: Strict TypeScript, no `any` types, import from `delib-npm` package
- **DRY Principle**: Reusable utilities instead of code duplication
- **Test Coverage**: 80%+ coverage required for all utilities and helpers

**See [CLAUDE.md](./CLAUDE.md) for detailed development guidelines and examples.**

## 📱 Platform Support

### **Web Browsers**
- Chrome/Edge 90+
- Firefox 88+
- Safari 14+
- Opera 76+

### **Mobile Devices**
- iOS 14+ (Safari)
- Android 8+ (Chrome)
- Progressive Web App support on all platforms

### **Desktop Applications**
- Windows 10/11 (via PWA)
- macOS 10.15+ (via PWA)
- Linux (via PWA)

## 📋 Prerequisites

- **Node.js** 18+ and npm
- **Java JDK 17+** ([Download](https://www.oracle.com/java/technologies/downloads/#java21))
- **Firebase CLI**: `npm install -g firebase-tools`
- **Git**
- **VS Code** (recommended)

## 🏗️ Installation

### 🚀 Quick Setup (Recommended)

Use our automated setup script for the fastest onboarding:

```bash
git clone https://github.com/delib-org/Freedi-app.git
cd Freedi-app
npm run setup:all
```

This will guide you through creating your own Firebase project and configuring everything automatically.

### 📋 Manual Setup

For detailed manual setup instructions, see [FIREBASE_SETUP.md](./FIREBASE_SETUP.md).

1. Copy the example environment file:
   ```bash
   cp .env.example .env.development
   ```

2. Fill in your Firebase configuration values in `.env.development`

3. Follow the detailed setup guide in [FIREBASE_SETUP.md](./FIREBASE_SETUP.md)


## 🚀 Development

### Start Development Environment

```bash
npm run dev:all
```

This runs:
- Frontend dev server (`npm run dev`)
- Firebase emulators (`npm run deve`)
- Functions in watch mode (`npm run devf`)

### Access Points

- **App**: http://localhost:5173
- **Firebase Emulators**: http://localhost:5002
- **Functions**: http://localhost:5001

### VS Code Setup

1. Open the workspace file: `freediApp.code-workspace`
2. Install recommended extensions when prompted
3. This ensures consistent linting and formatting

## 🧪 Testing & Quality Assurance

### **Test Coverage**
- **Unit Tests**: Component and function-level testing
- **Integration Tests**: API and database interaction testing
- **E2E Tests**: Full user journey validation
- **Performance Tests**: Load and stress testing capabilities

### **Running Tests**

#### Frontend Tests
```bash
npm run test              # Run all frontend tests
npm run test:watch        # Watch mode for development
npm run test:coverage     # Generate coverage report
```

#### Backend Function Tests
```bash
cd functions
npm test                  # Run all function tests
npm run test:watch        # Watch mode
npm test -- -t 'test name' # Run specific test
```

### **Code Quality Checks**
```bash
npm run lint              # ESLint validation
npm run lint:fix          # Auto-fix linting issues
npm run typecheck         # TypeScript type checking
npm run check-all         # Complete validation suite (lint + typecheck + test + build)
```

### **Pre-commit Validation**
All code must pass quality checks before committing:
- No TypeScript errors
- ESLint compliance
- All tests passing
- Successful build

## 📦 Deployment

### Development Environment
```bash
npm run deploy:dev
```

### Production Environment
```bash
npm run deploy:prod
```

### Individual Services
```bash
# Deploy only hosting
npm run deploy:h:prod

# Deploy only functions
npm run deploy:f:prod

# Deploy only Firestore rules
npm run deploy:rules:prod
```

## 🔧 Git Workflow

Branch naming conventions are documented in `Branch-naming-convention.md`. Please follow these guidelines:

- `feature/description` - New features
- `fix/description` - Bug fixes
- `refactor/description` - Code refactoring
- `docs/description` - Documentation updates

## 🐛 Troubleshooting

### Common Issues

**Firebase Emulator Issues**:
- Ensure Java JDK 17+ is installed
- Check that ports 5000, 5001, 5002, 8080, 9099, 9199 are available

**Environment Variables**:
- Verify all Firebase config values match your project exactly
- Ensure `.env.development` file is in the root directory

**Dependencies**:
- Run `npm install` in both root and `functions` directories
- Clear node_modules if having issues: `npm run clean`

**Build Issues**:
- Check TypeScript errors: `npm run typecheck`
- Verify linting: `npm run lint`
- Ensure all tests pass: `npm run test`

### Getting Help

- Check the [Project Wiki](https://github.com/delib-org/delib-5/wiki) for detailed documentation
- Review `Branch-naming-convention.md` for development guidelines
- Examine `CLAUDE.md` for additional development instructions

## 🎓 Theoretical Foundation

Freedi draws inspiration from multiple fields:
- **Cognitive Science**: How individuals and groups make decisions
- **Deliberative Democracy Theory**: Principles of inclusive participation  
- **Complexity Science**: Understanding coordination challenges at scale
- **Philosophy**: Insights from thinkers like Kant and Popper on knowledge and cooperation

We're working to synthesize these perspectives into practical tools, though much work remains to be done.

## 🔮 Our Vision for the Future

We hope to contribute to a world where:
- More people can meaningfully participate in decisions that affect them
- Diverse perspectives lead to better solutions
- Technology supports rather than replaces human judgment
- Democratic participation becomes more accessible and effective

This is an ambitious goal, and we recognize we're just at the beginning of this journey.

## 📄 License

This project is licensed under the terms specified in `LICENSE.md`.

## 🤝 Contributing

We welcome contributions from developers, researchers, and anyone interested in improving democratic deliberation. See [CONTRIBUTING.md](./CONTRIBUTING.md) for technical details.

### Development Guidelines
<<<<<<< HEAD

**Essential Reading for All Contributors:**
- **[CLAUDE.md](./CLAUDE.md)** ⭐ **START HERE** - Complete development guide with architecture principles, utilities, and code patterns
- **[CODE_QUALITY_IMPROVEMENTS.md](./CODE_QUALITY_IMPROVEMENTS.md)** - Implementation guide with examples and best practices
- **[Coding Style Guide](./CODING_STYLE_GUIDE.md)** - Comprehensive guide to coding standards
- **[Application Architecture](./docs/FREEDI_ARCHITECTURE.md)** - Detailed architecture documentation
=======
- **[Coding Style Guide](./CODING_STYLE_GUIDE.md)** - Comprehensive guide to coding standards and best practices
- **[Application Architecture](./docs/FREEDI_ARCHITECTURE.md)** - Detailed architecture documentation including the unified statement model and semantic hierarchy
- **[Atomic Design System](./ATOMIC-DESIGN-SYSTEM.md)** - Complete guide to SCSS-first atomic design with BEM methodology
- **[Design Guide](./docs/design-guide.md)** - UI/UX design system, component patterns, and visual language
- **[CLAUDE.md](./CLAUDE.md)** - Instructions for AI-assisted development
>>>>>>> f641dc9b
- **[Branch Naming Convention](./Branch-naming-convention.md)** - Git workflow guidelines

**Key Architecture Components:**
- Error handling utilities (`src/utils/errorHandling.ts`)
- Firebase utilities (`src/utils/firebaseUtils.ts`)
- Redux selector factories (`src/redux/utils/selectorFactories.ts`)
- Application constants (`src/constants/common.ts`)

For research collaborations, please reach out through GitHub issues or discussions.

---

**Freedi** - An open-source experiment in making democratic deliberation more accessible and effective.<|MERGE_RESOLUTION|>--- conflicted
+++ resolved
@@ -406,20 +406,11 @@
 We welcome contributions from developers, researchers, and anyone interested in improving democratic deliberation. See [CONTRIBUTING.md](./CONTRIBUTING.md) for technical details.
 
 ### Development Guidelines
-<<<<<<< HEAD
-
-**Essential Reading for All Contributors:**
-- **[CLAUDE.md](./CLAUDE.md)** ⭐ **START HERE** - Complete development guide with architecture principles, utilities, and code patterns
-- **[CODE_QUALITY_IMPROVEMENTS.md](./CODE_QUALITY_IMPROVEMENTS.md)** - Implementation guide with examples and best practices
-- **[Coding Style Guide](./CODING_STYLE_GUIDE.md)** - Comprehensive guide to coding standards
-- **[Application Architecture](./docs/FREEDI_ARCHITECTURE.md)** - Detailed architecture documentation
-=======
 - **[Coding Style Guide](./CODING_STYLE_GUIDE.md)** - Comprehensive guide to coding standards and best practices
 - **[Application Architecture](./docs/FREEDI_ARCHITECTURE.md)** - Detailed architecture documentation including the unified statement model and semantic hierarchy
 - **[Atomic Design System](./ATOMIC-DESIGN-SYSTEM.md)** - Complete guide to SCSS-first atomic design with BEM methodology
 - **[Design Guide](./docs/design-guide.md)** - UI/UX design system, component patterns, and visual language
 - **[CLAUDE.md](./CLAUDE.md)** - Instructions for AI-assisted development
->>>>>>> f641dc9b
 - **[Branch Naming Convention](./Branch-naming-convention.md)** - Git workflow guidelines
 
 **Key Architecture Components:**
